module github.com/cosmos/cosmos-sdk

go 1.24.5

require (
	cosmossdk.io/errors v1.0.0
	github.com/99designs/keyring v1.2.1
	github.com/armon/go-metrics v0.4.1
	github.com/bgentry/speakeasy v0.1.0
	github.com/btcsuite/btcd/btcec/v2 v2.3.2
	github.com/coinbase/rosetta-sdk-go v0.7.0
	github.com/confio/ics23/go v0.9.0
	github.com/cosmos/btcutil v1.0.5
	github.com/cosmos/go-bip39 v1.0.0
	github.com/cosmos/iavl v0.21.0-alpha.1.0.20230904092046-df3db2d96583
	github.com/cosmos/ledger-cosmos-go v0.12.2
	github.com/deckarep/golang-set v1.8.0
	github.com/ethereum/go-ethereum v1.13.2
	github.com/gogo/gateway v1.1.0
	github.com/gogo/protobuf v1.3.3
	github.com/golang/mock v1.6.0
	github.com/golang/protobuf v1.5.4
	github.com/google/btree v1.1.2
	github.com/gorilla/handlers v1.5.1
	github.com/gorilla/mux v1.8.0
	github.com/grpc-ecosystem/go-grpc-middleware v1.3.0
	github.com/grpc-ecosystem/grpc-gateway v1.16.0
	github.com/hashicorp/golang-lru/v2 v2.0.7
	github.com/hdevalence/ed25519consensus v0.0.0-20220222234857-c00d1f31bab3
	github.com/improbable-eng/grpc-web v0.14.1
	github.com/jhump/protoreflect v1.12.1-0.20220417024638-438db461d753
	github.com/magiconair/properties v1.8.6
	github.com/mattn/go-isatty v0.0.20
	github.com/pkg/errors v0.9.1
	github.com/prometheus/client_golang v1.23.0
	github.com/prometheus/common v0.65.0
	github.com/rakyll/statik v0.1.7
	github.com/regen-network/cosmos-proto v0.3.1
	github.com/rs/zerolog v1.30.0
	github.com/savaki/jq v0.0.0-20161209013833-0e6baecebbf8
	github.com/sei-protocol/sei-db v0.0.54
	github.com/sei-protocol/sei-tm-db v0.0.5
	github.com/spf13/cast v1.5.0
	github.com/spf13/cobra v1.8.1
	github.com/spf13/pflag v1.0.5
	github.com/spf13/viper v1.13.0
	github.com/stretchr/testify v1.11.1
	github.com/syndtr/goleveldb v1.0.1-0.20220721030215-126854af5e6d
	github.com/tendermint/btcd v0.1.1
	github.com/tendermint/crypto v0.0.0-20191022145703-50d29ede1e15
	github.com/tendermint/go-amino v0.16.0
	github.com/tendermint/tendermint v0.37.0-dev
	github.com/tendermint/tm-db v0.6.8-0.20220519162814-e24b96538a12
	github.com/yourbasic/graph v0.0.0-20210606180040-8ecfec1c2869
	go.opentelemetry.io/otel v1.38.0
	go.opentelemetry.io/otel/exporters/jaeger v1.9.0
	go.opentelemetry.io/otel/sdk v1.38.0
	go.opentelemetry.io/otel/trace v1.38.0
	golang.org/x/crypto v0.38.0
	golang.org/x/exp v0.0.0-20231110203233-9a3e6036ecaa
	google.golang.org/genproto/googleapis/api v0.0.0-20241021214115-324edc3d5d38
	google.golang.org/grpc v1.67.1
	google.golang.org/protobuf v1.36.8
	gopkg.in/yaml.v2 v2.4.0
	gotest.tools v2.2.0+incompatible
)

require (
	filippo.io/edwards25519 v1.0.0-rc.1 // indirect
	github.com/DataDog/zstd v1.4.5 // indirect
	github.com/alitto/pond v1.8.3 // indirect
	github.com/beorn7/perks v1.0.1 // indirect
	github.com/bits-and-blooms/bitset v1.17.0 // indirect
	github.com/cespare/xxhash v1.1.0 // indirect
	github.com/cespare/xxhash/v2 v2.3.0 // indirect
	github.com/cockroachdb/errors v1.11.3 // indirect
	github.com/cockroachdb/fifo v0.0.0-20240606204812-0bbfbd93a7ce // indirect
	github.com/cockroachdb/logtags v0.0.0-20230118201751-21c54148d20b // indirect
	github.com/cockroachdb/pebble v1.1.2 // indirect
	github.com/cockroachdb/redact v1.1.5 // indirect
	github.com/cockroachdb/tokenbucket v0.0.0-20230807174530-cc333fc44b06 // indirect
	github.com/consensys/bavard v0.1.22 // indirect
	github.com/consensys/gnark-crypto v0.14.0 // indirect
	github.com/cosmos/gorocksdb v1.2.0 // indirect
	github.com/crate-crypto/go-ipa v0.0.0-20240724233137-53bbb0ceb27a // indirect
	github.com/crate-crypto/go-kzg-4844 v1.1.0 // indirect
	github.com/creachadair/taskgroup v0.3.2 // indirect
	github.com/danieljoos/wincred v1.1.2 // indirect
	github.com/davecgh/go-spew v1.1.1 // indirect
	github.com/decred/dcrd/dcrec/secp256k1/v4 v4.0.1 // indirect
	github.com/desertbit/timer v0.0.0-20180107155436-c41aec40b27f // indirect
	github.com/dgraph-io/badger/v3 v3.2103.2 // indirect
	github.com/dgraph-io/ristretto v0.1.1 // indirect
	github.com/dustin/go-humanize v1.0.1 // indirect
	github.com/dvsekhvalnov/jose2go v1.5.0 // indirect
	github.com/ethereum/c-kzg-4844 v1.0.0 // indirect
	github.com/ethereum/go-verkle v0.2.2 // indirect
	github.com/felixge/httpsnoop v1.0.1 // indirect
	github.com/fsnotify/fsnotify v1.6.0 // indirect
	github.com/getsentry/sentry-go v0.27.0 // indirect
	github.com/go-kit/kit v0.12.0 // indirect
	github.com/go-kit/log v0.2.1 // indirect
	github.com/go-logfmt/logfmt v0.5.1 // indirect
	github.com/go-logr/logr v1.4.3 // indirect
	github.com/go-logr/stdr v1.2.2 // indirect
	github.com/godbus/dbus v0.0.0-20190726142602-4481cbc300e2 // indirect
	github.com/golang/glog v1.1.0 // indirect
	github.com/golang/groupcache v0.0.0-20210331224755-41bb18bfe9da // indirect
	github.com/golang/snappy v0.0.5-0.20220116011046-fa5810519dcb // indirect
	github.com/google/flatbuffers v2.0.8+incompatible // indirect
	github.com/google/go-cmp v0.7.0 // indirect
	github.com/google/orderedcode v0.0.1 // indirect
	github.com/google/uuid v1.6.0 // indirect
	github.com/gorilla/websocket v1.5.0 // indirect
	github.com/grafana/pyroscope-go/godeltaprof v0.1.8 // indirect
	github.com/grpc-ecosystem/go-grpc-prometheus v1.2.0 // indirect
	github.com/gsterjov/go-libsecret v0.0.0-20161001094733-a6f4afe4910c // indirect
	github.com/hashicorp/go-immutable-radix v1.3.1 // indirect
	github.com/hashicorp/golang-lru v0.5.5-0.20210104140557-80c98217689d // indirect
	github.com/hashicorp/hcl v1.0.0 // indirect
	github.com/holiman/uint256 v1.3.2 // indirect
	github.com/inconshreveable/mousetrap v1.1.0 // indirect
	github.com/jmhodges/levigo v1.0.0 // indirect
	github.com/kballard/go-shellquote v0.0.0-20180428030007-95032a82bc51 // indirect
	github.com/keybase/go-keychain v0.0.0-20190712205309-48d3d31d256d // indirect
	github.com/klauspost/compress v1.18.0 // indirect
	github.com/kr/pretty v0.3.1 // indirect
	github.com/kr/text v0.2.0 // indirect
	github.com/ledgerwatch/erigon-lib v0.0.0-20230210071639-db0e7ed11263 // indirect
	github.com/lib/pq v1.10.6 // indirect
	github.com/libp2p/go-buffer-pool v0.1.0 // indirect
	github.com/linxGnu/grocksdb v1.8.11 // indirect
	github.com/mattn/go-colorable v0.1.13 // indirect
	github.com/mitchellh/mapstructure v1.5.0 // indirect
	github.com/mmcloughlin/addchain v0.4.0 // indirect
	github.com/mtibben/percent v0.2.1 // indirect
	github.com/munnerz/goautoneg v0.0.0-20191010083416-a7dc8b61c822 // indirect
	github.com/oasisprotocol/curve25519-voi v0.0.0-20210609091139-0a56a4bca00b // indirect
	github.com/patrickmn/go-cache v2.1.0+incompatible // indirect
	github.com/pelletier/go-toml v1.9.5 // indirect
	github.com/pelletier/go-toml/v2 v2.0.7 // indirect
	github.com/petermattis/goid v0.0.0-20230317030725-371a4b8eda08 // indirect
	github.com/pmezard/go-difflib v1.0.0 // indirect
	github.com/prometheus/client_model v0.6.2 // indirect
	github.com/prometheus/procfs v0.17.0 // indirect
	github.com/remyoudompheng/bigfft v0.0.0-20230129092748-24d4a6f8daec // indirect
	github.com/rogpeppe/go-internal v1.13.1 // indirect
	github.com/rs/cors v1.8.2 // indirect
	github.com/sasha-s/go-deadlock v0.3.1 // indirect
	github.com/spf13/afero v1.9.2 // indirect
	github.com/spf13/jwalterweatherman v1.1.0 // indirect
	github.com/subosito/gotenv v1.4.1 // indirect
	github.com/supranational/blst v0.3.14 // indirect
	github.com/tidwall/gjson v1.10.2 // indirect
	github.com/tidwall/match v1.1.1 // indirect
	github.com/tidwall/pretty v1.2.0 // indirect
	github.com/tidwall/tinylru v1.1.0 // indirect
	github.com/tidwall/wal v1.1.7 // indirect
	github.com/zbiljic/go-filelock v0.0.0-20170914061330-1dbf7103ab7d // indirect
	github.com/zondax/hid v0.9.1 // indirect
	github.com/zondax/ledger-go v0.14.1 // indirect
	go.etcd.io/bbolt v1.3.7 // indirect
	go.opencensus.io v0.24.0 // indirect
	go.opentelemetry.io/auto/sdk v1.1.0 // indirect
	go.opentelemetry.io/otel/metric v1.38.0 // indirect
	golang.org/x/mod v0.22.0 // indirect
<<<<<<< HEAD
	golang.org/x/net v0.36.0 // indirect
	golang.org/x/sync v0.11.0 // indirect
	golang.org/x/sys v0.30.0 // indirect
	golang.org/x/term v0.29.0 // indirect
	golang.org/x/text v0.22.0 // indirect
=======
	golang.org/x/net v0.40.0 // indirect
	golang.org/x/sync v0.15.0 // indirect
	golang.org/x/sys v0.35.0 // indirect
	golang.org/x/term v0.32.0 // indirect
	golang.org/x/text v0.25.0 // indirect
>>>>>>> 9ca21bf9
	golang.org/x/time v0.13.0 // indirect
	golang.org/x/tools v0.29.0 // indirect
	google.golang.org/genproto v0.0.0-20231002182017-d307bd883b97 // indirect
	google.golang.org/genproto/googleapis/rpc v0.0.0-20241015192408-796eee8c2d53 // indirect
	gopkg.in/ini.v1 v1.67.0 // indirect
	gopkg.in/yaml.v3 v3.0.1 // indirect
	lukechampine.com/uint128 v1.2.0 // indirect
	modernc.org/cc/v3 v3.40.0 // indirect
	modernc.org/ccgo/v3 v3.16.13 // indirect
	modernc.org/libc v1.24.1 // indirect
	modernc.org/mathutil v1.5.0 // indirect
	modernc.org/memory v1.6.0 // indirect
	modernc.org/opt v0.1.3 // indirect
	modernc.org/sqlite v1.26.0 // indirect
	modernc.org/strutil v1.1.3 // indirect
	modernc.org/token v1.0.1 // indirect
	nhooyr.io/websocket v1.8.6 // indirect
	rsc.io/tmplfunc v0.0.3 // indirect
)

replace (
	github.com/99designs/keyring => github.com/cosmos/keyring v1.1.7-0.20210622111912-ef00f8ac3d76
	github.com/btcsuite/btcd => github.com/btcsuite/btcd v0.23.2
	github.com/confio/ics23/go => github.com/cosmos/cosmos-sdk/ics23/go v0.8.0
	github.com/cosmos/iavl => github.com/sei-protocol/sei-iavl v0.2.0
	github.com/ethereum/go-ethereum => github.com/sei-protocol/go-ethereum v1.15.7-sei-7.0.20250929182230-93350978bb7c
	// Fix upstream GHSA-h395-qcrw-5vmq vulnerability.
	// TODO Remove it: https://github.com/cosmos/cosmos-sdk/issues/10409
	github.com/gin-gonic/gin => github.com/gin-gonic/gin v1.7.0
	github.com/gogo/protobuf => github.com/regen-network/protobuf v1.3.3-alpha.regen.1
	github.com/sei-protocol/sei-db => github.com/sei-protocol/sei-db v0.0.54
	// Latest goleveldb is broken, we have to stick to this version
	github.com/syndtr/goleveldb => github.com/syndtr/goleveldb v1.0.1-0.20210819022825-2ae1ddf74ef7
	github.com/tendermint/tendermint => ../sei-tendermint
	// latest grpc doesn't work with with our modified proto compiler, so we need to enforce
	// the following version across all dependencies.
	google.golang.org/grpc => google.golang.org/grpc v1.33.2
)<|MERGE_RESOLUTION|>--- conflicted
+++ resolved
@@ -164,19 +164,11 @@
 	go.opentelemetry.io/auto/sdk v1.1.0 // indirect
 	go.opentelemetry.io/otel/metric v1.38.0 // indirect
 	golang.org/x/mod v0.22.0 // indirect
-<<<<<<< HEAD
-	golang.org/x/net v0.36.0 // indirect
-	golang.org/x/sync v0.11.0 // indirect
-	golang.org/x/sys v0.30.0 // indirect
-	golang.org/x/term v0.29.0 // indirect
-	golang.org/x/text v0.22.0 // indirect
-=======
 	golang.org/x/net v0.40.0 // indirect
 	golang.org/x/sync v0.15.0 // indirect
 	golang.org/x/sys v0.35.0 // indirect
 	golang.org/x/term v0.32.0 // indirect
 	golang.org/x/text v0.25.0 // indirect
->>>>>>> 9ca21bf9
 	golang.org/x/time v0.13.0 // indirect
 	golang.org/x/tools v0.29.0 // indirect
 	google.golang.org/genproto v0.0.0-20231002182017-d307bd883b97 // indirect
