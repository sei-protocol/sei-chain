package simapp

import (
	"context"
	"encoding/json"
	"fmt"
	"io"
	"net/http"
	"os"
	"path/filepath"

	"github.com/gorilla/mux"
	"github.com/rakyll/statik/fs"
	"github.com/spf13/cast"
	abci "github.com/tendermint/tendermint/abci/types"
	"github.com/tendermint/tendermint/libs/log"
	tmproto "github.com/tendermint/tendermint/proto/tendermint/types"
	dbm "github.com/tendermint/tm-db"

	"github.com/cosmos/cosmos-sdk/baseapp"
	"github.com/cosmos/cosmos-sdk/client"
	"github.com/cosmos/cosmos-sdk/client/grpc/tmservice"
	"github.com/cosmos/cosmos-sdk/client/rpc"
	"github.com/cosmos/cosmos-sdk/codec"
	"github.com/cosmos/cosmos-sdk/codec/types"
	"github.com/cosmos/cosmos-sdk/server/api"
	"github.com/cosmos/cosmos-sdk/server/config"
	servertypes "github.com/cosmos/cosmos-sdk/server/types"
	simappparams "github.com/cosmos/cosmos-sdk/simapp/params"
	"github.com/cosmos/cosmos-sdk/testutil/testdata"
	sdk "github.com/cosmos/cosmos-sdk/types"
	"github.com/cosmos/cosmos-sdk/types/module"
	"github.com/cosmos/cosmos-sdk/utils"
	"github.com/cosmos/cosmos-sdk/version"
	aclmodule "github.com/cosmos/cosmos-sdk/x/accesscontrol"
	aclkeeper "github.com/cosmos/cosmos-sdk/x/accesscontrol/keeper"
	acltestutil "github.com/cosmos/cosmos-sdk/x/accesscontrol/testutil"
	acltypes "github.com/cosmos/cosmos-sdk/x/accesscontrol/types"
	"github.com/cosmos/cosmos-sdk/x/auth"
	"github.com/cosmos/cosmos-sdk/x/auth/ante"
	authrest "github.com/cosmos/cosmos-sdk/x/auth/client/rest"
	authkeeper "github.com/cosmos/cosmos-sdk/x/auth/keeper"
	authsims "github.com/cosmos/cosmos-sdk/x/auth/simulation"
	authtx "github.com/cosmos/cosmos-sdk/x/auth/tx"
	authtypes "github.com/cosmos/cosmos-sdk/x/auth/types"
	"github.com/cosmos/cosmos-sdk/x/auth/vesting"
	vestingtypes "github.com/cosmos/cosmos-sdk/x/auth/vesting/types"
	"github.com/cosmos/cosmos-sdk/x/authz"
	authzkeeper "github.com/cosmos/cosmos-sdk/x/authz/keeper"
	authzmodule "github.com/cosmos/cosmos-sdk/x/authz/module"
	"github.com/cosmos/cosmos-sdk/x/bank"
	bankkeeper "github.com/cosmos/cosmos-sdk/x/bank/keeper"
	banktypes "github.com/cosmos/cosmos-sdk/x/bank/types"
	"github.com/cosmos/cosmos-sdk/x/capability"
	capabilitykeeper "github.com/cosmos/cosmos-sdk/x/capability/keeper"
	capabilitytypes "github.com/cosmos/cosmos-sdk/x/capability/types"
	"github.com/cosmos/cosmos-sdk/x/crisis"
	crisiskeeper "github.com/cosmos/cosmos-sdk/x/crisis/keeper"
	crisistypes "github.com/cosmos/cosmos-sdk/x/crisis/types"
	distr "github.com/cosmos/cosmos-sdk/x/distribution"
	distrclient "github.com/cosmos/cosmos-sdk/x/distribution/client"
	distrkeeper "github.com/cosmos/cosmos-sdk/x/distribution/keeper"
	distrtypes "github.com/cosmos/cosmos-sdk/x/distribution/types"
	"github.com/cosmos/cosmos-sdk/x/evidence"
	evidencekeeper "github.com/cosmos/cosmos-sdk/x/evidence/keeper"
	evidencetypes "github.com/cosmos/cosmos-sdk/x/evidence/types"
	"github.com/cosmos/cosmos-sdk/x/feegrant"
	feegrantkeeper "github.com/cosmos/cosmos-sdk/x/feegrant/keeper"
	feegrantmodule "github.com/cosmos/cosmos-sdk/x/feegrant/module"
	"github.com/cosmos/cosmos-sdk/x/genutil"
	genutiltypes "github.com/cosmos/cosmos-sdk/x/genutil/types"
	"github.com/cosmos/cosmos-sdk/x/gov"
	govkeeper "github.com/cosmos/cosmos-sdk/x/gov/keeper"
	govtypes "github.com/cosmos/cosmos-sdk/x/gov/types"
	"github.com/cosmos/cosmos-sdk/x/mint"
	mintkeeper "github.com/cosmos/cosmos-sdk/x/mint/keeper"
	minttypes "github.com/cosmos/cosmos-sdk/x/mint/types"
	"github.com/cosmos/cosmos-sdk/x/params"
	paramsclient "github.com/cosmos/cosmos-sdk/x/params/client"
	paramskeeper "github.com/cosmos/cosmos-sdk/x/params/keeper"
	paramstypes "github.com/cosmos/cosmos-sdk/x/params/types"
	paramproposal "github.com/cosmos/cosmos-sdk/x/params/types/proposal"
	"github.com/cosmos/cosmos-sdk/x/slashing"
	slashingkeeper "github.com/cosmos/cosmos-sdk/x/slashing/keeper"
	slashingtypes "github.com/cosmos/cosmos-sdk/x/slashing/types"
	"github.com/cosmos/cosmos-sdk/x/staking"
	stakingkeeper "github.com/cosmos/cosmos-sdk/x/staking/keeper"
	stakingtypes "github.com/cosmos/cosmos-sdk/x/staking/types"
	"github.com/cosmos/cosmos-sdk/x/upgrade"
	upgradeclient "github.com/cosmos/cosmos-sdk/x/upgrade/client"
	upgradekeeper "github.com/cosmos/cosmos-sdk/x/upgrade/keeper"
	upgradetypes "github.com/cosmos/cosmos-sdk/x/upgrade/types"

	// unnamed import of statik for swagger UI support
	_ "github.com/cosmos/cosmos-sdk/client/docs/statik"
)

const appName = "SimApp"

var (
	// DefaultNodeHome default home directories for the application daemon
	DefaultNodeHome string

	// ModuleBasics defines the module BasicManager is in charge of setting up basic,
	// non-dependant module elements, such as codec registration
	// and genesis verification.
	ModuleBasics = module.NewBasicManager(
		auth.AppModuleBasic{},
		genutil.AppModuleBasic{},
		bank.AppModuleBasic{},
		capability.AppModuleBasic{},
		staking.AppModuleBasic{},
		mint.AppModuleBasic{},
		distr.AppModuleBasic{},
		gov.NewAppModuleBasic(
			paramsclient.ProposalHandler, distrclient.ProposalHandler, upgradeclient.ProposalHandler, upgradeclient.CancelProposalHandler,
		),
		params.AppModuleBasic{},
		crisis.AppModuleBasic{},
		slashing.AppModuleBasic{},
		feegrantmodule.AppModuleBasic{},
		upgrade.AppModuleBasic{},
		evidence.AppModuleBasic{},
		authzmodule.AppModuleBasic{},
		vesting.AppModuleBasic{},
	)

	// module account permissions
	maccPerms = map[string][]string{
		authtypes.FeeCollectorName:     nil,
		distrtypes.ModuleName:          nil,
		minttypes.ModuleName:           {authtypes.Minter},
		stakingtypes.BondedPoolName:    {authtypes.Burner, authtypes.Staking},
		stakingtypes.NotBondedPoolName: {authtypes.Burner, authtypes.Staking},
		govtypes.ModuleName:            {authtypes.Burner},
	}
)

var (
	_ App                     = (*SimApp)(nil)
	_ servertypes.Application = (*SimApp)(nil)
)

// SimApp extends an ABCI application, but with most of its parameters exported.
// They are exported for convenience in creating helper functions, as object
// capabilities aren't needed for testing.
type SimApp struct {
	*baseapp.BaseApp
	legacyAmino       *codec.LegacyAmino
	appCodec          codec.Codec
	interfaceRegistry types.InterfaceRegistry

	invCheckPeriod uint

	// keys to access the substores
	keys    map[string]*sdk.KVStoreKey
	tkeys   map[string]*sdk.TransientStoreKey
	memKeys map[string]*sdk.MemoryStoreKey

	// keepers
	AccessControlKeeper aclkeeper.Keeper
	AccountKeeper       authkeeper.AccountKeeper
	BankKeeper          bankkeeper.Keeper
	CapabilityKeeper    *capabilitykeeper.Keeper
	StakingKeeper       stakingkeeper.Keeper
	SlashingKeeper      slashingkeeper.Keeper
	MintKeeper          mintkeeper.Keeper
	DistrKeeper         distrkeeper.Keeper
	GovKeeper           govkeeper.Keeper
	CrisisKeeper        crisiskeeper.Keeper
	UpgradeKeeper       upgradekeeper.Keeper
	ParamsKeeper        paramskeeper.Keeper
	AuthzKeeper         authzkeeper.Keeper
	EvidenceKeeper      evidencekeeper.Keeper
	FeeGrantKeeper      feegrantkeeper.Keeper

	// the module manager
	mm *module.Manager

	// simulation manager
	sm *module.SimulationManager

	// module configurator
	configurator module.Configurator

	txDecoder sdk.TxDecoder
}

func init() {
	userHomeDir, err := os.UserHomeDir()
	if err != nil {
		panic(err)
	}

	DefaultNodeHome = filepath.Join(userHomeDir, ".simapp")
}

// NewSimApp returns a reference to an initialized SimApp.
func NewSimApp(
	logger log.Logger, db dbm.DB, traceStore io.Writer, loadLatest bool, skipUpgradeHeights map[int64]bool,
	homePath string, invCheckPeriod uint, encodingConfig simappparams.EncodingConfig,
	appOpts servertypes.AppOptions, baseAppOptions ...func(*baseapp.BaseApp),
) *SimApp {

	appCodec := encodingConfig.Marshaler
	legacyAmino := encodingConfig.Amino
	interfaceRegistry := encodingConfig.InterfaceRegistry

	bApp := baseapp.NewBaseApp(appName, logger, db, encodingConfig.TxConfig.TxDecoder(), appOpts, baseAppOptions...)
	bApp.SetCommitMultiStoreTracer(traceStore)
	bApp.SetVersion(version.Version)
	bApp.SetInterfaceRegistry(interfaceRegistry)

	keys := sdk.NewKVStoreKeys(
		authtypes.StoreKey, banktypes.StoreKey, stakingtypes.StoreKey,
		minttypes.StoreKey, distrtypes.StoreKey, slashingtypes.StoreKey,
		govtypes.StoreKey, paramstypes.StoreKey, upgradetypes.StoreKey, feegrant.StoreKey,
		evidencetypes.StoreKey, capabilitytypes.StoreKey,
		authzkeeper.StoreKey, acltypes.StoreKey,
	)
	tkeys := sdk.NewTransientStoreKeys(paramstypes.TStoreKey)
	// NOTE: The testingkey is just mounted for testing purposes. Actual applications should
	// not include this key.
	memKeys := sdk.NewMemoryStoreKeys(capabilitytypes.MemStoreKey, "testingkey")

	app := &SimApp{
		BaseApp:           bApp,
		legacyAmino:       legacyAmino,
		appCodec:          appCodec,
		interfaceRegistry: interfaceRegistry,
		invCheckPeriod:    invCheckPeriod,
		keys:              keys,
		tkeys:             tkeys,
		memKeys:           memKeys,
		txDecoder:         encodingConfig.TxConfig.TxDecoder(),
	}

	app.ParamsKeeper = initParamsKeeper(appCodec, legacyAmino, keys[paramstypes.StoreKey], tkeys[paramstypes.TStoreKey])

	// set the BaseApp's parameter store
	bApp.SetParamStore(app.ParamsKeeper.Subspace(baseapp.Paramspace).WithKeyTable(paramskeeper.ConsensusParamsKeyTable()))

	app.CapabilityKeeper = capabilitykeeper.NewKeeper(appCodec, keys[capabilitytypes.StoreKey], memKeys[capabilitytypes.MemStoreKey])
	// Applications that wish to enforce statically created ScopedKeepers should call `Seal` after creating
	// their scoped modules in `NewApp` with `ScopeToModule`
	app.CapabilityKeeper.Seal()

	// add keepers
	app.AccountKeeper = authkeeper.NewAccountKeeper(
		appCodec, keys[authtypes.StoreKey], app.GetSubspace(authtypes.ModuleName), authtypes.ProtoBaseAccount, maccPerms,
	)
	app.BankKeeper = bankkeeper.NewBaseKeeper(
		appCodec, keys[banktypes.StoreKey], app.AccountKeeper, app.GetSubspace(banktypes.ModuleName), app.ModuleAccountAddrs(),
	)
	stakingKeeper := stakingkeeper.NewKeeper(
		appCodec, keys[stakingtypes.StoreKey], app.AccountKeeper, app.BankKeeper, app.GetSubspace(stakingtypes.ModuleName),
	)
	app.MintKeeper = mintkeeper.NewKeeper(
		appCodec, keys[minttypes.StoreKey], app.GetSubspace(minttypes.ModuleName), &stakingKeeper,
		app.AccountKeeper, app.BankKeeper, authtypes.FeeCollectorName,
	)
	app.DistrKeeper = distrkeeper.NewKeeper(
		appCodec, keys[distrtypes.StoreKey], app.GetSubspace(distrtypes.ModuleName), app.AccountKeeper, app.BankKeeper,
		&stakingKeeper, authtypes.FeeCollectorName, app.ModuleAccountAddrs(),
	)
	app.SlashingKeeper = slashingkeeper.NewKeeper(
		appCodec, keys[slashingtypes.StoreKey], &stakingKeeper, app.GetSubspace(slashingtypes.ModuleName),
	)
	app.CrisisKeeper = crisiskeeper.NewKeeper(
		app.GetSubspace(crisistypes.ModuleName), invCheckPeriod, app.BankKeeper, authtypes.FeeCollectorName,
	)

	app.FeeGrantKeeper = feegrantkeeper.NewKeeper(appCodec, keys[feegrant.StoreKey], app.AccountKeeper)
	app.UpgradeKeeper = upgradekeeper.NewKeeper(skipUpgradeHeights, keys[upgradetypes.StoreKey], appCodec, homePath, app.BaseApp)

	// register the staking hooks
	// NOTE: stakingKeeper above is passed by reference, so that it will contain these hooks
	app.StakingKeeper = *stakingKeeper.SetHooks(
		stakingtypes.NewMultiStakingHooks(app.DistrKeeper.Hooks(), app.SlashingKeeper.Hooks()),
	)

	app.AuthzKeeper = authzkeeper.NewKeeper(keys[authzkeeper.StoreKey], appCodec, app.BaseApp.MsgServiceRouter())
	app.AccessControlKeeper = aclkeeper.NewKeeper(appCodec, keys[acltypes.StoreKey], app.GetSubspace(acltypes.ModuleName), aclkeeper.WithDependencyMappingGenerator(acltestutil.MessageDependencyGeneratorTestHelper()))

	// register the proposal types
	govRouter := govtypes.NewRouter()
	govRouter.AddRoute(govtypes.RouterKey, govtypes.ProposalHandler).
		AddRoute(paramproposal.RouterKey, params.NewParamChangeProposalHandler(app.ParamsKeeper)).
		AddRoute(distrtypes.RouterKey, distr.NewCommunityPoolSpendProposalHandler(app.DistrKeeper)).
		AddRoute(upgradetypes.RouterKey, upgrade.NewSoftwareUpgradeProposalHandler(app.UpgradeKeeper))
		//TODO: we may need to add acl gov proposal types here
	govKeeper := govkeeper.NewKeeper(
		appCodec, keys[govtypes.StoreKey], app.GetSubspace(govtypes.ModuleName), app.AccountKeeper, app.BankKeeper,
		&stakingKeeper, govRouter,
	)

	app.GovKeeper = *govKeeper.SetHooks(
		govtypes.NewMultiGovHooks(
		// register the governance hooks
		),
	)

	// create evidence keeper with router
	evidenceKeeper := evidencekeeper.NewKeeper(
		appCodec, keys[evidencetypes.StoreKey], &app.StakingKeeper, app.SlashingKeeper,
	)
	// If evidence needs to be handled for the app, set routes in router here and seal
	app.EvidenceKeeper = *evidenceKeeper

	/****  Module Options ****/

	// NOTE: we may consider parsing `appOpts` inside module constructors. For the moment
	// we prefer to be more strict in what arguments the modules expect.
	var skipGenesisInvariants = cast.ToBool(appOpts.Get(crisis.FlagSkipGenesisInvariants))

	// NOTE: Any module instantiated in the module manager that is later modified
	// must be passed by reference here.
	app.mm = module.NewManager(
		genutil.NewAppModule(
			app.AccountKeeper, app.StakingKeeper, app.BaseApp.DeliverTx,
			encodingConfig.TxConfig,
		),
		aclmodule.NewAppModule(appCodec, app.AccessControlKeeper),
		auth.NewAppModule(appCodec, app.AccountKeeper, authsims.RandomGenesisAccounts),
		vesting.NewAppModule(app.AccountKeeper, app.BankKeeper),
		bank.NewAppModule(appCodec, app.BankKeeper, app.AccountKeeper),
		capability.NewAppModule(appCodec, *app.CapabilityKeeper),
		crisis.NewAppModule(&app.CrisisKeeper, skipGenesisInvariants),
		feegrantmodule.NewAppModule(appCodec, app.AccountKeeper, app.BankKeeper, app.FeeGrantKeeper, app.interfaceRegistry),
		gov.NewAppModule(appCodec, app.GovKeeper, app.AccountKeeper, app.BankKeeper),
		mint.NewAppModule(appCodec, app.MintKeeper, app.AccountKeeper),
		slashing.NewAppModule(appCodec, app.SlashingKeeper, app.AccountKeeper, app.BankKeeper, app.StakingKeeper),
		distr.NewAppModule(appCodec, app.DistrKeeper, app.AccountKeeper, app.BankKeeper, app.StakingKeeper),
		staking.NewAppModule(appCodec, app.StakingKeeper, app.AccountKeeper, app.BankKeeper),
		upgrade.NewAppModule(app.UpgradeKeeper),
		evidence.NewAppModule(app.EvidenceKeeper),
		params.NewAppModule(app.ParamsKeeper),
		authzmodule.NewAppModule(appCodec, app.AuthzKeeper, app.AccountKeeper, app.BankKeeper, app.interfaceRegistry),
	)

	// During begin block slashing happens after distr.BeginBlocker so that
	// there is nothing left over in the validator fee pool, so as to keep the
	// CanWithdrawInvariant invariant.
	// NOTE: staking module is required if HistoricalEntries param > 0
	// NOTE: capability module's beginblocker must come before any modules using capabilities (e.g. IBC)
	app.mm.SetOrderBeginBlockers(
		upgradetypes.ModuleName, capabilitytypes.ModuleName, minttypes.ModuleName, distrtypes.ModuleName, slashingtypes.ModuleName,
		evidencetypes.ModuleName, stakingtypes.ModuleName,
		authtypes.ModuleName, banktypes.ModuleName, govtypes.ModuleName, crisistypes.ModuleName, genutiltypes.ModuleName,
		authz.ModuleName, feegrant.ModuleName,
		paramstypes.ModuleName, vestingtypes.ModuleName, acltypes.ModuleName,
	)
	app.mm.SetOrderEndBlockers(
		crisistypes.ModuleName, govtypes.ModuleName, stakingtypes.ModuleName,
		capabilitytypes.ModuleName, authtypes.ModuleName, banktypes.ModuleName, distrtypes.ModuleName,
		slashingtypes.ModuleName, minttypes.ModuleName,
		genutiltypes.ModuleName, evidencetypes.ModuleName, authz.ModuleName,
		feegrant.ModuleName,
		paramstypes.ModuleName, upgradetypes.ModuleName, vestingtypes.ModuleName, acltypes.ModuleName,
	)

	// NOTE: The genutils module must occur after staking so that pools are
	// properly initialized with tokens from genesis accounts.
	// NOTE: Capability module must occur first so that it can initialize any capabilities
	// so that other modules that want to create or claim capabilities afterwards in InitChain
	// can do so safely.
	app.mm.SetOrderInitGenesis(
		capabilitytypes.ModuleName, authtypes.ModuleName, banktypes.ModuleName, distrtypes.ModuleName, stakingtypes.ModuleName,
		slashingtypes.ModuleName, govtypes.ModuleName, minttypes.ModuleName, crisistypes.ModuleName,
		genutiltypes.ModuleName, evidencetypes.ModuleName, authz.ModuleName,
		feegrant.ModuleName,
		paramstypes.ModuleName, upgradetypes.ModuleName, vestingtypes.ModuleName, acltypes.ModuleName,
	)

	// Uncomment if you want to set a custom migration order here.
	// app.mm.SetOrderMigrations(custom order)

	app.mm.RegisterInvariants(&app.CrisisKeeper)
	app.mm.RegisterRoutes(app.Router(), app.QueryRouter(), encodingConfig.Amino)
	app.configurator = module.NewConfigurator(app.appCodec, app.MsgServiceRouter(), app.GRPCQueryRouter())
	app.mm.RegisterServices(app.configurator)

	// add test gRPC service for testing gRPC queries in isolation
	testdata.RegisterQueryServer(app.GRPCQueryRouter(), testdata.QueryImpl{})

	// create the simulation manager and define the order of the modules for deterministic simulations
	//
	// NOTE: this is not required apps that don't use the simulator for fuzz testing
	// transactions
	app.sm = module.NewSimulationManager(
		aclmodule.NewAppModule(appCodec, app.AccessControlKeeper),
		auth.NewAppModule(appCodec, app.AccountKeeper, authsims.RandomGenesisAccounts),
		bank.NewAppModule(appCodec, app.BankKeeper, app.AccountKeeper),
		capability.NewAppModule(appCodec, *app.CapabilityKeeper),
		feegrantmodule.NewAppModule(appCodec, app.AccountKeeper, app.BankKeeper, app.FeeGrantKeeper, app.interfaceRegistry),
		gov.NewAppModule(appCodec, app.GovKeeper, app.AccountKeeper, app.BankKeeper),
		mint.NewAppModule(appCodec, app.MintKeeper, app.AccountKeeper),
		staking.NewAppModule(appCodec, app.StakingKeeper, app.AccountKeeper, app.BankKeeper),
		distr.NewAppModule(appCodec, app.DistrKeeper, app.AccountKeeper, app.BankKeeper, app.StakingKeeper),
		slashing.NewAppModule(appCodec, app.SlashingKeeper, app.AccountKeeper, app.BankKeeper, app.StakingKeeper),
		params.NewAppModule(app.ParamsKeeper),
		evidence.NewAppModule(app.EvidenceKeeper),
		authzmodule.NewAppModule(appCodec, app.AuthzKeeper, app.AccountKeeper, app.BankKeeper, app.interfaceRegistry),
	)

	app.sm.RegisterStoreDecoders()

	// initialize stores
	app.MountKVStores(keys)
	app.MountTransientStores(tkeys)
	app.MountMemoryStores(memKeys)

	// initialize BaseApp
	app.SetInitChainer(app.InitChainer)
	app.SetBeginBlocker(app.BeginBlocker)

	signModeHandler := encodingConfig.TxConfig.SignModeHandler()
<<<<<<< HEAD
	anteHandler, err := ante.NewAnteHandler(
=======
	app.batchVerifier = ante.NewSR25519BatchVerifier(app.AccountKeeper, signModeHandler)
	anteHandler, anteDepGenerator, err := ante.NewAnteHandler(
>>>>>>> da4f983c
		ante.HandlerOptions{
			AccountKeeper:   app.AccountKeeper,
			BankKeeper:      app.BankKeeper,
			SignModeHandler: signModeHandler,
			FeegrantKeeper:  app.FeeGrantKeeper,
			SigGasConsumer:  ante.DefaultSigVerificationGasConsumer,
			TxFeeChecker:    ante.CheckTxFeeWithValidatorMinGasPrices,
		},
	)

	if err != nil {
		panic(err)
	}

	app.SetAnteHandler(anteHandler)
	app.SetAnteDepGenerator(anteDepGenerator)
	app.SetEndBlocker(app.EndBlocker)
	app.SetPrepareProposalHandler(app.PrepareProposalHandler)
	app.SetProcessProposalHandler(app.ProcessProposalHandler)
	app.SetFinalizeBlocker(app.FinalizeBlocker)

	if loadLatest {
		if err := app.LoadLatestVersion(); err != nil {
			fmt.Println(err.Error())
			os.Exit(1)
		}
	}

	return app
}

// Name returns the name of the App
func (app *SimApp) Name() string { return app.BaseApp.Name() }

func (app *SimApp) PrepareProposalHandler(ctx sdk.Context, req *abci.RequestPrepareProposal) (*abci.ResponsePrepareProposal, error) {
	return &abci.ResponsePrepareProposal{
		TxRecords: utils.Map(req.Txs, func(tx []byte) *abci.TxRecord {
			return &abci.TxRecord{Action: abci.TxRecord_UNMODIFIED, Tx: tx}
		}),
	}, nil
}

func (app *SimApp) ProcessProposalHandler(ctx sdk.Context, req *abci.RequestProcessProposal) (*abci.ResponseProcessProposal, error) {
	return &abci.ResponseProcessProposal{
		Status: abci.ResponseProcessProposal_ACCEPT,
	}, nil
}

func (app *SimApp) FinalizeBlocker(ctx sdk.Context, req *abci.RequestFinalizeBlock) (*abci.ResponseFinalizeBlock, error) {
	events := []abci.Event{}
	beginBlockResp := app.BeginBlock(ctx, abci.RequestBeginBlock{
		Hash: req.Hash,
		ByzantineValidators: utils.Map(req.ByzantineValidators, func(mis abci.Misbehavior) abci.Evidence {
			return abci.Evidence{
				Type:             abci.MisbehaviorType(mis.Type),
				Validator:        abci.Validator(mis.Validator),
				Height:           mis.Height,
				Time:             mis.Time,
				TotalVotingPower: mis.TotalVotingPower,
			}
		}),
		LastCommitInfo: abci.LastCommitInfo{
			Round: req.DecidedLastCommit.Round,
			Votes: utils.Map(req.DecidedLastCommit.Votes, func(vote abci.VoteInfo) abci.VoteInfo {
				return abci.VoteInfo{
					Validator:       abci.Validator(vote.Validator),
					SignedLastBlock: vote.SignedLastBlock,
				}
			}),
		},
		Header: tmproto.Header{
			ChainID:         app.ChainID,
			Height:          req.Height,
			Time:            req.Time,
			ProposerAddress: ctx.BlockHeader().ProposerAddress,
		},
	})
	events = append(events, beginBlockResp.Events...)

	typedTxs := []sdk.Tx{}
	for _, tx := range req.Txs {
		typedTx, err := app.txDecoder(tx)
		if err != nil {
			typedTxs = append(typedTxs, nil)
		} else {
			typedTxs = append(typedTxs, typedTx)
		}
	}

	txResults := []*abci.ExecTxResult{}
	for i, tx := range req.Txs {
		ctx = ctx.WithContext(context.WithValue(ctx.Context(), ante.ContextKeyTxIndexKey, i))
		deliverTxResp := app.DeliverTx(ctx, abci.RequestDeliverTx{
			Tx: tx,
		})
		txResults = append(txResults, &abci.ExecTxResult{
			Code:      deliverTxResp.Code,
			Data:      deliverTxResp.Data,
			Log:       deliverTxResp.Log,
			Info:      deliverTxResp.Info,
			GasWanted: deliverTxResp.GasWanted,
			GasUsed:   deliverTxResp.GasUsed,
			Events:    deliverTxResp.Events,
			Codespace: deliverTxResp.Codespace,
		})
	}
	endBlockResp := app.EndBlock(ctx, abci.RequestEndBlock{
		Height: req.Height,
	})
	events = append(events, endBlockResp.Events...)

	app.SetDeliverStateToCommit()
	appHash := app.WriteStateToCommitAndGetWorkingHash()
	return &abci.ResponseFinalizeBlock{
		Events:    events,
		TxResults: txResults,
		ValidatorUpdates: utils.Map(endBlockResp.ValidatorUpdates, func(v abci.ValidatorUpdate) abci.ValidatorUpdate {
			return abci.ValidatorUpdate{
				PubKey: v.PubKey,
				Power:  v.Power,
			}
		}),
		ConsensusParamUpdates: &tmproto.ConsensusParams{
			Block: &tmproto.BlockParams{
				MaxBytes: endBlockResp.ConsensusParamUpdates.Block.MaxBytes,
				MaxGas:   endBlockResp.ConsensusParamUpdates.Block.MaxGas,
			},
			Evidence: &tmproto.EvidenceParams{
				MaxAgeNumBlocks: endBlockResp.ConsensusParamUpdates.Evidence.MaxAgeNumBlocks,
				MaxAgeDuration:  endBlockResp.ConsensusParamUpdates.Evidence.MaxAgeDuration,
				MaxBytes:        endBlockResp.ConsensusParamUpdates.Block.MaxBytes,
			},
			Validator: &tmproto.ValidatorParams{
				PubKeyTypes: endBlockResp.ConsensusParamUpdates.Validator.PubKeyTypes,
			},
			Version: &tmproto.VersionParams{
				AppVersion: endBlockResp.ConsensusParamUpdates.Version.AppVersion,
			},
		},
		AppHash: appHash,
	}, nil
}

// BeginBlocker application updates every begin block
func (app *SimApp) BeginBlocker(ctx sdk.Context, req abci.RequestBeginBlock) abci.ResponseBeginBlock {
	return app.mm.BeginBlock(ctx, req)
}

// EndBlocker application updates every end block
func (app *SimApp) EndBlocker(ctx sdk.Context, req abci.RequestEndBlock) abci.ResponseEndBlock {
	return app.mm.EndBlock(ctx, req)
}

// InitChainer application update at chain initialization
func (app *SimApp) InitChainer(ctx sdk.Context, req abci.RequestInitChain) abci.ResponseInitChain {
	var genesisState GenesisState
	if err := json.Unmarshal(req.AppStateBytes, &genesisState); err != nil {
		panic(err)
	}
	app.UpgradeKeeper.SetModuleVersionMap(ctx, app.mm.GetVersionMap())
	return app.mm.InitGenesis(ctx, app.appCodec, genesisState)
}

// LoadHeight loads a particular height
func (app *SimApp) LoadHeight(height int64) error {
	return app.LoadVersion(height)
}

// ModuleAccountAddrs returns all the app's module account addresses.
func (app *SimApp) ModuleAccountAddrs() map[string]bool {
	modAccAddrs := make(map[string]bool)
	for acc := range maccPerms {
		modAccAddrs[authtypes.NewModuleAddress(acc).String()] = true
	}

	return modAccAddrs
}

// LegacyAmino returns SimApp's amino codec.
//
// NOTE: This is solely to be used for testing purposes as it may be desirable
// for modules to register their own custom testing types.
func (app *SimApp) LegacyAmino() *codec.LegacyAmino {
	return app.legacyAmino
}

// AppCodec returns SimApp's app codec.
//
// NOTE: This is solely to be used for testing purposes as it may be desirable
// for modules to register their own custom testing types.
func (app *SimApp) AppCodec() codec.Codec {
	return app.appCodec
}

// InterfaceRegistry returns SimApp's InterfaceRegistry
func (app *SimApp) InterfaceRegistry() types.InterfaceRegistry {
	return app.interfaceRegistry
}

// GetKey returns the KVStoreKey for the provided store key.
//
// NOTE: This is solely to be used for testing purposes.
func (app *SimApp) GetKey(storeKey string) *sdk.KVStoreKey {
	return app.keys[storeKey]
}

// GetTKey returns the TransientStoreKey for the provided store key.
//
// NOTE: This is solely to be used for testing purposes.
func (app *SimApp) GetTKey(storeKey string) *sdk.TransientStoreKey {
	return app.tkeys[storeKey]
}

// GetMemKey returns the MemStoreKey for the provided mem key.
//
// NOTE: This is solely used for testing purposes.
func (app *SimApp) GetMemKey(storeKey string) *sdk.MemoryStoreKey {
	return app.memKeys[storeKey]
}

// GetSubspace returns a param subspace for a given module name.
//
// NOTE: This is solely to be used for testing purposes.
func (app *SimApp) GetSubspace(moduleName string) paramstypes.Subspace {
	subspace, _ := app.ParamsKeeper.GetSubspace(moduleName)
	return subspace
}

// SimulationManager implements the SimulationApp interface
func (app *SimApp) SimulationManager() *module.SimulationManager {
	return app.sm
}

// RegisterAPIRoutes registers all application module routes with the provided
// API server.
func (app *SimApp) RegisterAPIRoutes(apiSvr *api.Server, apiConfig config.APIConfig) {
	clientCtx := apiSvr.ClientCtx
	rpc.RegisterRoutes(clientCtx, apiSvr.Router)
	// Register legacy tx routes.
	authrest.RegisterTxRoutes(clientCtx, apiSvr.Router)
	// Register new tx routes from grpc-gateway.
	authtx.RegisterGRPCGatewayRoutes(clientCtx, apiSvr.GRPCGatewayRouter)
	// Register new tendermint queries routes from grpc-gateway.
	tmservice.RegisterGRPCGatewayRoutes(clientCtx, apiSvr.GRPCGatewayRouter)

	// Register legacy and grpc-gateway routes for all modules.
	ModuleBasics.RegisterRESTRoutes(clientCtx, apiSvr.Router)
	ModuleBasics.RegisterGRPCGatewayRoutes(clientCtx, apiSvr.GRPCGatewayRouter)

	// register swagger API from root so that other applications can override easily
	if apiConfig.Swagger {
		RegisterSwaggerAPI(clientCtx, apiSvr.Router)
	}
}

// RegisterTxService implements the Application.RegisterTxService method.
func (app *SimApp) RegisterTxService(clientCtx client.Context) {
	authtx.RegisterTxService(app.BaseApp.GRPCQueryRouter(), clientCtx, app.BaseApp.Simulate, app.interfaceRegistry)
}

// RegisterTendermintService implements the Application.RegisterTendermintService method.
func (app *SimApp) RegisterTendermintService(clientCtx client.Context) {
	tmservice.RegisterTendermintService(app.BaseApp.GRPCQueryRouter(), clientCtx, app.interfaceRegistry)
}

// RegisterSwaggerAPI registers swagger route with API Server
func RegisterSwaggerAPI(ctx client.Context, rtr *mux.Router) {
	statikFS, err := fs.New()
	if err != nil {
		panic(err)
	}

	staticServer := http.FileServer(statikFS)
	rtr.PathPrefix("/swagger/").Handler(http.StripPrefix("/swagger/", staticServer))
}

// GetMaccPerms returns a copy of the module account permissions
func GetMaccPerms() map[string][]string {
	dupMaccPerms := make(map[string][]string)
	for k, v := range maccPerms {
		dupMaccPerms[k] = v
	}
	return dupMaccPerms
}

// initParamsKeeper init params keeper and its subspaces
func initParamsKeeper(appCodec codec.BinaryCodec, legacyAmino *codec.LegacyAmino, key, tkey sdk.StoreKey) paramskeeper.Keeper {
	paramsKeeper := paramskeeper.NewKeeper(appCodec, legacyAmino, key, tkey)

	paramsKeeper.Subspace(authtypes.ModuleName)
	paramsKeeper.Subspace(banktypes.ModuleName)
	paramsKeeper.Subspace(stakingtypes.ModuleName)
	paramsKeeper.Subspace(minttypes.ModuleName)
	paramsKeeper.Subspace(distrtypes.ModuleName)
	paramsKeeper.Subspace(slashingtypes.ModuleName)
	paramsKeeper.Subspace(govtypes.ModuleName).WithKeyTable(govtypes.ParamKeyTable())
	paramsKeeper.Subspace(crisistypes.ModuleName)

	return paramsKeeper
}<|MERGE_RESOLUTION|>--- conflicted
+++ resolved
@@ -415,12 +415,7 @@
 	app.SetBeginBlocker(app.BeginBlocker)
 
 	signModeHandler := encodingConfig.TxConfig.SignModeHandler()
-<<<<<<< HEAD
-	anteHandler, err := ante.NewAnteHandler(
-=======
-	app.batchVerifier = ante.NewSR25519BatchVerifier(app.AccountKeeper, signModeHandler)
 	anteHandler, anteDepGenerator, err := ante.NewAnteHandler(
->>>>>>> da4f983c
 		ante.HandlerOptions{
 			AccountKeeper:   app.AccountKeeper,
 			BankKeeper:      app.BankKeeper,
