--- conflicted
+++ resolved
@@ -27,12 +27,10 @@
 -->
 
 # Changelog
-<<<<<<< HEAD
 ## Unreleased
 
 sei-chain
 * Add workflow to create and push Docker image
-=======
 ## v6.2.0
 sei-chain
 * [#2444](https://github.com/sei-protocol/sei-chain/pull/2444) Optimize getLogs performance
@@ -90,7 +88,6 @@
 * [#63](https://github.com/sei-protocol/go-ethereum/pull/63) Allow nonce bump to be skipped
 * [#62](https://github.com/sei-protocol/go-ethereum/pull/62) Expose set read limits for websocket server to prevent OOM
 * [#59](https://github.com/sei-protocol/go-ethereum/pull/59) Pectra upgrade
->>>>>>> 4af20735
 
 ## v6.1.4
 sei-chain
