--- conflicted
+++ resolved
@@ -21,9 +21,5 @@
 package-lock.json
 */package-lock.json
 
-<<<<<<< HEAD
-# test coverage outputs
-=======
 # test coverage output
->>>>>>> e4a68820
 c.out