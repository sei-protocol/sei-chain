--- conflicted
+++ resolved
@@ -131,12 +131,8 @@
 	const numNodes = 2
 
 	logger := log.NewNopLogger()
-<<<<<<< HEAD
-	rts := setupReactors(ctx, t, logger, numNodes, 0)
-	t.Cleanup(leaktest.Check(t))
-=======
-	rts := setupReactors(ctx, t, logger, numNodes)
->>>>>>> 3a77ecc8
+	rts := setupReactors(ctx, t, logger, numNodes)
+	t.Cleanup(leaktest.Check(t))
 
 	observePanic := func(r any) {
 		t.Fatal("panic detected in reactor")
@@ -180,12 +176,8 @@
 
 	logger := log.NewNopLogger()
 
-<<<<<<< HEAD
-	rts := setupReactors(ctx, t, logger, numNodes, uint(numTxs))
-	t.Cleanup(leaktest.Check(t))
-=======
-	rts := setupReactors(ctx, t, logger, numNodes)
->>>>>>> 3a77ecc8
+	rts := setupReactors(ctx, t, logger, numNodes)
+	t.Cleanup(leaktest.Check(t))
 
 	primary := rts.nodes[0]
 	secondaries := rts.nodes[1:]
@@ -210,12 +202,8 @@
 	ctx := t.Context()
 
 	logger := log.NewNopLogger()
-<<<<<<< HEAD
-	rts := setupReactors(ctx, t, logger, numNodes, 0)
-	t.Cleanup(leaktest.Check(t))
-=======
-	rts := setupReactors(ctx, t, logger, numNodes)
->>>>>>> 3a77ecc8
+	rts := setupReactors(ctx, t, logger, numNodes)
+	t.Cleanup(leaktest.Check(t))
 
 	primary := rts.nodes[0]
 	secondary := rts.nodes[1]
@@ -273,13 +261,8 @@
 	ctx := t.Context()
 
 	logger := log.NewNopLogger()
-<<<<<<< HEAD
-	rts := setupReactors(ctx, t, logger, numNodes, uint(numTxs))
-	// TODO: Cannot guarantee no leaks, because go-cache leaks goroutines by design.
-	// t.Cleanup(leaktest.Check(t))
-=======
-	rts := setupReactors(ctx, t, logger, numNodes)
->>>>>>> 3a77ecc8
+	rts := setupReactors(ctx, t, logger, numNodes)
+	t.Cleanup(leaktest.Check(t))
 
 	primary := rts.nodes[0]
 	secondary := rts.nodes[1]
@@ -304,12 +287,8 @@
 
 	logger := log.NewNopLogger()
 
-<<<<<<< HEAD
-	rts := setupReactors(ctx, t, logger, numNodes, 0)
-	t.Cleanup(leaktest.Check(t))
-=======
-	rts := setupReactors(ctx, t, logger, numNodes)
->>>>>>> 3a77ecc8
+	rts := setupReactors(ctx, t, logger, numNodes)
+	t.Cleanup(leaktest.Check(t))
 
 	primary := rts.nodes[0]
 	secondary := rts.nodes[1]
@@ -346,12 +325,8 @@
 	ctx := t.Context()
 
 	logger := log.NewNopLogger()
-<<<<<<< HEAD
-	rts := setupReactors(ctx, t, logger, 1, MaxActiveIDs+1)
-	t.Cleanup(leaktest.Check(t))
-=======
 	rts := setupReactors(ctx, t, logger, 1)
->>>>>>> 3a77ecc8
+	t.Cleanup(leaktest.Check(t))
 
 	nodeID := rts.nodes[0]
 
@@ -396,12 +371,8 @@
 
 	logger := log.NewNopLogger()
 
-<<<<<<< HEAD
-	rts := setupReactors(ctx, t, logger, 2, 2)
-	t.Cleanup(leaktest.Check(t))
-=======
 	rts := setupReactors(ctx, t, logger, 2)
->>>>>>> 3a77ecc8
+	t.Cleanup(leaktest.Check(t))
 
 	primary := rts.nodes[0]
 	secondary := rts.nodes[1]
