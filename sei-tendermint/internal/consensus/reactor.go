--- conflicted
+++ resolved
@@ -543,11 +543,7 @@
 
 // pickSendVote picks a vote and sends it to the peer. It will return true if
 // there is a vote to send and false otherwise.
-<<<<<<< HEAD
 func (r *Reactor) pickSendVote(ps *PeerState, votes types.VoteSetReader) bool {
-=======
-func (r *Reactor) pickSendVote(ps *PeerState, votes types.VoteSetReader, voteCh *p2p.Channel) (bool, error) {
->>>>>>> b3d73dfa
 	vote, ok := ps.PickVoteToSend(votes)
 	if !ok {
 		return false
@@ -578,13 +574,7 @@
 
 	// if there are lastCommits to send...
 	if prs.Step == cstypes.RoundStepNewHeight {
-<<<<<<< HEAD
 		if ok := r.pickSendVote(ps, rs.LastCommit); ok {
-=======
-		if ok, err := r.pickSendVote(ps, rs.LastCommit, voteCh); err != nil {
-			return false, err
-		} else if ok {
->>>>>>> b3d73dfa
 			logger.Debug("picked rs.LastCommit to send")
 			return true
 		}
@@ -593,13 +583,7 @@
 	// if there are POL prevotes to send...
 	if prs.Step <= cstypes.RoundStepPropose && prs.Round != -1 && prs.Round <= rs.Round && prs.ProposalPOLRound != -1 {
 		if polPrevotes := rs.Votes.Prevotes(prs.ProposalPOLRound); polPrevotes != nil {
-<<<<<<< HEAD
 			if r.pickSendVote(ps, polPrevotes) {
-=======
-			if ok, err := r.pickSendVote(ps, polPrevotes, voteCh); err != nil {
-				return false, err
-			} else if ok {
->>>>>>> b3d73dfa
 				logger.Debug("picked rs.Prevotes(prs.ProposalPOLRound) to send", "round", prs.ProposalPOLRound)
 				return true
 			}
@@ -608,13 +592,7 @@
 
 	// if there are prevotes to send...
 	if prs.Step <= cstypes.RoundStepPrevoteWait && prs.Round != -1 && prs.Round <= rs.Round {
-<<<<<<< HEAD
 		if r.pickSendVote(ps, rs.Votes.Prevotes(prs.Round)) {
-=======
-		if ok, err := r.pickSendVote(ps, rs.Votes.Prevotes(prs.Round), voteCh); err != nil {
-			return false, err
-		} else if ok {
->>>>>>> b3d73dfa
 			logger.Debug("picked rs.Prevotes(prs.Round) to send", "round", prs.Round)
 			return true
 		}
@@ -622,13 +600,7 @@
 
 	// if there are precommits to send...
 	if prs.Step <= cstypes.RoundStepPrecommitWait && prs.Round != -1 && prs.Round <= rs.Round {
-<<<<<<< HEAD
 		if r.pickSendVote(ps, rs.Votes.Precommits(prs.Round)) {
-=======
-		if ok, err := r.pickSendVote(ps, rs.Votes.Precommits(prs.Round), voteCh); err != nil {
-			return false, err
-		} else if ok {
->>>>>>> b3d73dfa
 			logger.Debug("picked rs.Precommits(prs.Round) to send", "round", prs.Round)
 			return true
 		}
@@ -636,13 +608,7 @@
 
 	// if there are prevotes to send...(which are needed because of validBlock mechanism)
 	if prs.Round != -1 && prs.Round <= rs.Round {
-<<<<<<< HEAD
 		if r.pickSendVote(ps, rs.Votes.Prevotes(prs.Round)) {
-=======
-		if ok, err := r.pickSendVote(ps, rs.Votes.Prevotes(prs.Round), voteCh); err != nil {
-			return false, err
-		} else if ok {
->>>>>>> b3d73dfa
 			logger.Debug("picked rs.Prevotes(prs.Round) to send", "round", prs.Round)
 			return true
 		}
@@ -651,13 +617,7 @@
 	// if there are POLPrevotes to send...
 	if prs.ProposalPOLRound != -1 {
 		if polPrevotes := rs.Votes.Prevotes(prs.ProposalPOLRound); polPrevotes != nil {
-<<<<<<< HEAD
 			if r.pickSendVote(ps, polPrevotes) {
-=======
-			if ok, err := r.pickSendVote(ps, polPrevotes, voteCh); err != nil {
-				return false, err
-			} else if ok {
->>>>>>> b3d73dfa
 				logger.Debug("picked rs.Prevotes(prs.ProposalPOLRound) to send", "round", prs.ProposalPOLRound)
 				return true
 			}
@@ -679,26 +639,14 @@
 
 		// if height matches, then send LastCommit, Prevotes, and Precommits
 		if rs.Height == prs.Height {
-<<<<<<< HEAD
 			if r.gossipVotesForHeight(rs, prs, ps) {
-=======
-			if ok, err := r.gossipVotesForHeight(rs, prs, ps, voteCh); err != nil {
-				return
-			} else if ok {
->>>>>>> b3d73dfa
 				continue
 			}
 		}
 
 		// special catchup logic -- if peer is lagging by height 1, send LastCommit
 		if prs.Height != 0 && rs.Height == prs.Height+1 {
-<<<<<<< HEAD
 			if r.pickSendVote(ps, rs.LastCommit) {
-=======
-			if ok, err := r.pickSendVote(ps, rs.LastCommit, voteCh); err != nil {
-				return
-			} else if ok {
->>>>>>> b3d73dfa
 				logger.Debug("picked rs.LastCommit to send", "height", prs.Height)
 				continue
 			}
@@ -716,13 +664,7 @@
 			if ec == nil {
 				continue
 			}
-<<<<<<< HEAD
 			if r.pickSendVote(ps, ec) {
-=======
-			if ok, err := r.pickSendVote(ps, ec, voteCh); err != nil {
-				return
-			} else if ok {
->>>>>>> b3d73dfa
 				logger.Debug("picked Catchup commit to send", "height", prs.Height)
 				continue
 			}
@@ -1057,27 +999,17 @@
 // execution will result in a PeerError being sent on the StateChannel. When
 // the reactor is stopped, we will catch the signal and close the p2p Channel
 // gracefully.
-<<<<<<< HEAD
 func (r *Reactor) processStateCh(ctx context.Context) error {
-	for {
-=======
-func (r *Reactor) processStateCh(ctx context.Context) {
 	for ctx.Err() == nil {
->>>>>>> b3d73dfa
 		m, err := r.channels.state.Recv(ctx)
 		if err != nil {
 			return err
 		}
-<<<<<<< HEAD
-		if err := r.handleStateMessage(m); err != nil {
-			r.logger.Error("failed to process stateCh message", "err", err)
-			r.router.PeerManager().SendError(p2p.PeerError{NodeID: m.From, Err: err})
-=======
 		if err := r.handleStateMessage(m); err != nil && ctx.Err() == nil {
 			r.router.Evict(m.From, fmt.Errorf("consensus.state: %w", err))
->>>>>>> b3d73dfa
-		}
-	}
+		}
+	}
+	return ctx.Err()
 }
 
 // processDataCh initiates a blocking process where we listen for and handle
@@ -1085,13 +1017,8 @@
 // execution will result in a PeerError being sent on the DataChannel. When
 // the reactor is stopped, we will catch the signal and close the p2p Channel
 // gracefully.
-<<<<<<< HEAD
 func (r *Reactor) processDataCh(ctx context.Context) error {
-	for {
-=======
-func (r *Reactor) processDataCh(ctx context.Context) {
 	for ctx.Err() == nil {
->>>>>>> b3d73dfa
 		m, err := r.channels.data.Recv(ctx)
 		if err != nil {
 			return err
@@ -1100,6 +1027,7 @@
 			r.router.Evict(m.From, fmt.Errorf("consensus.data: %w", err))
 		}
 	}
+	return ctx.Err() 
 }
 
 // processVoteCh initiates a blocking process where we listen for and handle
@@ -1107,13 +1035,8 @@
 // execution will result in a PeerError being sent on the VoteChannel. When
 // the reactor is stopped, we will catch the signal and close the p2p Channel
 // gracefully.
-<<<<<<< HEAD
 func (r *Reactor) processVoteCh(ctx context.Context) error {
-	for {
-=======
-func (r *Reactor) processVoteCh(ctx context.Context) {
 	for ctx.Err() == nil {
->>>>>>> b3d73dfa
 		m, err := r.channels.vote.Recv(ctx)
 		if err != nil {
 			return err
@@ -1122,6 +1045,7 @@
 			r.router.Evict(m.From, fmt.Errorf("consensus.vote: %w", err))
 		}
 	}
+	return ctx.Err()
 }
 
 // processVoteCh initiates a blocking process where we listen for and handle
@@ -1129,85 +1053,72 @@
 // execution will result in a PeerError being sent on the VoteSetBitsChannel.
 // When the reactor is stopped, we will catch the signal and close the p2p
 // Channel gracefully.
-<<<<<<< HEAD
 func (r *Reactor) processVoteSetBitsCh(ctx context.Context) error {
-	for {
-=======
-func (r *Reactor) processVoteSetBitsCh(ctx context.Context) {
 	for ctx.Err() == nil {
->>>>>>> b3d73dfa
 		m, err := r.channels.votSet.Recv(ctx)
 		if err != nil {
 			return err
 		}
-<<<<<<< HEAD
-		if err := r.handleVoteSetBitsMessage(m); err != nil {
-			r.logger.Error("failed to process voteSetCh message", "err", err)
-			r.router.PeerManager().SendError(p2p.PeerError{NodeID: m.From, Err: err})
-=======
 		if err := r.handleVoteSetBitsMessage(m); err != nil && ctx.Err() == nil {
 			r.router.Evict(m.From, fmt.Errorf("consensus.voteSet: %w", err))
->>>>>>> b3d73dfa
-		}
-	}
+		}
+	}
+	return ctx.Err()
 }
 
 // processPeerUpdates initiates a blocking process where we listen for and handle
 // PeerUpdate messages. When the reactor is stopped, we will catch the signal and
 // close the p2p PeerUpdatesCh gracefully.
-<<<<<<< HEAD
 func (r *Reactor) processPeerUpdates(ctx context.Context) error {
 	if _, _, err := utils.RecvOrClosed(ctx, r.readySignal); err != nil {
 		return err
 	}
 	return scope.Run(ctx, func(ctx context.Context, s scope.Scope) error {
-		process := func(peerUpdate p2p.PeerUpdate) {
-			switch peerUpdate.Status {
+		recv := r.router.Subscribe()
+		for ctx.Err()==nil {
+			update, err := recv.Recv(ctx)
+			if err != nil {
+				return err
+			}
+			switch update.Status {
 			case p2p.PeerStatusUp:
 				for peers := range r.peers.Lock() {
-					if _, ok := peers[peerUpdate.NodeID]; ok {
-						return
+					if _, ok := peers[update.NodeID]; ok {
+						continue
 					}
-					ps := NewPeerState(r.logger, peerUpdate.NodeID)
+					ps := NewPeerState(r.logger, update.NodeID)
 					peerCtx, cancel := context.WithCancel(ctx)
 					ps.cancel = cancel
-					peers[peerUpdate.NodeID] = ps
-					// We intentionally spawn per-peer routines with a cancellable context,
-					// so that it can be canceled from outside when the peer goes down.
-					s.Spawn(func() error { return utils.IgnoreCancel(r.gossipDataRoutine(peerCtx, ps)) })
-					s.Spawn(func() error { return utils.IgnoreCancel(r.gossipVotesRoutine(peerCtx, ps)) })
-					s.Spawn(func() error { return utils.IgnoreCancel(r.queryMaj23Routine(peerCtx, ps)) })
-					s.Spawn(func() error { <-peerCtx.Done(); cancel(); return nil })
-					r.sendNewRoundStepMessage(ps.peerID)
+					peers[update.NodeID] = ps
+					s.Spawn(func() error {
+						defer cancel()
+						// Only ctx.Canceled is expected and only once peerCtx is done.
+						if err:=r.runPeer(peerCtx, ps); utils.IgnoreCancel(err)!=nil || peerCtx.Err()==nil {
+							return err
+						}
+						return nil
+					})	
 				}
 			case p2p.PeerStatusDown:
 				for peers := range r.peers.Lock() {
-					if ps, ok := peers[peerUpdate.NodeID]; ok {
+					if ps, ok := peers[update.NodeID]; ok {
 						ps.cancel()
-						delete(peers, peerUpdate.NodeID)
+						delete(peers, update.NodeID)
 					}
 				}
 			}
-=======
-func (r *Reactor) processPeerUpdates(ctx context.Context) {
-	recv := r.router.Subscribe()
-	for {
-		update, err := recv.Recv(ctx)
-		if err != nil {
-			return
->>>>>>> b3d73dfa
-		}
-		peerUpdates := r.router.PeerManager().Subscribe(ctx)
-		for _, update := range peerUpdates.PreexistingPeers() {
-			process(update)
-		}
-		for {
-			update, err := utils.Recv(ctx, peerUpdates.Updates())
-			if err != nil {
-				return err
-			}
-			process(update)
-		}
+		}
+		return ctx.Err()
+	})
+}
+
+func (r *Reactor) runPeer(ctx context.Context, ps *PeerState) error {
+	return scope.Run(ctx, func(ctx context.Context, s scope.Scope) error {
+		s.Spawn(func() error { return r.gossipDataRoutine(ctx, ps) })
+		s.Spawn(func() error { return r.gossipVotesRoutine(ctx, ps) })
+		s.Spawn(func() error { return r.queryMaj23Routine(ctx, ps) })
+		r.sendNewRoundStepMessage(ps.peerID)
+		return nil
 	})
 }
 
