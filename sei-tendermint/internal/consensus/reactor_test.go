--- conflicted
+++ resolved
@@ -3,11 +3,8 @@
 import (
 	"context"
 	"fmt"
-<<<<<<< HEAD
 	"math"
-=======
 	"math/rand"
->>>>>>> 3a77ecc8
 	"os"
 	"sync"
 	"testing"
