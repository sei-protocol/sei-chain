package consensus

import (
	"context"
	"encoding/json"
	"errors"
	"fmt"
	"sync"
	"time"

	cstypes "github.com/tendermint/tendermint/internal/consensus/types"
	"github.com/tendermint/tendermint/libs/bits"
	"github.com/tendermint/tendermint/libs/log"
	tmtime "github.com/tendermint/tendermint/libs/time"
	tmproto "github.com/tendermint/tendermint/proto/tendermint/types"
	"github.com/tendermint/tendermint/types"
)

var (
	ErrPeerStateHeightRegression = errors.New("peer state height regression")
	ErrPeerStateInvalidStartTime = errors.New("peer state invalid startTime")
	ErrPeerStateSetNilVote       = errors.New("peer state set a nil vote")
	ErrPeerStateInvalidVoteIndex = errors.New("peer sent a vote with an invalid vote index")
)

// peerStateStats holds internal statistics for a peer.
type peerStateStats struct {
	Votes      int
	BlockParts int
}

func (pss peerStateStats) String() string {
	return fmt.Sprintf("peerStateStats{votes: %d, blockParts: %d}", pss.Votes, pss.BlockParts)
}

// PeerState contains the known state of a peer, including its connection and
// threadsafe access to its PeerRoundState.
// NOTE: THIS GETS DUMPED WITH rpc/core/consensus.go.
// Be mindful of what you Expose.
type PeerState struct {
	peerID types.NodeID
	logger log.Logger

	// NOTE: Modify below using setters, never directly.
<<<<<<< HEAD
	mtx    sync.RWMutex
	cancel context.CancelFunc
	PRS    cstypes.PeerRoundState
	Stats  *peerStateStats
=======
	mtx     sync.RWMutex
	cancel  context.CancelFunc
	running bool
	PRS     cstypes.PeerRoundState
	Stats   *peerStateStats
>>>>>>> a07d293e
}

// NewPeerState returns a new PeerState for the given node ID.
func NewPeerState(logger log.Logger, peerID types.NodeID) *PeerState {
	return &PeerState{
		peerID: peerID,
		logger: logger,
		PRS: cstypes.PeerRoundState{
			HRS: cstypes.HRS { Round: -1 },
			ProposalPOLRound:   -1,
			LastCommitRound:    -1,
			CatchupCommitRound: -1,
		},
		Stats: &peerStateStats{},
	}
}

// GetRoundState returns a shallow copy of the PeerRoundState. There's no point
// in mutating it since it won't change PeerState.
func (ps *PeerState) GetRoundState() *cstypes.PeerRoundState {
	ps.mtx.Lock()
	defer ps.mtx.Unlock()

	prs := ps.PRS.Copy()
	return &prs
}

// ToJSON returns a json of PeerState. UNSTABLE.
func (ps *PeerState) ToJSON() ([]byte, error) {
	ps.mtx.Lock()
	defer ps.mtx.Unlock()
	return json.Marshal(ps)
}

// GetHeight returns an atomic snapshot of the PeerRoundState's height used by
// the mempool to ensure peers are caught up before broadcasting new txs.
func (ps *PeerState) GetHeight() int64 {
	ps.mtx.Lock()
	defer ps.mtx.Unlock()

	return ps.PRS.Height
}

// SetHasProposal sets the given proposal as known for the peer.
func (ps *PeerState) SetHasProposal(proposal *types.Proposal) {
	// ignore nil proposals
	if proposal == nil {
		return
	}

	// Check memory limits before acquiring lock or setting any state
	if proposal.BlockID.PartSetHeader.Total > types.MaxBlockPartsCount {
		ps.logger.Debug("PartSetHeader.Total exceeds maximum", "total", proposal.BlockID.PartSetHeader.Total, "max", types.MaxBlockPartsCount)
		return
	}

	ps.mtx.Lock()
	defer ps.mtx.Unlock()

	if ps.PRS.Height != proposal.Height || ps.PRS.Round != proposal.Round {
		return
	}

	if ps.PRS.Proposal {
		return
	}

	ps.PRS.Proposal = true

	// ps.PRS.ProposalBlockParts is set due to NewValidBlockMessage
	if ps.PRS.ProposalBlockParts != nil {
		return
	}

	ps.PRS.ProposalBlockPartSetHeader = proposal.BlockID.PartSetHeader
	ps.PRS.ProposalBlockParts = bits.NewBitArray(int(proposal.BlockID.PartSetHeader.Total))
	ps.PRS.ProposalPOLRound = proposal.POLRound
	ps.PRS.ProposalPOL = nil // Nil until ProposalPOLMessage received.
}

// InitProposalBlockParts initializes the peer's proposal block parts header
// and bit array.
func (ps *PeerState) InitProposalBlockParts(partSetHeader types.PartSetHeader) {
	ps.mtx.Lock()
	defer ps.mtx.Unlock()

	if ps.PRS.ProposalBlockParts != nil {
		return
	}

	// Apply the same memory exhaustion protection as in SetHasProposal
	if partSetHeader.Total > types.MaxBlockPartsCount {
		ps.logger.Debug("InitProposalBlockParts: PartSetHeader.Total exceeds maximum", "total", partSetHeader.Total, "max", types.MaxBlockPartsCount)
		return
	}

	ps.PRS.ProposalBlockPartSetHeader = partSetHeader
	ps.PRS.ProposalBlockParts = bits.NewBitArray(int(partSetHeader.Total))
}

// SetHasProposalBlockPart sets the given block part index as known for the peer.
func (ps *PeerState) SetHasProposalBlockPart(height int64, round int32, index int) {
	ps.mtx.Lock()
	defer ps.mtx.Unlock()

	if ps.PRS.Height != height || ps.PRS.Round != round {
		return
	}

	ps.PRS.ProposalBlockParts.SetIndex(index, true)
}

// PickVoteToSend picks a vote to send to the peer. It will return true if a
// vote was picked.
//
// NOTE: `votes` must be the correct Size() for the Height().
func (ps *PeerState) PickVoteToSend(votes types.VoteSetReader) (*types.Vote, bool) {
	ps.mtx.Lock()
	defer ps.mtx.Unlock()

	if votes.Size() == 0 {
		return nil, false
	}

	var (
		height    = votes.GetHeight()
		round     = votes.GetRound()
		votesType = tmproto.SignedMsgType(votes.Type())
		size      = votes.Size()
	)

	// lazily set data using 'votes'
	if votes.IsCommit() {
		ps.ensureCatchupCommitRound(height, round, size)
	}

	ps.ensureVoteBitArrays(height, size)

	psVotes := ps.getVoteBitArray(height, round, votesType)
	if psVotes == nil {
		return nil, false // not something worth sending
	}

	if index, ok := votes.BitArray().Sub(psVotes).PickRandom(); ok {
		vote := votes.GetByIndex(int32(index))
		if vote != nil {
			return vote, true
		}
	}

	return nil, false
}

func (ps *PeerState) getVoteBitArray(height int64, round int32, votesType tmproto.SignedMsgType) *bits.BitArray {
	if !types.IsVoteTypeValid(votesType) {
		return nil
	}

	if ps.PRS.Height == height {
		if ps.PRS.Round == round {
			switch votesType {
			case tmproto.PrevoteType:
				return ps.PRS.Prevotes

			case tmproto.PrecommitType:
				return ps.PRS.Precommits
			}
		}

		if ps.PRS.CatchupCommitRound == round {
			switch votesType {
			case tmproto.PrevoteType:
				return nil

			case tmproto.PrecommitType:
				return ps.PRS.CatchupCommit
			}
		}

		if ps.PRS.ProposalPOLRound == round {
			switch votesType {
			case tmproto.PrevoteType:
				return ps.PRS.ProposalPOL

			case tmproto.PrecommitType:
				return nil
			}
		}

		return nil
	}
	if ps.PRS.Height == height+1 {
		if ps.PRS.LastCommitRound == round {
			switch votesType {
			case tmproto.PrevoteType:
				return nil

			case tmproto.PrecommitType:
				return ps.PRS.LastCommit
			}
		}

		return nil
	}

	return nil
}

// 'round': A round for which we have a +2/3 commit.
func (ps *PeerState) ensureCatchupCommitRound(height int64, round int32, numValidators int) {
	if ps.PRS.Height != height {
		return
	}

	/*
		NOTE: This is wrong, 'round' could change.
		e.g. if orig round is not the same as block LastCommit round.
		if ps.CatchupCommitRound != -1 && ps.CatchupCommitRound != round {
			panic(fmt.Sprintf(
				"Conflicting CatchupCommitRound. Height: %v,
				Orig: %v,
				New: %v",
				height,
				ps.CatchupCommitRound,
				round))
		}
	*/

	if ps.PRS.CatchupCommitRound == round {
		return // Nothing to do!
	}

	ps.PRS.CatchupCommitRound = round
	if round == ps.PRS.Round {
		ps.PRS.CatchupCommit = ps.PRS.Precommits
	} else {
		ps.PRS.CatchupCommit = bits.NewBitArray(numValidators)
	}
}

// EnsureVoteBitArrays ensures the bit-arrays have been allocated for tracking
// what votes this peer has received.
// NOTE: It's important to make sure that numValidators actually matches
// what the node sees as the number of validators for height.
func (ps *PeerState) EnsureVoteBitArrays(height int64, numValidators int) {
	ps.mtx.Lock()
	defer ps.mtx.Unlock()

	ps.ensureVoteBitArrays(height, numValidators)
}

func (ps *PeerState) ensureVoteBitArrays(height int64, numValidators int) {
	if ps.PRS.Height == height {
		if ps.PRS.Prevotes == nil {
			ps.PRS.Prevotes = bits.NewBitArray(numValidators)
		}
		if ps.PRS.Precommits == nil {
			ps.PRS.Precommits = bits.NewBitArray(numValidators)
		}
		if ps.PRS.CatchupCommit == nil {
			ps.PRS.CatchupCommit = bits.NewBitArray(numValidators)
		}
		if ps.PRS.ProposalPOL == nil {
			ps.PRS.ProposalPOL = bits.NewBitArray(numValidators)
		}
	} else if ps.PRS.Height == height+1 {
		if ps.PRS.LastCommit == nil {
			ps.PRS.LastCommit = bits.NewBitArray(numValidators)
		}
	}
}

// RecordVote increments internal votes related statistics for this peer.
// It returns the total number of added votes.
func (ps *PeerState) RecordVote() int {
	ps.mtx.Lock()
	defer ps.mtx.Unlock()

	ps.Stats.Votes++

	return ps.Stats.Votes
}

// VotesSent returns the number of blocks for which peer has been sending us
// votes.
func (ps *PeerState) VotesSent() int {
	ps.mtx.Lock()
	defer ps.mtx.Unlock()

	return ps.Stats.Votes
}

// RecordBlockPart increments internal block part related statistics for this peer.
// It returns the total number of added block parts.
func (ps *PeerState) RecordBlockPart() int {
	ps.mtx.Lock()
	defer ps.mtx.Unlock()

	ps.Stats.BlockParts++
	return ps.Stats.BlockParts
}

// BlockPartsSent returns the number of useful block parts the peer has sent us.
func (ps *PeerState) BlockPartsSent() int {
	ps.mtx.Lock()
	defer ps.mtx.Unlock()

	return ps.Stats.BlockParts
}

// SetHasVote sets the given vote as known by the peer
func (ps *PeerState) SetHasVote(vote *types.Vote) error {
	// sanity check
	if vote == nil {
		panic(ErrPeerStateSetNilVote)
	}
	ps.mtx.Lock()
	defer ps.mtx.Unlock()

	return ps.setHasVote(vote.Height, vote.Round, vote.Type, vote.ValidatorIndex)
}

// setHasVote will return an error when the index exceeds the bitArray length
func (ps *PeerState) setHasVote(height int64, round int32, voteType tmproto.SignedMsgType, index int32) error {
	logger := ps.logger.With(
		"peerH/R", fmt.Sprintf("%d/%d", ps.PRS.Height, ps.PRS.Round),
		"H/R", fmt.Sprintf("%d/%d", height, round),
	)

	logger.Debug("setHasVote", "type", voteType, "index", index)

	// NOTE: some may be nil BitArrays -> no side effects
	psVotes := ps.getVoteBitArray(height, round, voteType)
	if psVotes != nil {
		if ok := psVotes.SetIndex(int(index), true); !ok {
			// https://github.com/tendermint/tendermint/issues/2871
			return ErrPeerStateInvalidVoteIndex
		}
	}
	return nil
}

// ApplyNewRoundStepMessage updates the peer state for the new round.
func (ps *PeerState) ApplyNewRoundStepMessage(msg *NewRoundStepMessage) {
	ps.mtx.Lock()
	defer ps.mtx.Unlock()

	// ignore duplicates or decreases
	if msg.HRS.Cmp(ps.PRS.HRS) <= 0 {
		return
	}

	var (
		psHeight             = ps.PRS.Height
		psRound              = ps.PRS.Round
		psCatchupCommitRound = ps.PRS.CatchupCommitRound
		psCatchupCommit      = ps.PRS.CatchupCommit
		startTime            = tmtime.Now().Add(time.Duration(msg.SecondsSinceStartTime) * (-time.Second))
	)

	ps.PRS.HRS = msg.HRS
	ps.PRS.StartTime = startTime

	if psHeight != msg.Height || psRound != msg.Round {
		ps.PRS.Proposal = false
		ps.PRS.ProposalBlockPartSetHeader = types.PartSetHeader{}
		ps.PRS.ProposalBlockParts = nil
		ps.PRS.ProposalPOLRound = -1
		ps.PRS.ProposalPOL = nil

		// we'll update the BitArray capacity later
		ps.PRS.Prevotes = nil
		ps.PRS.Precommits = nil
	}

	if psHeight == msg.Height && psRound != msg.Round && msg.Round == psCatchupCommitRound {
		// Peer caught up to CatchupCommitRound.
		// Preserve psCatchupCommit!
		// NOTE: We prefer to use prs.Precommits if
		// pr.Round matches pr.CatchupCommitRound.
		ps.PRS.Precommits = psCatchupCommit
	}

	if psHeight != msg.Height {
		// shift Precommits to LastCommit
		if psHeight+1 == msg.Height && psRound == msg.LastCommitRound {
			ps.PRS.LastCommitRound = msg.LastCommitRound
			ps.PRS.LastCommit = ps.PRS.Precommits
		} else {
			ps.PRS.LastCommitRound = msg.LastCommitRound
			ps.PRS.LastCommit = nil
		}

		// we'll update the BitArray capacity later
		ps.PRS.CatchupCommitRound = -1
		ps.PRS.CatchupCommit = nil
	}
}

// ApplyNewValidBlockMessage updates the peer state for the new valid block.
func (ps *PeerState) ApplyNewValidBlockMessage(msg *NewValidBlockMessage) {
	ps.mtx.Lock()
	defer ps.mtx.Unlock()

	if ps.PRS.Height != msg.Height {
		return
	}

	if ps.PRS.Round != msg.Round && !msg.IsCommit {
		return
	}

	ps.PRS.ProposalBlockPartSetHeader = msg.BlockPartSetHeader
	ps.PRS.ProposalBlockParts = msg.BlockParts
}

// ApplyProposalPOLMessage updates the peer state for the new proposal POL.
func (ps *PeerState) ApplyProposalPOLMessage(msg *ProposalPOLMessage) {
	ps.mtx.Lock()
	defer ps.mtx.Unlock()

	if ps.PRS.Height != msg.Height {
		return
	}
	if ps.PRS.ProposalPOLRound != msg.ProposalPOLRound {
		return
	}

	// TODO: Merge onto existing ps.PRS.ProposalPOL?
	// We might have sent some prevotes in the meantime.
	ps.PRS.ProposalPOL = msg.ProposalPOL
}

// ApplyHasVoteMessage updates the peer state for the new vote.
func (ps *PeerState) ApplyHasVoteMessage(msg *HasVoteMessage) error {
	ps.mtx.Lock()
	defer ps.mtx.Unlock()

	if ps.PRS.Height != msg.Height {
		return nil
	}

	return ps.setHasVote(msg.Height, msg.Round, msg.Type, msg.Index)
}

// ApplyVoteSetBitsMessage updates the peer state for the bit-array of votes
// it claims to have for the corresponding BlockID.
// `ourVotes` is a BitArray of votes we have for msg.BlockID
// NOTE: if ourVotes is nil (e.g. msg.Height < rs.Height),
// we conservatively overwrite ps's votes w/ msg.Votes.
func (ps *PeerState) ApplyVoteSetBitsMessage(msg *VoteSetBitsMessage, ourVotes *bits.BitArray) {
	ps.mtx.Lock()
	defer ps.mtx.Unlock()

	votes := ps.getVoteBitArray(msg.Height, msg.Round, msg.Type)
	if votes != nil {
		if ourVotes == nil {
			votes.Update(msg.Votes)
		} else {
			otherVotes := votes.Sub(ourVotes)
			hasVotes := otherVotes.Or(msg.Votes)
			votes.Update(hasVotes)
		}
	}
}<|MERGE_RESOLUTION|>--- conflicted
+++ resolved
@@ -42,18 +42,10 @@
 	logger log.Logger
 
 	// NOTE: Modify below using setters, never directly.
-<<<<<<< HEAD
 	mtx    sync.RWMutex
 	cancel context.CancelFunc
 	PRS    cstypes.PeerRoundState
 	Stats  *peerStateStats
-=======
-	mtx     sync.RWMutex
-	cancel  context.CancelFunc
-	running bool
-	PRS     cstypes.PeerRoundState
-	Stats   *peerStateStats
->>>>>>> a07d293e
 }
 
 // NewPeerState returns a new PeerState for the given node ID.
