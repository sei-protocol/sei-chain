--- conflicted
+++ resolved
@@ -27,35 +27,8 @@
 // PeerRoundState contains the known state of a peer.
 // NOTE: Read-only when returned by PeerState.GetRoundState().
 type PeerRoundState struct {
-<<<<<<< HEAD
 	HRS
-	
-	// Estimated start of round 0 at this height
-	StartTime time.Time
 
-	// True if peer has proposal for this round
-	Proposal                   bool                
-	ProposalBlockPartSetHeader types.PartSetHeader 
-	ProposalBlockParts         *bits.BitArray     
-	// Proposal's POL round. -1 if none.
-	ProposalPOLRound int32
-
-	// nil until ProposalPOLMessage received.
-	ProposalPOL     *bits.BitArray
-	Prevotes        *bits.BitArray          // All votes peer has for this round
-	Precommits      *bits.BitArray        // All precommits peer has for this round
-	LastCommitRound int32           // Round of commit for last height. -1 if none.
-	LastCommit      *bits.BitArray        // All commit precommits of commit for last height.
-
-	// Round that we have commit for. Not necessarily unique. -1 if none.
-	CatchupCommitRound int32 
-
-	// All commit precommits peer has for this height & CatchupCommitRound
-	CatchupCommit *bits.BitArray 
-=======
-	Height int64         // Height peer is at
-	Round  int32         // Round peer is at, -1 if unknown.
-	Step   RoundStepType // Step peer is at
 
 	StartTime time.Time // Estimated start of round 0 at this height
 
@@ -71,12 +44,6 @@
 
 	CatchupCommitRound int32          // Round that we have commit for. Not necessarily unique. -1 if none.
 	CatchupCommit      *bits.BitArray // All commit precommits peer has for this height & CatchupCommitRound
-}
-
-// String returns a string representation of the PeerRoundState
-func (prs PeerRoundState) String() string {
-	return prs.StringIndented("")
->>>>>>> a07d293e
 }
 
 // Copy provides a deep copy operation. Because many of the fields in
