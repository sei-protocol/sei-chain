--- conflicted
+++ resolved
@@ -100,8 +100,6 @@
 	FlushThrottle           time.Duration // Interval to flush writes (throttled)
 	PingInterval            time.Duration // Interval to send pings
 	PongTimeout             time.Duration // Time to wait for a pong
-<<<<<<< HEAD
-=======
 }
 
 func (c *MConnConfig) getSendRateLimit() rate.Limit {
@@ -116,7 +114,6 @@
 		return rate.Inf
 	}
 	return rate.Limit(c.RecvRate)
->>>>>>> d9e851f9
 }
 
 // DefaultMConnConfig returns the default config.
@@ -151,7 +148,6 @@
 			desc:  desc,
 			queue: utils.NewRingBuf[*[]byte](desc.SendQueueCapacity),
 		}
-<<<<<<< HEAD
 	}
 	return q
 }
@@ -194,55 +190,6 @@
 		c.conn.Close()
 		return ctx.Err()
 	})
-=======
-	}
-	return q
-}
-
-func (q *sendQueue) setFlush(t time.Time) {
-	if old, ok := q.flush.Get(); ok && old.Before(t) {
-		return
-	}
-	q.flush = utils.Some(t)
-}
-
-// NewMConnection wraps net.Conn and creates multiplex connection with a config
-func SpawnMConnection(
-	logger log.Logger,
-	conn net.Conn,
-	chDescs []*ChannelDescriptor,
-	config MConnConfig,
-) *MConnection {
-	c := &MConnection{
-		logger:    logger,
-		conn:      conn,
-		sendQueue: utils.NewWatch(newSendQueue(chDescs)),
-		recvCh:    make(chan mConnMessage),
-		recvPong:  utils.NewAtomicWatch(false),
-		config:    config,
-	}
-	c.handle = scope.SpawnGlobal(func(ctx context.Context) error {
-		return scope.Run(ctx, func(ctx context.Context, s scope.Scope) error {
-			s.SpawnNamed("pingRoutine", func() error { return c.pingRoutine(ctx) })
-			s.SpawnNamed("sendRoutine", func() error { return c.sendRoutine(ctx) })
-			s.SpawnNamed("recvRoutine", func() error { return c.recvRoutine(ctx) })
-			s.SpawnNamed("statsRoutine", func() error { return c.statsRoutine(ctx) })
-			<-ctx.Done()
-			// Unfortunately golang std IO operations do not support cancellation via context.
-			// Instead, we trigger cancellation by closing the underlying connection.
-			// Alternatively, we could utilise net.Conn.Set[Read|Write]Deadline() methods
-			// for precise cancellation, but we don't have a need for that here.
-			c.conn.Close()
-			return ctx.Err()
-		})
-	})
-	return c
-}
-
-// Close closes the connection and awaits for background tasks to complete.
-func (c *MConnection) Close() error {
-	return c.handle.Terminate()
->>>>>>> d9e851f9
 }
 
 func (c *MConnection) String() string {
@@ -385,11 +332,7 @@
 	// In fact, buffering should be just moved to the encryption layer.
 	const minWriteBufferSize = 65536
 	maxPacketMsgSize := c.maxPacketMsgSize()
-<<<<<<< HEAD
-	limiter := rate.NewLimiter(rate.Limit(c.config.SendRate), max(maxPacketMsgSize, int(c.config.SendRate)))
-=======
 	limiter := rate.NewLimiter(c.config.getSendRateLimit(), max(maxPacketMsgSize, int(c.config.SendRate)))
->>>>>>> d9e851f9
 	bufWriter := bufio.NewWriterSize(c.conn, minWriteBufferSize)
 	protoWriter := protoio.NewDelimitedWriter(bufWriter)
 	for {
@@ -424,11 +367,7 @@
 func (c *MConnection) recvRoutine(ctx context.Context) (err error) {
 	const readBufferSize = 1024
 	maxPacketMsgSize := c.maxPacketMsgSize()
-<<<<<<< HEAD
-	limiter := rate.NewLimiter(rate.Limit(c.config.RecvRate), max(int(c.config.RecvRate), maxPacketMsgSize))
-=======
 	limiter := rate.NewLimiter(c.config.getRecvRateLimit(), max(int(c.config.RecvRate), maxPacketMsgSize))
->>>>>>> d9e851f9
 	bufReader := bufio.NewReaderSize(c.conn, readBufferSize)
 	protoReader := protoio.NewDelimitedReader(bufReader, maxPacketMsgSize)
 	channels := map[ChannelID]*recvChannel{}
