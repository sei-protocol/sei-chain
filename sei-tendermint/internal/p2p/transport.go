package p2p

import (
	"context"
	"fmt"
	"math"
	"net"
	"net/netip"
<<<<<<< HEAD
	"sync/atomic"

=======
	"sync"
	"sync/atomic"

	"golang.org/x/net/netutil"
>>>>>>> d9e851f9

	"github.com/tendermint/tendermint/crypto"
	"github.com/tendermint/tendermint/internal/libs/protoio"
	"github.com/tendermint/tendermint/internal/p2p/conn"
	"github.com/tendermint/tendermint/libs/log"
<<<<<<< HEAD
	"github.com/tendermint/tendermint/libs/utils/scope"
=======
	"github.com/tendermint/tendermint/libs/utils"
	"github.com/tendermint/tendermint/libs/utils/scope"
	"github.com/tendermint/tendermint/libs/utils/tcp"
>>>>>>> d9e851f9
	p2pproto "github.com/tendermint/tendermint/proto/tendermint/p2p"
	"github.com/tendermint/tendermint/types"
)

<<<<<<< HEAD
type InvalidEndpointErr struct{ error }

// Connection implements Connection for Transport.
type Connection struct {
	conn net.Conn
	peerInfo types.NodeInfo
	mconn *conn.MConnection
}

// Handshake implements Connection.
func Handshake(
	ctx context.Context,
	logger log.Logger,
	nodeInfo types.NodeInfo,
	privKey crypto.PrivKey,
	tcpConn net.Conn,
	mConnConfig conn.MConnConfig,
	channelDescs []*ChannelDescriptor,
) (c *Connection, err error) {
	defer func() {
		// Late error check. Close conn to avoid leaking it.
		if err != nil {
			tcpConn.Close()
		}
	}()
	return scope.Run1(ctx, func(ctx context.Context, s scope.Scope) (*Connection, error) {
		var ok atomic.Bool
		s.SpawnBg(func() error {
			// Early error check. Close conn to terminate tasks which do not respect ctx.
			<-ctx.Done()
			if !ok.Load() {
				tcpConn.Close()
=======
// TransportOptions sets options for Transport.
type TransportOptions struct {
	// MaxAcceptedConnections is the maximum number of simultaneous accepted
	// (incoming) connections. Beyond this, new connections will block until
	// a slot is free. 0 means unlimited.
	//
	// FIXME: We may want to replace this with connection accounting in the
	// Router, since it will need to do e.g. rate limiting and such as well.
	// But it might also make sense to have per-transport limits.
	MaxAcceptedConnections uint32
}

// TestTransport creates a new Transport for tests.
func TestTransport(logger log.Logger, nodeID types.NodeID, descs ...*ChannelDescriptor) *Transport {
	return NewTransport(
		logger.With("local", nodeID),
		Endpoint{tcp.TestReserveAddr()},
		conn.DefaultMConnConfig(),
		descs,
		TransportOptions{},
	)
}

// Transport is a Transport implementation using the current multiplexed
// Tendermint protocol ("MConn").
type Transport struct {
	logger       log.Logger
	endpoint     Endpoint
	options      TransportOptions
	mConnConfig  conn.MConnConfig
	channelDescs utils.Mutex[*[]*ChannelDescriptor]
	started      chan struct{}
	listener     chan *mConnConnection
}

// NewTransport sets up a new MConnection transport. This uses the
// proprietary Tendermint MConnection protocol, which is implemented as
// conn.MConnection.
func NewTransport(
	logger log.Logger,
	endpoint Endpoint,
	mConnConfig conn.MConnConfig,
	channelDescs []*ChannelDescriptor,
	options TransportOptions,
) *Transport {
	return &Transport{
		logger:       logger,
		endpoint:     endpoint,
		options:      options,
		mConnConfig:  mConnConfig,
		channelDescs: utils.NewMutex(&channelDescs),
		// This is rendezvous channel, so that no unclosed connections get stuck inside
		// when transport is closing.
		started:  make(chan struct{}),
		listener: make(chan *mConnConnection),
	}
}

// WaitForStart waits until transport starts listening for incoming connections.
func (m *Transport) WaitForStart(ctx context.Context) error {
	_, _, err := utils.RecvOrClosed(ctx, m.started)
	return err
}

func (m *Transport) Endpoint() Endpoint {
	return m.endpoint
}

func (m *Transport) Run(ctx context.Context) error {
	if err := m.endpoint.Validate(); err != nil {
		return err
	}
	listener, err := tcp.Listen(m.endpoint.AddrPort)
	if err != nil {
		return fmt.Errorf("net.Listen(): %w", err)
	}
	close(m.started) // signal that we are listening
	if m.options.MaxAcceptedConnections > 0 {
		// FIXME: This will establish the inbound connection but simply hang it
		// until another connection is released. It would probably be better to
		// return an error to the remote peer or close the connection. This is
		// also a DoS vector since the connection will take up kernel resources.
		// This was just carried over from the legacy P2P stack.
		listener = netutil.LimitListener(listener, int(m.options.MaxAcceptedConnections))
	}
	return scope.Run(ctx, func(ctx context.Context, s scope.Scope) error {
		s.Spawn(func() error {
			<-ctx.Done()
			listener.Close()
			return nil
		})
		for {
			conn, err := listener.Accept()
			if err != nil {
				if errors.Is(err, net.ErrClosed) {
					return nil
				}
				return err
			}
			descs := m.getChannelDescs()
			mconn := newMConnConnection(m.logger, conn, m.mConnConfig, descs)
			if err := utils.Send(ctx, m.listener, mconn); err != nil {
				mconn.Close()
				return err
			}
		}
	})
}

// String implements Transport.
func (m *Transport) String() string {
	return "transport"
}

// Accept implements Transport.
func (m *Transport) Accept(ctx context.Context) (Connection, error) {
	return utils.Recv(ctx, m.listener)
}

// Dial implements Transport.
func (m *Transport) Dial(ctx context.Context, endpoint Endpoint) (Connection, error) {
	if err := endpoint.Validate(); err != nil {
		return nil, err
	}
	if endpoint.Port() == 0 {
		endpoint.AddrPort = netip.AddrPortFrom(endpoint.Addr(), 26657)
	}
	dialer := net.Dialer{}
	tcpConn, err := dialer.DialContext(ctx, "tcp", endpoint.String())
	if err != nil {
		return nil, fmt.Errorf("dialer.DialContext(%v): %w", endpoint, err)
	}
	descs := m.getChannelDescs()
	return newMConnConnection(m.logger, tcpConn, m.mConnConfig, descs), nil
}

// SetChannels sets the channel descriptors to be used when
// establishing a connection.
//
// FIXME: To be removed when the legacy p2p stack is removed. Channel
// descriptors should be managed by the router. The underlying transport and
// connections should be agnostic to everything but the channel ID's which are
// initialized in the handshake.
func (m *Transport) AddChannelDescriptors(channelDesc []*ChannelDescriptor) {
	for descs := range m.channelDescs.Lock() {
		*descs = append(*descs, channelDesc...)
	}
}

func (m *Transport) getChannelDescs() []*ChannelDescriptor {
	var descs []*ChannelDescriptor
	for d := range m.channelDescs.Lock() {
		descs = make([]*ChannelDescriptor, len(*d))
		copy(descs, *d)
	}
	return descs
}

type InvalidEndpointErr struct{ error }

// mConnConnection implements Connection for Transport.
type mConnConnection struct {
	logger       log.Logger
	conn         net.Conn
	mConnConfig  conn.MConnConfig
	channelDescs []*ChannelDescriptor
	errorCh      chan error
	doneCh       chan struct{}
	closeOnce    sync.Once

	mconn *conn.MConnection // set during Handshake()
}

// newMConnConnection creates a new mConnConnection.
func newMConnConnection(
	logger log.Logger,
	conn net.Conn,
	mConnConfig conn.MConnConfig,
	channelDescs []*ChannelDescriptor,
) *mConnConnection {
	return &mConnConnection{
		logger:       logger,
		conn:         conn,
		mConnConfig:  mConnConfig,
		channelDescs: channelDescs,
		errorCh:      make(chan error, 1), // buffered to avoid onError leak
		doneCh:       make(chan struct{}),
	}
}

// Handshake implements Connection.
func (c *mConnConnection) Handshake(
	ctx context.Context,
	nodeInfo types.NodeInfo,
	privKey crypto.PrivKey,
) (types.NodeInfo, error) {
	if c.mconn != nil {
		return types.NodeInfo{}, errors.New("connection is already handshaked")
	}
	var peerInfo types.NodeInfo
	var secretConn *conn.SecretConnection
	var ok atomic.Bool
	err := scope.Run(ctx, func(ctx context.Context, s scope.Scope) error {
		s.SpawnBg(func() error {
			<-ctx.Done()
			// Close the connection if handshake did not complete.
			if !ok.Load() {
				c.conn.Close()
>>>>>>> d9e851f9
			}
			return nil
		})
		var err error
<<<<<<< HEAD
		secretConn, err := conn.MakeSecretConnection(tcpConn, privKey)
		if err != nil {
			return nil, err
=======
		secretConn, err = conn.MakeSecretConnection(c.conn, privKey)
		if err != nil {
			return err
>>>>>>> d9e851f9
		}
		s.Spawn(func() error {
			_, err := protoio.NewDelimitedWriter(secretConn).WriteMsg(nodeInfo.ToProto())
			return err
		})
		var pbPeerInfo p2pproto.NodeInfo
		if _, err := protoio.NewDelimitedReader(secretConn, types.MaxNodeInfoSize()).ReadMsg(&pbPeerInfo); err != nil {
<<<<<<< HEAD
			return nil, err
		}
		peerInfo, err := types.NodeInfoFromProto(&pbPeerInfo)
		if err != nil {
			return nil, fmt.Errorf("error reading NodeInfo: %w", err)
=======
			return err
		}
		peerInfo, err = types.NodeInfoFromProto(&pbPeerInfo)
		if err != nil {
			return fmt.Errorf("error reading NodeInfo: %w", err)
>>>>>>> d9e851f9
		}
		// Authenticate the peer first.
		peerID := types.NodeIDFromPubKey(secretConn.RemotePubKey())
		if peerID != peerInfo.NodeID {
<<<<<<< HEAD
			return nil, fmt.Errorf("peer's public key did not match its node ID %q (expected %q)",
				peerInfo.NodeID, peerID)
		}
		if err := peerInfo.Validate(); err != nil {
			return nil, fmt.Errorf("invalid handshake NodeInfo: %w", err)
		}
		ok.Store(true)
		return &Connection{
			conn:     tcpConn,
			peerInfo: peerInfo,
			mconn:    conn.NewMConnection(
				logger.With("peer", remoteEndpoint(tcpConn).NodeAddress(peerInfo.NodeID)),
				secretConn,
				channelDescs,
				mConnConfig,
			),
		}, nil
	})
=======
			return fmt.Errorf("peer's public key did not match its node ID %q (expected %q)",
				peerInfo.NodeID, peerID)
		}
		if err := peerInfo.Validate(); err != nil {
			return fmt.Errorf("invalid handshake NodeInfo: %w", err)
		}
		ok.Store(true)
		return nil
	})
	if err != nil {
		return types.NodeInfo{}, err
	}
	// mconn takes ownership of conn.
	c.mconn = conn.SpawnMConnection(
		c.logger.With("peer", c.RemoteEndpoint().NodeAddress(peerInfo.NodeID)),
		secretConn,
		c.channelDescs,
		c.mConnConfig,
	)
	return peerInfo, nil
}

// String displays connection information.
func (c *mConnConnection) String() string {
	return c.RemoteEndpoint().String()
}

// SendMessage implements Connection.
func (c *mConnConnection) SendMessage(ctx context.Context, chID ChannelID, msg []byte) error {
	if chID > math.MaxUint8 {
		return fmt.Errorf("MConnection only supports 1-byte channel IDs (got %v)", chID)
	}
	return c.mconn.Send(ctx, chID, msg)
}

// ReceiveMessage implements Connection.
func (c *mConnConnection) ReceiveMessage(ctx context.Context) (ChannelID, []byte, error) {
	return c.mconn.Recv(ctx)
}

// LocalEndpoint implements Connection.
func (c *mConnConnection) LocalEndpoint() Endpoint {
	return Endpoint{c.conn.LocalAddr().(*net.TCPAddr).AddrPort()}
}

// RemoteEndpoint implements Connection.
func (c *mConnConnection) RemoteEndpoint() Endpoint {
	return Endpoint{c.conn.RemoteAddr().(*net.TCPAddr).AddrPort()}
}

// Close implements Connection.
func (c *mConnConnection) Close() error {
	if c.mconn == nil {
		return c.conn.Close()
	}
	return c.mconn.Close()
>>>>>>> d9e851f9
}

func (c *Connection) Run(ctx context.Context) error {
	return c.mconn.Run(ctx)
}

<<<<<<< HEAD
// String displays connection information.
func (c *Connection) String() string {
	return c.RemoteEndpoint().String()
}

// SendMessage implements Connection.
func (c *Connection) SendMessage(ctx context.Context, chID ChannelID, msg []byte) error {
	if chID > math.MaxUint8 {
		return fmt.Errorf("MConnection only supports 1-byte channel IDs (got %v)", chID)
	}
	return c.mconn.Send(ctx, chID, msg)
}

// ReceiveMessage implements Connection.
func (c *Connection) ReceiveMessage(ctx context.Context) (ChannelID, []byte, error) {
	return c.mconn.Recv(ctx)
}

// LocalEndpoint implements Connection.
func (c *Connection) LocalEndpoint() Endpoint {
	return Endpoint{c.conn.LocalAddr().(*net.TCPAddr).AddrPort()}
}

func (c *Connection) PeerInfo() types.NodeInfo {
	return c.peerInfo
}

// RemoteEndpoint implements Connection.
func remoteEndpoint(conn net.Conn) Endpoint {
	return Endpoint{conn.RemoteAddr().(*net.TCPAddr).AddrPort()}
}

// RemoteEndpoint implements Connection.
func (c *Connection) RemoteEndpoint() Endpoint {
	return remoteEndpoint(c.conn)
}

// Close implements Connection.
func (c *Connection) Close() error {
	return c.conn.Close()
}

// Endpoint represents a transport connection endpoint, either local or remote.
// It is a TCP endpoint address.
type Endpoint struct{ netip.AddrPort }

=======
// Endpoint represents a transport connection endpoint, either local or remote.
// It is a TCP endpoint address.
type Endpoint struct{ netip.AddrPort }

>>>>>>> d9e851f9
// NewEndpoint constructs an Endpoint from a types.NetAddress structure.
func NewEndpoint(addr string) (Endpoint, error) {
	e, err := types.ParseAddressString(addr)
	return Endpoint{e}, err
}

// NodeAddress converts the endpoint into a NodeAddress for the given node ID.
func (e Endpoint) NodeAddress(nodeID types.NodeID) NodeAddress {
	return NodeAddress{
		NodeID:   nodeID,
		Hostname: e.Addr().String(),
		Port:     e.Port(),
	}
}

// Validate validates the endpoint.
func (e Endpoint) Validate() error {
	if !e.IsValid() {
		return InvalidEndpointErr{fmt.Errorf("endpoint has invalid address %q", e.String())}
	}
	return nil
}<|MERGE_RESOLUTION|>--- conflicted
+++ resolved
@@ -6,32 +6,17 @@
 	"math"
 	"net"
 	"net/netip"
-<<<<<<< HEAD
 	"sync/atomic"
-
-=======
-	"sync"
-	"sync/atomic"
-
-	"golang.org/x/net/netutil"
->>>>>>> d9e851f9
-
 	"github.com/tendermint/tendermint/crypto"
 	"github.com/tendermint/tendermint/internal/libs/protoio"
 	"github.com/tendermint/tendermint/internal/p2p/conn"
 	"github.com/tendermint/tendermint/libs/log"
-<<<<<<< HEAD
 	"github.com/tendermint/tendermint/libs/utils/scope"
-=======
-	"github.com/tendermint/tendermint/libs/utils"
-	"github.com/tendermint/tendermint/libs/utils/scope"
-	"github.com/tendermint/tendermint/libs/utils/tcp"
->>>>>>> d9e851f9
+
 	p2pproto "github.com/tendermint/tendermint/proto/tendermint/p2p"
 	"github.com/tendermint/tendermint/types"
 )
 
-<<<<<<< HEAD
 type InvalidEndpointErr struct{ error }
 
 // Connection implements Connection for Transport.
@@ -64,229 +49,13 @@
 			<-ctx.Done()
 			if !ok.Load() {
 				tcpConn.Close()
-=======
-// TransportOptions sets options for Transport.
-type TransportOptions struct {
-	// MaxAcceptedConnections is the maximum number of simultaneous accepted
-	// (incoming) connections. Beyond this, new connections will block until
-	// a slot is free. 0 means unlimited.
-	//
-	// FIXME: We may want to replace this with connection accounting in the
-	// Router, since it will need to do e.g. rate limiting and such as well.
-	// But it might also make sense to have per-transport limits.
-	MaxAcceptedConnections uint32
-}
-
-// TestTransport creates a new Transport for tests.
-func TestTransport(logger log.Logger, nodeID types.NodeID, descs ...*ChannelDescriptor) *Transport {
-	return NewTransport(
-		logger.With("local", nodeID),
-		Endpoint{tcp.TestReserveAddr()},
-		conn.DefaultMConnConfig(),
-		descs,
-		TransportOptions{},
-	)
-}
-
-// Transport is a Transport implementation using the current multiplexed
-// Tendermint protocol ("MConn").
-type Transport struct {
-	logger       log.Logger
-	endpoint     Endpoint
-	options      TransportOptions
-	mConnConfig  conn.MConnConfig
-	channelDescs utils.Mutex[*[]*ChannelDescriptor]
-	started      chan struct{}
-	listener     chan *mConnConnection
-}
-
-// NewTransport sets up a new MConnection transport. This uses the
-// proprietary Tendermint MConnection protocol, which is implemented as
-// conn.MConnection.
-func NewTransport(
-	logger log.Logger,
-	endpoint Endpoint,
-	mConnConfig conn.MConnConfig,
-	channelDescs []*ChannelDescriptor,
-	options TransportOptions,
-) *Transport {
-	return &Transport{
-		logger:       logger,
-		endpoint:     endpoint,
-		options:      options,
-		mConnConfig:  mConnConfig,
-		channelDescs: utils.NewMutex(&channelDescs),
-		// This is rendezvous channel, so that no unclosed connections get stuck inside
-		// when transport is closing.
-		started:  make(chan struct{}),
-		listener: make(chan *mConnConnection),
-	}
-}
-
-// WaitForStart waits until transport starts listening for incoming connections.
-func (m *Transport) WaitForStart(ctx context.Context) error {
-	_, _, err := utils.RecvOrClosed(ctx, m.started)
-	return err
-}
-
-func (m *Transport) Endpoint() Endpoint {
-	return m.endpoint
-}
-
-func (m *Transport) Run(ctx context.Context) error {
-	if err := m.endpoint.Validate(); err != nil {
-		return err
-	}
-	listener, err := tcp.Listen(m.endpoint.AddrPort)
-	if err != nil {
-		return fmt.Errorf("net.Listen(): %w", err)
-	}
-	close(m.started) // signal that we are listening
-	if m.options.MaxAcceptedConnections > 0 {
-		// FIXME: This will establish the inbound connection but simply hang it
-		// until another connection is released. It would probably be better to
-		// return an error to the remote peer or close the connection. This is
-		// also a DoS vector since the connection will take up kernel resources.
-		// This was just carried over from the legacy P2P stack.
-		listener = netutil.LimitListener(listener, int(m.options.MaxAcceptedConnections))
-	}
-	return scope.Run(ctx, func(ctx context.Context, s scope.Scope) error {
-		s.Spawn(func() error {
-			<-ctx.Done()
-			listener.Close()
-			return nil
-		})
-		for {
-			conn, err := listener.Accept()
-			if err != nil {
-				if errors.Is(err, net.ErrClosed) {
-					return nil
-				}
-				return err
-			}
-			descs := m.getChannelDescs()
-			mconn := newMConnConnection(m.logger, conn, m.mConnConfig, descs)
-			if err := utils.Send(ctx, m.listener, mconn); err != nil {
-				mconn.Close()
-				return err
-			}
-		}
-	})
-}
-
-// String implements Transport.
-func (m *Transport) String() string {
-	return "transport"
-}
-
-// Accept implements Transport.
-func (m *Transport) Accept(ctx context.Context) (Connection, error) {
-	return utils.Recv(ctx, m.listener)
-}
-
-// Dial implements Transport.
-func (m *Transport) Dial(ctx context.Context, endpoint Endpoint) (Connection, error) {
-	if err := endpoint.Validate(); err != nil {
-		return nil, err
-	}
-	if endpoint.Port() == 0 {
-		endpoint.AddrPort = netip.AddrPortFrom(endpoint.Addr(), 26657)
-	}
-	dialer := net.Dialer{}
-	tcpConn, err := dialer.DialContext(ctx, "tcp", endpoint.String())
-	if err != nil {
-		return nil, fmt.Errorf("dialer.DialContext(%v): %w", endpoint, err)
-	}
-	descs := m.getChannelDescs()
-	return newMConnConnection(m.logger, tcpConn, m.mConnConfig, descs), nil
-}
-
-// SetChannels sets the channel descriptors to be used when
-// establishing a connection.
-//
-// FIXME: To be removed when the legacy p2p stack is removed. Channel
-// descriptors should be managed by the router. The underlying transport and
-// connections should be agnostic to everything but the channel ID's which are
-// initialized in the handshake.
-func (m *Transport) AddChannelDescriptors(channelDesc []*ChannelDescriptor) {
-	for descs := range m.channelDescs.Lock() {
-		*descs = append(*descs, channelDesc...)
-	}
-}
-
-func (m *Transport) getChannelDescs() []*ChannelDescriptor {
-	var descs []*ChannelDescriptor
-	for d := range m.channelDescs.Lock() {
-		descs = make([]*ChannelDescriptor, len(*d))
-		copy(descs, *d)
-	}
-	return descs
-}
-
-type InvalidEndpointErr struct{ error }
-
-// mConnConnection implements Connection for Transport.
-type mConnConnection struct {
-	logger       log.Logger
-	conn         net.Conn
-	mConnConfig  conn.MConnConfig
-	channelDescs []*ChannelDescriptor
-	errorCh      chan error
-	doneCh       chan struct{}
-	closeOnce    sync.Once
-
-	mconn *conn.MConnection // set during Handshake()
-}
-
-// newMConnConnection creates a new mConnConnection.
-func newMConnConnection(
-	logger log.Logger,
-	conn net.Conn,
-	mConnConfig conn.MConnConfig,
-	channelDescs []*ChannelDescriptor,
-) *mConnConnection {
-	return &mConnConnection{
-		logger:       logger,
-		conn:         conn,
-		mConnConfig:  mConnConfig,
-		channelDescs: channelDescs,
-		errorCh:      make(chan error, 1), // buffered to avoid onError leak
-		doneCh:       make(chan struct{}),
-	}
-}
-
-// Handshake implements Connection.
-func (c *mConnConnection) Handshake(
-	ctx context.Context,
-	nodeInfo types.NodeInfo,
-	privKey crypto.PrivKey,
-) (types.NodeInfo, error) {
-	if c.mconn != nil {
-		return types.NodeInfo{}, errors.New("connection is already handshaked")
-	}
-	var peerInfo types.NodeInfo
-	var secretConn *conn.SecretConnection
-	var ok atomic.Bool
-	err := scope.Run(ctx, func(ctx context.Context, s scope.Scope) error {
-		s.SpawnBg(func() error {
-			<-ctx.Done()
-			// Close the connection if handshake did not complete.
-			if !ok.Load() {
-				c.conn.Close()
->>>>>>> d9e851f9
 			}
 			return nil
 		})
 		var err error
-<<<<<<< HEAD
 		secretConn, err := conn.MakeSecretConnection(tcpConn, privKey)
 		if err != nil {
 			return nil, err
-=======
-		secretConn, err = conn.MakeSecretConnection(c.conn, privKey)
-		if err != nil {
-			return err
->>>>>>> d9e851f9
 		}
 		s.Spawn(func() error {
 			_, err := protoio.NewDelimitedWriter(secretConn).WriteMsg(nodeInfo.ToProto())
@@ -294,24 +63,15 @@
 		})
 		var pbPeerInfo p2pproto.NodeInfo
 		if _, err := protoio.NewDelimitedReader(secretConn, types.MaxNodeInfoSize()).ReadMsg(&pbPeerInfo); err != nil {
-<<<<<<< HEAD
 			return nil, err
 		}
 		peerInfo, err := types.NodeInfoFromProto(&pbPeerInfo)
 		if err != nil {
 			return nil, fmt.Errorf("error reading NodeInfo: %w", err)
-=======
-			return err
-		}
-		peerInfo, err = types.NodeInfoFromProto(&pbPeerInfo)
-		if err != nil {
-			return fmt.Errorf("error reading NodeInfo: %w", err)
->>>>>>> d9e851f9
 		}
 		// Authenticate the peer first.
 		peerID := types.NodeIDFromPubKey(secretConn.RemotePubKey())
 		if peerID != peerInfo.NodeID {
-<<<<<<< HEAD
 			return nil, fmt.Errorf("peer's public key did not match its node ID %q (expected %q)",
 				peerInfo.NodeID, peerID)
 		}
@@ -330,71 +90,12 @@
 			),
 		}, nil
 	})
-=======
-			return fmt.Errorf("peer's public key did not match its node ID %q (expected %q)",
-				peerInfo.NodeID, peerID)
-		}
-		if err := peerInfo.Validate(); err != nil {
-			return fmt.Errorf("invalid handshake NodeInfo: %w", err)
-		}
-		ok.Store(true)
-		return nil
-	})
-	if err != nil {
-		return types.NodeInfo{}, err
-	}
-	// mconn takes ownership of conn.
-	c.mconn = conn.SpawnMConnection(
-		c.logger.With("peer", c.RemoteEndpoint().NodeAddress(peerInfo.NodeID)),
-		secretConn,
-		c.channelDescs,
-		c.mConnConfig,
-	)
-	return peerInfo, nil
-}
-
-// String displays connection information.
-func (c *mConnConnection) String() string {
-	return c.RemoteEndpoint().String()
-}
-
-// SendMessage implements Connection.
-func (c *mConnConnection) SendMessage(ctx context.Context, chID ChannelID, msg []byte) error {
-	if chID > math.MaxUint8 {
-		return fmt.Errorf("MConnection only supports 1-byte channel IDs (got %v)", chID)
-	}
-	return c.mconn.Send(ctx, chID, msg)
-}
-
-// ReceiveMessage implements Connection.
-func (c *mConnConnection) ReceiveMessage(ctx context.Context) (ChannelID, []byte, error) {
-	return c.mconn.Recv(ctx)
-}
-
-// LocalEndpoint implements Connection.
-func (c *mConnConnection) LocalEndpoint() Endpoint {
-	return Endpoint{c.conn.LocalAddr().(*net.TCPAddr).AddrPort()}
-}
-
-// RemoteEndpoint implements Connection.
-func (c *mConnConnection) RemoteEndpoint() Endpoint {
-	return Endpoint{c.conn.RemoteAddr().(*net.TCPAddr).AddrPort()}
-}
-
-// Close implements Connection.
-func (c *mConnConnection) Close() error {
-	if c.mconn == nil {
-		return c.conn.Close()
-	}
-	return c.mconn.Close()
->>>>>>> d9e851f9
 }
 
 func (c *Connection) Run(ctx context.Context) error {
 	return c.mconn.Run(ctx)
 }
 
-<<<<<<< HEAD
 // String displays connection information.
 func (c *Connection) String() string {
 	return c.RemoteEndpoint().String()
@@ -441,12 +142,6 @@
 // It is a TCP endpoint address.
 type Endpoint struct{ netip.AddrPort }
 
-=======
-// Endpoint represents a transport connection endpoint, either local or remote.
-// It is a TCP endpoint address.
-type Endpoint struct{ netip.AddrPort }
-
->>>>>>> d9e851f9
 // NewEndpoint constructs an Endpoint from a types.NetAddress structure.
 func NewEndpoint(addr string) (Endpoint, error) {
 	e, err := types.ParseAddressString(addr)
