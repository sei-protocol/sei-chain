package pointer

import (
	"embed"
	"encoding/json"
	"errors"
	"fmt"
	"math"
	"math/big"

	sdk "github.com/cosmos/cosmos-sdk/types"
	ethabi "github.com/ethereum/go-ethereum/accounts/abi"
	"github.com/ethereum/go-ethereum/common"
	"github.com/ethereum/go-ethereum/core/vm"
	pcommon "github.com/sei-protocol/sei-chain/precompiles/common"
	"github.com/sei-protocol/sei-chain/utils"
<<<<<<< HEAD
	"github.com/sei-protocol/sei-chain/x/evm/artifacts/cw1155"
	"github.com/sei-protocol/sei-chain/x/evm/artifacts/cw20"
	"github.com/sei-protocol/sei-chain/x/evm/artifacts/cw721"
	"github.com/sei-protocol/sei-chain/x/evm/artifacts/native"
	"github.com/sei-protocol/sei-chain/x/evm/types"
=======
>>>>>>> bdf72f2a
)

const (
	PrecompileName   = "pointer"
	AddNativePointer = "addNativePointer"
	AddCW20Pointer   = "addCW20Pointer"
	AddCW721Pointer  = "addCW721Pointer"
	AddCW1155Pointer = "addCW1155Pointer"
)

const PointerAddress = "0x000000000000000000000000000000000000100b"

// Embed abi json file to the executable binary. Needed when importing as dependency.
//
//go:embed abi.json
var f embed.FS

type PrecompileExecutor struct {
	evmKeeper   pcommon.EVMKeeper
	bankKeeper  pcommon.BankKeeper
	wasmdKeeper pcommon.WasmdViewKeeper

	AddNativePointerID []byte
	AddCW20PointerID   []byte
	AddCW721PointerID  []byte
	AddCW1155PointerID []byte
}

func NewPrecompile(evmKeeper pcommon.EVMKeeper, bankKeeper pcommon.BankKeeper, wasmdKeeper pcommon.WasmdViewKeeper) (*pcommon.DynamicGasPrecompile, error) {
	newAbi := pcommon.MustGetABI(f, "abi.json")

	p := &PrecompileExecutor{
		evmKeeper:   evmKeeper,
		bankKeeper:  bankKeeper,
		wasmdKeeper: wasmdKeeper,
	}

	for name, m := range newAbi.Methods {
		switch name {
		case AddNativePointer:
			p.AddNativePointerID = m.ID
		case AddCW20Pointer:
			p.AddCW20PointerID = m.ID
		case AddCW721Pointer:
			p.AddCW721PointerID = m.ID
		case AddCW1155Pointer:
			p.AddCW1155PointerID = m.ID
		}
	}

	return pcommon.NewDynamicGasPrecompile(newAbi, p, common.HexToAddress(PointerAddress), PrecompileName), nil
}

func (p PrecompileExecutor) Execute(ctx sdk.Context, method *ethabi.Method, caller common.Address, callingContract common.Address, args []interface{}, value *big.Int, readOnly bool, evm *vm.EVM, suppliedGas uint64) (ret []byte, remainingGas uint64, err error) {
	if readOnly {
		return nil, 0, errors.New("cannot call pointer precompile from staticcall")
	}
	if caller.Cmp(callingContract) != 0 {
		return nil, 0, errors.New("cannot delegatecall pointer")
	}

	switch method.Name {
	case AddNativePointer:
		return p.AddNative(ctx, method, caller, args, value, evm, suppliedGas)
	case AddCW20Pointer:
		return p.AddCW20(ctx, method, caller, args, value, evm, suppliedGas)
	case AddCW721Pointer:
		return p.AddCW721(ctx, method, caller, args, value, evm, suppliedGas)
	case AddCW1155Pointer:
		return p.AddCW1155(ctx, method, caller, args, value, evm, suppliedGas)
	default:
		err = fmt.Errorf("unknown method %s", method.Name)
	}
	return
}

func (p PrecompileExecutor) EVMKeeper() pcommon.EVMKeeper {
	return p.evmKeeper
}

func (p PrecompileExecutor) AddNative(ctx sdk.Context, method *ethabi.Method, caller common.Address, args []interface{}, value *big.Int, evm *vm.EVM, suppliedGas uint64) (ret []byte, remainingGas uint64, err error) {
	if err := pcommon.ValidateNonPayable(value); err != nil {
		return nil, 0, err
	}
	if err := pcommon.ValidateArgsLength(args, 1); err != nil {
		return nil, 0, err
	}
	token := args[0].(string)
	metadata, metadataExists := p.bankKeeper.GetDenomMetaData(ctx, token)
	if !metadataExists {
		return nil, 0, fmt.Errorf("denom %s does not have metadata stored and thus can only have its pointer set through gov proposal", token)
	}
	name := metadata.Name
	symbol := metadata.Symbol
	var decimals uint8
	for _, denomUnit := range metadata.DenomUnits {
		if denomUnit.Exponent > uint32(decimals) && denomUnit.Exponent <= math.MaxUint8 {
			decimals = uint8(denomUnit.Exponent)
			name = denomUnit.Denom
			symbol = denomUnit.Denom
			if len(denomUnit.Aliases) > 0 {
				name = denomUnit.Aliases[0]
			}
		}
	}
	contractAddr, remainingGas, err := p.evmKeeper.UpsertERCNativePointer(ctx, evm, suppliedGas, token, utils.ERCMetadata{Name: name, Symbol: symbol, Decimals: decimals})
	if err != nil {
		return nil, 0, err
	}
	ret, err = method.Outputs.Pack(contractAddr)
	return
}

func (p PrecompileExecutor) AddCW20(ctx sdk.Context, method *ethabi.Method, caller common.Address, args []interface{}, value *big.Int, evm *vm.EVM, suppliedGas uint64) (ret []byte, remainingGas uint64, err error) {
	if err := pcommon.ValidateNonPayable(value); err != nil {
		return nil, 0, err
	}
	if err := pcommon.ValidateArgsLength(args, 1); err != nil {
		return nil, 0, err
	}
	cwAddr := args[0].(string)
	cwAddress, err := sdk.AccAddressFromBech32(cwAddr)
	if err != nil {
		return nil, 0, err
	}
	res, err := p.wasmdKeeper.QuerySmart(ctx, cwAddress, []byte("{\"token_info\":{}}"))
	if err != nil {
		return nil, 0, err
	}
	formattedRes := map[string]interface{}{}
	if err := json.Unmarshal(res, &formattedRes); err != nil {
		return nil, 0, err
	}
	name := formattedRes["name"].(string)
	symbol := formattedRes["symbol"].(string)
	contractAddr, remainingGas, err := p.evmKeeper.UpsertERCCW20Pointer(ctx, evm, suppliedGas, cwAddr, utils.ERCMetadata{Name: name, Symbol: symbol})
	if err != nil {
		return nil, 0, err
	}
	ret, err = method.Outputs.Pack(contractAddr)
	return
}

func (p PrecompileExecutor) AddCW721(ctx sdk.Context, method *ethabi.Method, caller common.Address, args []interface{}, value *big.Int, evm *vm.EVM, suppliedGas uint64) (ret []byte, remainingGas uint64, err error) {
	if err := pcommon.ValidateNonPayable(value); err != nil {
		return nil, 0, err
	}
	if err := pcommon.ValidateArgsLength(args, 1); err != nil {
		return nil, 0, err
	}
	cwAddr := args[0].(string)
	cwAddress, err := sdk.AccAddressFromBech32(cwAddr)
	if err != nil {
		return nil, 0, err
	}
	res, err := p.wasmdKeeper.QuerySmart(ctx, cwAddress, []byte("{\"contract_info\":{}}"))
	if err != nil {
		return nil, 0, err
	}
	formattedRes := map[string]interface{}{}
	if err := json.Unmarshal(res, &formattedRes); err != nil {
		return nil, 0, err
	}
	name := formattedRes["name"].(string)
	symbol := formattedRes["symbol"].(string)
	contractAddr, remainingGas, err := p.evmKeeper.UpsertERCCW721Pointer(ctx, evm, suppliedGas, cwAddr, utils.ERCMetadata{Name: name, Symbol: symbol})
	if err != nil {
		return nil, 0, err
	}
	ret, err = method.Outputs.Pack(contractAddr)
	return
}

func (p PrecompileExecutor) AddCW1155(ctx sdk.Context, method *ethabi.Method, caller common.Address, args []interface{}, value *big.Int, evm *vm.EVM, suppliedGas uint64) (ret []byte, remainingGas uint64, err error) {
	if err := pcommon.ValidateNonPayable(value); err != nil {
		return nil, 0, err
	}
	if err := pcommon.ValidateArgsLength(args, 1); err != nil {
		return nil, 0, err
	}
	cwAddr := args[0].(string)
	existingAddr, existingVersion, exists := p.evmKeeper.GetERC1155CW1155Pointer(ctx, cwAddr)
	if exists && existingVersion >= cw1155.CurrentVersion {
		return nil, 0, fmt.Errorf("pointer at %s with version %d exists when trying to set pointer for version %d", existingAddr.Hex(), existingVersion, cw1155.CurrentVersion)
	}
	cwAddress, err := sdk.AccAddressFromBech32(cwAddr)
	if err != nil {
		return nil, 0, err
	}
	res, err := p.wasmdKeeper.QuerySmart(ctx, cwAddress, []byte("{\"contract_info\":{}}"))
	if err != nil {
		return nil, 0, err
	}
	formattedRes := map[string]interface{}{}
	if err := json.Unmarshal(res, &formattedRes); err != nil {
		return nil, 0, err
	}
	name := formattedRes["name"].(string)
	symbol := formattedRes["symbol"].(string)
	constructorArguments := []interface{}{
		cwAddr, name, symbol,
	}

	packedArgs, err := cw1155.GetParsedABI().Pack("", constructorArguments...)
	if err != nil {
		panic(err)
	}
	bin := append(cw1155.GetBin(), packedArgs...)
	if value == nil {
		value = utils.Big0
	}
	ret, contractAddr, remainingGas, err := evm.Create(vm.AccountRef(caller), bin, suppliedGas, value)
	if err != nil {
		return
	}
	err = p.evmKeeper.SetERC1155CW1155Pointer(ctx, cwAddr, contractAddr)
	if err != nil {
		return
	}
	ctx.EventManager().EmitEvent(sdk.NewEvent(
		types.EventTypePointerRegistered, sdk.NewAttribute(types.AttributeKeyPointerType, "cw1155"),
		sdk.NewAttribute(types.AttributeKeyPointerAddress, contractAddr.Hex()), sdk.NewAttribute(types.AttributeKeyPointee, cwAddr),
		sdk.NewAttribute(types.AttributeKeyPointerVersion, fmt.Sprintf("%d", cw1155.CurrentVersion))))
	ret, err = method.Outputs.Pack(contractAddr)
	return
}<|MERGE_RESOLUTION|>--- conflicted
+++ resolved
@@ -14,14 +14,6 @@
 	"github.com/ethereum/go-ethereum/core/vm"
 	pcommon "github.com/sei-protocol/sei-chain/precompiles/common"
 	"github.com/sei-protocol/sei-chain/utils"
-<<<<<<< HEAD
-	"github.com/sei-protocol/sei-chain/x/evm/artifacts/cw1155"
-	"github.com/sei-protocol/sei-chain/x/evm/artifacts/cw20"
-	"github.com/sei-protocol/sei-chain/x/evm/artifacts/cw721"
-	"github.com/sei-protocol/sei-chain/x/evm/artifacts/native"
-	"github.com/sei-protocol/sei-chain/x/evm/types"
-=======
->>>>>>> bdf72f2a
 )
 
 const (
@@ -203,10 +195,6 @@
 		return nil, 0, err
 	}
 	cwAddr := args[0].(string)
-	existingAddr, existingVersion, exists := p.evmKeeper.GetERC1155CW1155Pointer(ctx, cwAddr)
-	if exists && existingVersion >= cw1155.CurrentVersion {
-		return nil, 0, fmt.Errorf("pointer at %s with version %d exists when trying to set pointer for version %d", existingAddr.Hex(), existingVersion, cw1155.CurrentVersion)
-	}
 	cwAddress, err := sdk.AccAddressFromBech32(cwAddr)
 	if err != nil {
 		return nil, 0, err
@@ -221,30 +209,10 @@
 	}
 	name := formattedRes["name"].(string)
 	symbol := formattedRes["symbol"].(string)
-	constructorArguments := []interface{}{
-		cwAddr, name, symbol,
-	}
-
-	packedArgs, err := cw1155.GetParsedABI().Pack("", constructorArguments...)
-	if err != nil {
-		panic(err)
-	}
-	bin := append(cw1155.GetBin(), packedArgs...)
-	if value == nil {
-		value = utils.Big0
-	}
-	ret, contractAddr, remainingGas, err := evm.Create(vm.AccountRef(caller), bin, suppliedGas, value)
-	if err != nil {
-		return
-	}
-	err = p.evmKeeper.SetERC1155CW1155Pointer(ctx, cwAddr, contractAddr)
-	if err != nil {
-		return
-	}
-	ctx.EventManager().EmitEvent(sdk.NewEvent(
-		types.EventTypePointerRegistered, sdk.NewAttribute(types.AttributeKeyPointerType, "cw1155"),
-		sdk.NewAttribute(types.AttributeKeyPointerAddress, contractAddr.Hex()), sdk.NewAttribute(types.AttributeKeyPointee, cwAddr),
-		sdk.NewAttribute(types.AttributeKeyPointerVersion, fmt.Sprintf("%d", cw1155.CurrentVersion))))
+	contractAddr, remainingGas, err := p.evmKeeper.UpsertERCCW1155Pointer(ctx, evm, suppliedGas, cwAddr, utils.ERCMetadata{Name: name, Symbol: symbol})
+	if err != nil {
+		return nil, 0, err
+	}
 	ret, err = method.Outputs.Pack(contractAddr)
 	return
 }