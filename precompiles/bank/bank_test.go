--- conflicted
+++ resolved
@@ -1,30 +1,43 @@
 package bank_test
 
 import (
+	"encoding/hex"
 	"math/big"
 	"testing"
 
 	sdk "github.com/cosmos/cosmos-sdk/types"
 	banktypes "github.com/cosmos/cosmos-sdk/x/bank/types"
 	"github.com/ethereum/go-ethereum/common"
+	ethtypes "github.com/ethereum/go-ethereum/core/types"
 	"github.com/ethereum/go-ethereum/core/vm"
+	"github.com/ethereum/go-ethereum/crypto"
 	"github.com/sei-protocol/sei-chain/precompiles/bank"
 	testkeeper "github.com/sei-protocol/sei-chain/testutil/keeper"
+	"github.com/sei-protocol/sei-chain/x/evm/ante"
+	"github.com/sei-protocol/sei-chain/x/evm/keeper"
 	"github.com/sei-protocol/sei-chain/x/evm/state"
 	"github.com/sei-protocol/sei-chain/x/evm/types"
+	"github.com/sei-protocol/sei-chain/x/evm/types/ethtx"
 	"github.com/stretchr/testify/require"
+	tmtypes "github.com/tendermint/tendermint/proto/tendermint/types"
 )
 
 func TestRun(t *testing.T) {
-	k, ctx := testkeeper.MockEVMKeeper()
+	testApp := testkeeper.EVMTestApp
+	ctx := testApp.NewContext(false, tmtypes.Header{}).WithBlockHeight(2)
+	k := &testApp.EvmKeeper
 
-	senderAddr, senderEVMAddr := testkeeper.MockAddressPair()
+	// Setup sender addresses and environment
+	privKey := testkeeper.MockPrivateKey()
+	testPrivHex := hex.EncodeToString(privKey.Bytes())
+	senderAddr, senderEVMAddr := testkeeper.PrivateKeyToAddresses(privKey)
 	k.SetAddressMapping(ctx, senderAddr, senderEVMAddr)
-	err := k.BankKeeper().MintCoins(ctx, types.ModuleName, sdk.NewCoins(sdk.NewCoin("usei", sdk.NewInt(100))))
+	err := k.BankKeeper().MintCoins(ctx, types.ModuleName, sdk.NewCoins(sdk.NewCoin("usei", sdk.NewInt(10000000))))
 	require.Nil(t, err)
-	err = k.BankKeeper().SendCoinsFromModuleToAccount(ctx, types.ModuleName, senderAddr, sdk.NewCoins(sdk.NewCoin("usei", sdk.NewInt(100))))
+	err = k.BankKeeper().SendCoinsFromModuleToAccount(ctx, types.ModuleName, senderAddr, sdk.NewCoins(sdk.NewCoin("usei", sdk.NewInt(10000000))))
 	require.Nil(t, err)
 
+	// Setup receiving addresses
 	seiAddr, evmAddr := testkeeper.MockAddressPair()
 	k.SetAddressMapping(ctx, seiAddr, evmAddr)
 	p, err := bank.NewPrecompile(k.BankKeeper(), k)
@@ -35,6 +48,7 @@
 		TxContext: vm.TxContext{Origin: senderEVMAddr},
 	}
 
+	// Precompile send test
 	send, err := p.ABI.MethodById(p.SendID)
 	require.Nil(t, err)
 	args, err := send.Inputs.Pack(senderEVMAddr, evmAddr, "usei", big.NewInt(25))
@@ -42,40 +56,69 @@
 	_, err = p.Run(&evm, senderEVMAddr, append(p.SendID, args...), nil) // should error because address is not whitelisted
 	require.NotNil(t, err)
 
+	// Precompile sendNative test error (0 sent)
 	sendNative, err := p.ABI.MethodById(p.SendNativeID)
 	require.Nil(t, err)
 	seiAddrString := seiAddr.String()
-	argsNativeZero, err := sendNative.Inputs.Pack(seiAddrString, big.NewInt(0)) // no error and return early with 0 amount
+	argsNativeZero, err := sendNative.Inputs.Pack(seiAddrString)
 	require.Nil(t, err)
-	_, err = p.Run(&evm, senderEVMAddr, append(p.SendNativeID, argsNativeZero...))
+	_, err = p.Run(&evm, senderEVMAddr, append(p.SendNativeID, argsNativeZero...), big.NewInt(0))
+	require.NotNil(t, err)
+
+	// Send native 10_000_000_000_100, split into 10 usei 100wei
+	// Test payable with eth LegacyTx
+	abi := bank.GetABI()
+	argsNative, err := abi.Pack(bank.SendNativeMethod, seiAddr.String())
+	require.Nil(t, err)
+	require.Nil(t, err)
+	key, _ := crypto.HexToECDSA(testPrivHex)
+	addr := common.HexToAddress(bank.BankAddress)
+	txData := ethtypes.LegacyTx{
+		GasPrice: big.NewInt(100000),
+		Gas:      20000000,
+		To:       &addr,
+		Value:    big.NewInt(10_000_000_000_100),
+		Data:     argsNative,
+		Nonce:    0,
+	}
+	chainID := k.ChainID(ctx)
+	chainCfg := types.DefaultChainConfig()
+	ethCfg := chainCfg.EthereumConfig(chainID)
+	blockNum := big.NewInt(ctx.BlockHeight())
+	signer := ethtypes.MakeSigner(ethCfg, blockNum, uint64(ctx.BlockTime().Unix()))
+	tx, err := ethtypes.SignTx(ethtypes.NewTx(&txData), signer, key)
+	require.Nil(t, err)
+	txwrapper, err := ethtx.NewLegacyTx(tx)
+	require.Nil(t, err)
+	req, err := types.NewMsgEVMTransaction(txwrapper)
 	require.Nil(t, err)
 
-	// Send native 10_000_000_000_000, split into 10 usei
-	argsNative, err := sendNative.Inputs.Pack(seiAddrString, big.NewInt(10_000_000_000_000))
+	msgServer := keeper.NewMsgServerImpl(k)
+	ante.Preprocess(ctx, req)
+	res, err := msgServer.EVMTransaction(sdk.WrapSDKContext(ctx), req)
 	require.Nil(t, err)
-	_, err = p.Run(&evm, senderEVMAddr, append(p.SendNativeID, argsNative...))
-	require.Nil(t, err)
+	require.Empty(t, res.VmError)
 
+	// Use precompile balance to verify sendNative usei amount succeeded
 	balance, err := p.ABI.MethodById(p.BalanceID)
 	require.Nil(t, err)
 	args, err = balance.Inputs.Pack(evmAddr, "usei")
 	require.Nil(t, err)
-	res, err := p.Run(&evm, common.Address{}, append(p.BalanceID, args...), nil)
+	precompileRes, err := p.Run(&evm, common.Address{}, append(p.BalanceID, args...), nil)
 	require.Nil(t, err)
-	is, err := balance.Outputs.Unpack(res)
+	is, err := balance.Outputs.Unpack(precompileRes)
 	require.Nil(t, err)
 	require.Equal(t, 1, len(is))
-<<<<<<< HEAD
 	require.Equal(t, big.NewInt(10), is[0].(*big.Int))
-	res, err = p.Run(&evm, common.Address{}, append(p.BalanceID, args[:1]...))
-=======
-	require.Equal(t, big.NewInt(50), is[0].(*big.Int))
-	res, err = p.Run(&evm, common.Address{}, append(p.BalanceID, args[:1]...), nil)
->>>>>>> e628dc00
+	weiBalance := k.BankKeeper().GetWeiBalance(ctx, seiAddr)
+	require.Equal(t, big.NewInt(100), weiBalance.BigInt())
+
+	// Verify errors properly raised on bank balance calls with incorrect inputs
+	_, err = p.Run(&evm, common.Address{}, append(p.BalanceID, args[:1]...), nil)
 	require.NotNil(t, err)
 	args, err = balance.Inputs.Pack(evmAddr, "")
 	require.Nil(t, err)
-	res, err = p.Run(&evm, common.Address{}, append(p.BalanceID, args...), nil)
+	_, err = p.Run(&evm, common.Address{}, append(p.BalanceID, args...), nil)
 	require.NotNil(t, err)
 
 	// invalid input
