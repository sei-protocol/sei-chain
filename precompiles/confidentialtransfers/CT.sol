pragma solidity ^0.8.0;

address constant CT_PRECOMPILE_ADDRESS = 0x0000000000000000000000000000000000001010;

ICT constant CT_CONTRACT = ICT(
    CT_PRECOMPILE_ADDRESS
);

interface ICT {
    // Transactions
    function initializeAccount(
        string fromAddress,
        string denom,
        bytes publicKey,
        string decryptableBalance,
        bytes pendingBalanceLo,
        bytes pendingBalanceHi,
        bytes availableBalance,
        bytes proofs
    ) external returns (bool success);

    function transfer(
        string toAddress,
        string denom,
        bytes fromAmountLo,
        bytes fromAmountHi,
        bytes toAmountLo,
        bytes toAmountHi,
        bytes remainingBalance,
        string decryptableBalance,
        bytes proofs
    ) external returns (bool success);

    function transferWithAuditors(
        string toAddress,
        string denom,
        bytes fromAmountLo,
        bytes fromAmountHi,
        bytes toAmountLo,
        bytes toAmountHi,
        bytes remainingBalance,
        string decryptableBalance,
        bytes proofs,
        Auditor[] auditors
    ) external returns (bool success);

    struct Auditor {
        string auditorAddress;
        bytes encryptedTransferAmountLo;
        bytes encryptedTransferAmountHi;
        bytes transferAmountLoValidityProof;
        bytes transferAmountHiValidityProof;
        bytes transferAmountLoEqualityProof;
        bytes transferAmountHiEqualityProof;
    }

    // for usei denom amount should be treated as 6 decimal instead of 19 decimal
    function deposit(
        string denom,
        uint64 amount
    ) external returns (bool success);

<<<<<<< HEAD
    // Queries
    function account(
        string addr,
        string denom
    ) external view returns (CtAccount account);

    struct CtAccount {
        bytes publicKey;  // serialized public key
        bytes pendingBalanceLo;  // lo bits of the pending balance
        bytes pendingBalanceHi; // hi bits of the pending balance
        uint32 pendingBalanceCreditCounter;
        bytes availableBalance; // elgamal encoded balance
        string decryptableAvailableBalance; // aes encoded balance
    }
=======
    function applyPendingBalance(
        string denom,
        string decryptableBalance,
        uint32 pendingBalanceCreditCounter,
        bytes availableBalance,
    ) external returns (bool success);

    function withdraw(
        string denom,
        uint256 amount,
        string decryptableBalance,
        bytes remainingBalanceCommitment,
        bytes proofs
    ) external returns (bool success);

    function closeAccount(
        string denom,
        bytes proofs
    ) external returns (bool success);
>>>>>>> 636ae87c
}<|MERGE_RESOLUTION|>--- conflicted
+++ resolved
@@ -60,7 +60,26 @@
         uint64 amount
     ) external returns (bool success);
 
-<<<<<<< HEAD
+    function applyPendingBalance(
+        string denom,
+        string decryptableBalance,
+        uint32 pendingBalanceCreditCounter,
+        bytes availableBalance
+    ) external returns (bool success);
+
+    function withdraw(
+        string denom,
+        uint256 amount,
+        string decryptableBalance,
+        bytes remainingBalanceCommitment,
+        bytes proofs
+    ) external returns (bool success);
+
+    function closeAccount(
+        string denom,
+        bytes proofs
+    ) external returns (bool success);
+
     // Queries
     function account(
         string addr,
@@ -75,25 +94,4 @@
         bytes availableBalance; // elgamal encoded balance
         string decryptableAvailableBalance; // aes encoded balance
     }
-=======
-    function applyPendingBalance(
-        string denom,
-        string decryptableBalance,
-        uint32 pendingBalanceCreditCounter,
-        bytes availableBalance,
-    ) external returns (bool success);
-
-    function withdraw(
-        string denom,
-        uint256 amount,
-        string decryptableBalance,
-        bytes remainingBalanceCommitment,
-        bytes proofs
-    ) external returns (bool success);
-
-    function closeAccount(
-        string denom,
-        bytes proofs
-    ) external returns (bool success);
->>>>>>> 636ae87c
 }