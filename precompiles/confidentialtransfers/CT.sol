pragma solidity ^0.8.0;

address constant CT_PRECOMPILE_ADDRESS = 0x0000000000000000000000000000000000001010;

ICT constant CT_CONTRACT = ICT(
    CT_PRECOMPILE_ADDRESS
);

interface ICT {
    // Transactions
    function transfer(
        address fromAddress,
        address toAddress,
        string denom,
        bytes fromAmountLo,
        bytes fromAmountHi,
        bytes toAmountLo,
        bytes toAmountHi,
        bytes remainingBalance,
        bytes proofs
    ) external returns (bool success);
<<<<<<< HEAD

    function transferWithAuditors(
        address fromAddress,
        address toAddress,
        string denom,
        bytes fromAmountLo,
        bytes fromAmountHi,
        bytes toAmountLo,
        bytes toAmountHi,
        bytes remainingBalance,
        bytes proofs,
        Auditor[] auditors
    ) external returns (bool success);

    struct Auditor {
        address addr;
        bytes encryptedTransferAmountLo;
        bytes encryptedTransferAmountHi;
        bytes transferAmountLoValidityProof;
        bytes transferAmountHiValidityProof;
        bytes transferAmountLoEqualityProof;
        bytes transferAmountHiEqualityProof;
    }
=======
>>>>>>> a331507b
}<|MERGE_RESOLUTION|>--- conflicted
+++ resolved
@@ -19,7 +19,6 @@
         bytes remainingBalance,
         bytes proofs
     ) external returns (bool success);
-<<<<<<< HEAD
 
     function transferWithAuditors(
         address fromAddress,
@@ -43,6 +42,4 @@
         bytes transferAmountLoEqualityProof;
         bytes transferAmountHiEqualityProof;
     }
-=======
->>>>>>> a331507b
 }