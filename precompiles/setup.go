--- conflicted
+++ resolved
@@ -56,11 +56,9 @@
 	connectionKeeper common.ConnectionKeeper,
 	channelKeeper common.ChannelKeeper,
 	accountKeeper common.AccountKeeper,
-<<<<<<< HEAD
 	ctViewKeeper common.ConfidentialTransfersViewKeeper,
 	ctKeeper common.ConfidentialTransfersKeeper,
-=======
->>>>>>> c6c470f9
+
 ) map[ecommon.Address]vm.PrecompiledContract {
 	bankp, err := bank.NewPrecompile(bankKeeper, bankSender, evmKeeper, accountKeeper)
 	if err != nil {
@@ -106,14 +104,12 @@
 	if err != nil {
 		panic(err)
 	}
-<<<<<<< HEAD
+
 	ctpr, err := confidentialtransfers.NewPrecompile(ctViewKeeper, ctKeeper, evmKeeper)
 	if err != nil {
 		panic(err)
 	}
-	
-=======
->>>>>>> c6c470f9
+
 	return map[ecommon.Address]vm.PrecompiledContract{
 		bankp.Address():        bankp,
 		wasmdp.Address():       wasmdp,
@@ -126,10 +122,7 @@
 		ibcp.Address():         ibcp,
 		pointerp.Address():     pointerp,
 		pointerviewp.Address(): pointerviewp,
-<<<<<<< HEAD
 		ctpr.Address():         ctpr,
-=======
->>>>>>> c6c470f9
 	}
 }
 
