package precompiles

import (
	"sync"

	wasmkeeper "github.com/CosmWasm/wasmd/x/wasm/keeper"
	ibctransferkeeper "github.com/cosmos/ibc-go/v3/modules/apps/transfer/keeper"
	"github.com/ethereum/go-ethereum/accounts/abi"
	ecommon "github.com/ethereum/go-ethereum/common"
	"github.com/ethereum/go-ethereum/core/vm"
	"github.com/sei-protocol/sei-chain/precompiles/addr"
	addrv552 "github.com/sei-protocol/sei-chain/precompiles/addr/legacy/v552"
	addrv555 "github.com/sei-protocol/sei-chain/precompiles/addr/legacy/v555"
	addrv562 "github.com/sei-protocol/sei-chain/precompiles/addr/legacy/v562"
	addrv575 "github.com/sei-protocol/sei-chain/precompiles/addr/legacy/v575"
	addrv600 "github.com/sei-protocol/sei-chain/precompiles/addr/legacy/v600"
	addrv601 "github.com/sei-protocol/sei-chain/precompiles/addr/legacy/v601"
	addrv603 "github.com/sei-protocol/sei-chain/precompiles/addr/legacy/v603"
	addrv605 "github.com/sei-protocol/sei-chain/precompiles/addr/legacy/v605"
	"github.com/sei-protocol/sei-chain/precompiles/bank"
	bankv552 "github.com/sei-protocol/sei-chain/precompiles/bank/legacy/v552"
	bankv555 "github.com/sei-protocol/sei-chain/precompiles/bank/legacy/v555"
	bankv562 "github.com/sei-protocol/sei-chain/precompiles/bank/legacy/v562"
	bankv580 "github.com/sei-protocol/sei-chain/precompiles/bank/legacy/v580"
	bankv600 "github.com/sei-protocol/sei-chain/precompiles/bank/legacy/v600"
	bankv601 "github.com/sei-protocol/sei-chain/precompiles/bank/legacy/v601"
	bankv603 "github.com/sei-protocol/sei-chain/precompiles/bank/legacy/v603"
	bankv605 "github.com/sei-protocol/sei-chain/precompiles/bank/legacy/v605"
	"github.com/sei-protocol/sei-chain/precompiles/common"
	"github.com/sei-protocol/sei-chain/precompiles/distribution"
	distrv552 "github.com/sei-protocol/sei-chain/precompiles/distribution/legacy/v552"
	distrv555 "github.com/sei-protocol/sei-chain/precompiles/distribution/legacy/v555"
	distrv562 "github.com/sei-protocol/sei-chain/precompiles/distribution/legacy/v562"
	distrv580 "github.com/sei-protocol/sei-chain/precompiles/distribution/legacy/v580"
	distrv605 "github.com/sei-protocol/sei-chain/precompiles/distribution/legacy/v605"
	"github.com/sei-protocol/sei-chain/precompiles/gov"
	govv552 "github.com/sei-protocol/sei-chain/precompiles/gov/legacy/v552"
	govv555 "github.com/sei-protocol/sei-chain/precompiles/gov/legacy/v555"
	govv562 "github.com/sei-protocol/sei-chain/precompiles/gov/legacy/v562"
	govv580 "github.com/sei-protocol/sei-chain/precompiles/gov/legacy/v580"
	govv605 "github.com/sei-protocol/sei-chain/precompiles/gov/legacy/v605"
	"github.com/sei-protocol/sei-chain/precompiles/ibc"
	ibcv552 "github.com/sei-protocol/sei-chain/precompiles/ibc/legacy/v552"
	ibcv555 "github.com/sei-protocol/sei-chain/precompiles/ibc/legacy/v555"
	ibcv562 "github.com/sei-protocol/sei-chain/precompiles/ibc/legacy/v562"
	ibcv580 "github.com/sei-protocol/sei-chain/precompiles/ibc/legacy/v580"
	ibcv601 "github.com/sei-protocol/sei-chain/precompiles/ibc/legacy/v601"
	ibcv603 "github.com/sei-protocol/sei-chain/precompiles/ibc/legacy/v603"
	ibcv605 "github.com/sei-protocol/sei-chain/precompiles/ibc/legacy/v605"
	"github.com/sei-protocol/sei-chain/precompiles/json"
	jsonv552 "github.com/sei-protocol/sei-chain/precompiles/json/legacy/v552"
	jsonv555 "github.com/sei-protocol/sei-chain/precompiles/json/legacy/v555"
	jsonv562 "github.com/sei-protocol/sei-chain/precompiles/json/legacy/v562"
	jsonv603 "github.com/sei-protocol/sei-chain/precompiles/json/legacy/v603"
	jsonv605 "github.com/sei-protocol/sei-chain/precompiles/json/legacy/v605"
	"github.com/sei-protocol/sei-chain/precompiles/oracle"
	oraclev552 "github.com/sei-protocol/sei-chain/precompiles/oracle/legacy/v552"
	oraclev555 "github.com/sei-protocol/sei-chain/precompiles/oracle/legacy/v555"
	oraclev562 "github.com/sei-protocol/sei-chain/precompiles/oracle/legacy/v562"
	oraclev600 "github.com/sei-protocol/sei-chain/precompiles/oracle/legacy/v600"
	oraclev601 "github.com/sei-protocol/sei-chain/precompiles/oracle/legacy/v601"
	oraclev603 "github.com/sei-protocol/sei-chain/precompiles/oracle/legacy/v603"
	oraclev605 "github.com/sei-protocol/sei-chain/precompiles/oracle/legacy/v605"
	"github.com/sei-protocol/sei-chain/precompiles/p256"
	"github.com/sei-protocol/sei-chain/precompiles/pointer"
	pointerv552 "github.com/sei-protocol/sei-chain/precompiles/pointer/legacy/v552"
	pointerv555 "github.com/sei-protocol/sei-chain/precompiles/pointer/legacy/v555"
	pointerv562 "github.com/sei-protocol/sei-chain/precompiles/pointer/legacy/v562"
	pointerv575 "github.com/sei-protocol/sei-chain/precompiles/pointer/legacy/v575"
	pointerv580 "github.com/sei-protocol/sei-chain/precompiles/pointer/legacy/v580"
	pointerv600 "github.com/sei-protocol/sei-chain/precompiles/pointer/legacy/v600"
	pointerv605 "github.com/sei-protocol/sei-chain/precompiles/pointer/legacy/v605"
	"github.com/sei-protocol/sei-chain/precompiles/pointerview"
	pointerviewv552 "github.com/sei-protocol/sei-chain/precompiles/pointerview/legacy/v552"
	pointerviewv555 "github.com/sei-protocol/sei-chain/precompiles/pointerview/legacy/v555"
	pointerviewv562 "github.com/sei-protocol/sei-chain/precompiles/pointerview/legacy/v562"
	pointerviewv605 "github.com/sei-protocol/sei-chain/precompiles/pointerview/legacy/v605"
	"github.com/sei-protocol/sei-chain/precompiles/staking"
	stakingv552 "github.com/sei-protocol/sei-chain/precompiles/staking/legacy/v552"
	stakingv555 "github.com/sei-protocol/sei-chain/precompiles/staking/legacy/v555"
	stakingv562 "github.com/sei-protocol/sei-chain/precompiles/staking/legacy/v562"
	stakingv580 "github.com/sei-protocol/sei-chain/precompiles/staking/legacy/v580"
	stakingv605 "github.com/sei-protocol/sei-chain/precompiles/staking/legacy/v605"
	"github.com/sei-protocol/sei-chain/precompiles/wasmd"
	wasmdv552 "github.com/sei-protocol/sei-chain/precompiles/wasmd/legacy/v552"
	wasmdv555 "github.com/sei-protocol/sei-chain/precompiles/wasmd/legacy/v555"
	wasmdv562 "github.com/sei-protocol/sei-chain/precompiles/wasmd/legacy/v562"
	wasmdv575 "github.com/sei-protocol/sei-chain/precompiles/wasmd/legacy/v575"
	wasmdv580 "github.com/sei-protocol/sei-chain/precompiles/wasmd/legacy/v580"
	wasmdv600 "github.com/sei-protocol/sei-chain/precompiles/wasmd/legacy/v600"
<<<<<<< HEAD
=======
	wasmdv601 "github.com/sei-protocol/sei-chain/precompiles/wasmd/legacy/v601"
	wasmdv603 "github.com/sei-protocol/sei-chain/precompiles/wasmd/legacy/v603"
	wasmdv605 "github.com/sei-protocol/sei-chain/precompiles/wasmd/legacy/v605"
>>>>>>> f5586912
)

var SetupMtx = &sync.Mutex{}
var Initialized = false

type PrecompileInfo struct {
	ABI     abi.ABI
	Address ecommon.Address
}

// PrecompileNamesToInfo is Populated by InitializePrecompiles
var PrecompileNamesToInfo = map[string]PrecompileInfo{}

type IPrecompile interface {
	vm.PrecompiledContract
	GetABI() abi.ABI
	GetName() string
	Address() ecommon.Address
}

type VersionedPrecompiles map[string]vm.PrecompiledContract

func GetCustomPrecompiles(
	latestUpgrade string,
	evmKeeper common.EVMKeeper,
	bankKeeper common.BankKeeper,
	bankSender common.BankMsgServer,
	wasmdKeeper *wasmkeeper.PermissionedKeeper,
	wasmdViewKeeper wasmkeeper.Keeper,
	stakingKeeper common.StakingKeeper,
	stakingQuerier common.StakingQuerier,
	govKeeper common.GovKeeper,
	govMsgServer common.GovMsgServer,
	distrKeeper common.DistributionKeeper,
	oracleKeeper common.OracleKeeper,
	transferKeeper ibctransferkeeper.Keeper,
	clientKeeper common.ClientKeeper,
	connectionKeeper common.ConnectionKeeper,
	channelKeeper common.ChannelKeeper,
	accountKeeper common.AccountKeeper,

) map[ecommon.Address]VersionedPrecompiles {
	bankVersions := VersionedPrecompiles{
		latestUpgrade: check(bank.NewPrecompile(bankKeeper, bankSender, evmKeeper, accountKeeper)),
		"v5.5.2":      check(bankv552.NewPrecompile(bankKeeper, evmKeeper)),
		"v5.5.5":      check(bankv555.NewPrecompile(bankKeeper, evmKeeper)),
		"v5.6.2":      check(bankv562.NewPrecompile(bankKeeper, evmKeeper, accountKeeper)),
		"v5.8.0":      check(bankv580.NewPrecompile(bankKeeper, evmKeeper, accountKeeper)),
		"v6.0.0":      check(bankv600.NewPrecompile(bankKeeper, evmKeeper, accountKeeper)),
		"v6.0.1":      check(bankv601.NewPrecompile(bankKeeper, bankSender, evmKeeper, accountKeeper)),
		"v6.0.3":      check(bankv603.NewPrecompile(bankKeeper, bankSender, evmKeeper, accountKeeper)),
		"v6.0.5":      check(bankv605.NewPrecompile(bankKeeper, bankSender, evmKeeper, accountKeeper)),
	}
	wasmdVersions := VersionedPrecompiles{
		latestUpgrade: check(wasmd.NewPrecompile(evmKeeper, wasmdKeeper, wasmdViewKeeper, bankKeeper)),
		"v5.5.2":      check(wasmdv552.NewPrecompile(evmKeeper, wasmdKeeper, wasmdViewKeeper, bankKeeper)),
		"v5.5.5":      check(wasmdv555.NewPrecompile(evmKeeper, wasmdKeeper, wasmdViewKeeper, bankKeeper)),
		"v5.6.2":      check(wasmdv562.NewPrecompile(evmKeeper, wasmdKeeper, wasmdViewKeeper, bankKeeper)),
		"v5.7.5":      check(wasmdv575.NewPrecompile(evmKeeper, wasmdKeeper, wasmdViewKeeper, bankKeeper)),
		"v5.8.0":      check(wasmdv580.NewPrecompile(evmKeeper, wasmdKeeper, wasmdViewKeeper, bankKeeper)),
		"v6.0.0":      check(wasmdv600.NewPrecompile(evmKeeper, wasmdKeeper, wasmdViewKeeper, bankKeeper)),
<<<<<<< HEAD
=======
		"v6.0.1":      check(wasmdv601.NewPrecompile(evmKeeper, wasmdKeeper, wasmdViewKeeper, bankKeeper)),
		"v6.0.3":      check(wasmdv603.NewPrecompile(evmKeeper, wasmdKeeper, wasmdViewKeeper, bankKeeper)),
		"v6.0.5":      check(wasmdv605.NewPrecompile(evmKeeper, wasmdKeeper, wasmdViewKeeper, bankKeeper)),
>>>>>>> f5586912
	}
	jsonVersions := VersionedPrecompiles{
		latestUpgrade: check(json.NewPrecompile()),
		"v5.5.2":      check(jsonv552.NewPrecompile()),
		"v5.5.5":      check(jsonv555.NewPrecompile()),
		"v5.6.2":      check(jsonv562.NewPrecompile()),
		"v6.0.3":      check(jsonv603.NewPrecompile()),
		"v6.0.5":      check(jsonv605.NewPrecompile()),
	}
	addrVersions := VersionedPrecompiles{
		latestUpgrade: check(addr.NewPrecompile(evmKeeper, bankKeeper, accountKeeper)),
		"v5.5.2":      check(addrv552.NewPrecompile(evmKeeper)),
		"v5.5.5":      check(addrv555.NewPrecompile(evmKeeper)),
		"v5.6.2":      check(addrv562.NewPrecompile(evmKeeper)),
		"v5.7.5":      check(addrv575.NewPrecompile(evmKeeper, bankKeeper, accountKeeper)),
		"v6.0.0":      check(addrv600.NewPrecompile(evmKeeper, bankKeeper, accountKeeper)),
		"v6.0.1":      check(addrv601.NewPrecompile(evmKeeper, bankKeeper, accountKeeper)),
		"v6.0.3":      check(addrv603.NewPrecompile(evmKeeper, bankKeeper, accountKeeper)),
		"v6.0.5":      check(addrv605.NewPrecompile(evmKeeper, bankKeeper, accountKeeper)),
	}
	stakingVersions := VersionedPrecompiles{
		latestUpgrade: check(staking.NewPrecompile(stakingKeeper, stakingQuerier, evmKeeper, bankKeeper)),
		"v5.5.2":      check(stakingv552.NewPrecompile(stakingKeeper, evmKeeper, bankKeeper)),
		"v5.5.5":      check(stakingv555.NewPrecompile(stakingKeeper, evmKeeper, bankKeeper)),
		"v5.6.2":      check(stakingv562.NewPrecompile(stakingKeeper, evmKeeper, bankKeeper)),
		"v5.8.0":      check(stakingv580.NewPrecompile(stakingKeeper, stakingQuerier, evmKeeper, bankKeeper)),
		"v6.0.5":      check(stakingv605.NewPrecompile(stakingKeeper, stakingQuerier, evmKeeper, bankKeeper)),
	}
	govVersions := VersionedPrecompiles{
		latestUpgrade: check(gov.NewPrecompile(govKeeper, govMsgServer, evmKeeper, bankKeeper)),
		"v5.5.2":      check(govv552.NewPrecompile(govKeeper, evmKeeper, bankKeeper)),
		"v5.5.5":      check(govv555.NewPrecompile(govKeeper, evmKeeper, bankKeeper)),
		"v5.6.2":      check(govv562.NewPrecompile(govKeeper, evmKeeper, bankKeeper)),
		"v5.8.0":      check(govv580.NewPrecompile(govKeeper, evmKeeper, bankKeeper)),
		"v6.0.5":      check(govv605.NewPrecompile(govKeeper, evmKeeper, bankKeeper)),
	}
	distrVersions := VersionedPrecompiles{
		latestUpgrade: check(distribution.NewPrecompile(distrKeeper, evmKeeper)),
		"v5.5.2":      check(distrv552.NewPrecompile(distrKeeper, evmKeeper)),
		"v5.5.5":      check(distrv555.NewPrecompile(distrKeeper, evmKeeper)),
		"v5.6.2":      check(distrv562.NewPrecompile(distrKeeper, evmKeeper)),
		"v5.8.0":      check(distrv580.NewPrecompile(distrKeeper, evmKeeper)),
		"v6.0.5":      check(distrv605.NewPrecompile(distrKeeper, evmKeeper)),
	}
	oracleVersions := VersionedPrecompiles{
		latestUpgrade: check(oracle.NewPrecompile(oracleKeeper, evmKeeper)),
		"v5.5.2":      check(oraclev552.NewPrecompile(oracleKeeper, evmKeeper)),
		"v5.5.5":      check(oraclev555.NewPrecompile(oracleKeeper, evmKeeper)),
		"v5.6.2":      check(oraclev562.NewPrecompile(oracleKeeper, evmKeeper)),
		"v6.0.0":      check(oraclev600.NewPrecompile(oracleKeeper, evmKeeper)),
		"v6.0.1":      check(oraclev601.NewPrecompile(oracleKeeper, evmKeeper)),
		"v6.0.3":      check(oraclev603.NewPrecompile(oracleKeeper, evmKeeper)),
		"v6.0.5":      check(oraclev605.NewPrecompile(oracleKeeper, evmKeeper)),
	}
	ibcVersions := VersionedPrecompiles{
		latestUpgrade: check(ibc.NewPrecompile(transferKeeper, evmKeeper, clientKeeper, connectionKeeper, channelKeeper)),
		"v5.5.2":      check(ibcv552.NewPrecompile(transferKeeper, evmKeeper, clientKeeper, connectionKeeper, channelKeeper)),
		"v5.5.5":      check(ibcv555.NewPrecompile(transferKeeper, evmKeeper, clientKeeper, connectionKeeper, channelKeeper)),
		"v5.6.2":      check(ibcv562.NewPrecompile(transferKeeper, evmKeeper, clientKeeper, connectionKeeper, channelKeeper)),
		"v5.8.0":      check(ibcv580.NewPrecompile(transferKeeper, evmKeeper, clientKeeper, connectionKeeper, channelKeeper)),
		"v6.0.1":      check(ibcv601.NewPrecompile(transferKeeper, evmKeeper, clientKeeper, connectionKeeper, channelKeeper)),
		"v6.0.3":      check(ibcv603.NewPrecompile(transferKeeper, evmKeeper, clientKeeper, connectionKeeper, channelKeeper)),
		"v6.0.5":      check(ibcv605.NewPrecompile(transferKeeper, evmKeeper, clientKeeper, connectionKeeper, channelKeeper)),
	}
	pointerVersions := VersionedPrecompiles{
		latestUpgrade: check(pointer.NewPrecompile(evmKeeper, bankKeeper, wasmdViewKeeper)),
		"v5.5.2":      check(pointerv552.NewPrecompile(evmKeeper, bankKeeper, wasmdViewKeeper)),
		"v5.5.5":      check(pointerv555.NewPrecompile(evmKeeper, bankKeeper, wasmdViewKeeper)),
		"v5.6.2":      check(pointerv562.NewPrecompile(evmKeeper, bankKeeper, wasmdViewKeeper)),
		"v5.7.5":      check(pointerv575.NewPrecompile(evmKeeper, bankKeeper, wasmdViewKeeper)),
		"v5.8.0":      check(pointerv580.NewPrecompile(evmKeeper, bankKeeper, wasmdViewKeeper)),
		"v6.0.0":      check(pointerv600.NewPrecompile(evmKeeper, bankKeeper, wasmdViewKeeper)),
		"v6.0.5":      check(pointerv605.NewPrecompile(evmKeeper, bankKeeper, wasmdViewKeeper)),
	}
	pointerviewVersions := VersionedPrecompiles{
		latestUpgrade: check(pointerview.NewPrecompile(evmKeeper)),
		"v5.5.2":      check(pointerviewv552.NewPrecompile(evmKeeper)),
		"v5.5.5":      check(pointerviewv555.NewPrecompile(evmKeeper)),
		"v5.6.2":      check(pointerviewv562.NewPrecompile(evmKeeper)),
		"v6.0.5":      check(pointerviewv605.NewPrecompile(evmKeeper)),
	}

	p256Versions := VersionedPrecompiles{
		latestUpgrade: check(p256.NewPrecompile()),
	}

	return map[ecommon.Address]VersionedPrecompiles{
		ecommon.HexToAddress(bank.BankAddress):               bankVersions,
		ecommon.HexToAddress(wasmd.WasmdAddress):             wasmdVersions,
		ecommon.HexToAddress(json.JSONAddress):               jsonVersions,
		ecommon.HexToAddress(addr.AddrAddress):               addrVersions,
		ecommon.HexToAddress(staking.StakingAddress):         stakingVersions,
		ecommon.HexToAddress(gov.GovAddress):                 govVersions,
		ecommon.HexToAddress(distribution.DistrAddress):      distrVersions,
		ecommon.HexToAddress(oracle.OracleAddress):           oracleVersions,
		ecommon.HexToAddress(ibc.IBCAddress):                 ibcVersions,
		ecommon.HexToAddress(pointer.PointerAddress):         pointerVersions,
		ecommon.HexToAddress(pointerview.PointerViewAddress): pointerviewVersions,
		ecommon.HexToAddress(p256.P256VerifyAddress):         p256Versions,
	}
}

func InitializePrecompiles(
	dryRun bool,
	evmKeeper common.EVMKeeper,
	bankKeeper common.BankKeeper,
	bankSender common.BankMsgServer,
	wasmdKeeper common.WasmdKeeper,
	wasmdViewKeeper common.WasmdViewKeeper,
	stakingKeeper common.StakingKeeper,
	stakingQuerier common.StakingQuerier,
	govKeeper common.GovKeeper,
	govMsgServer common.GovMsgServer,
	distrKeeper common.DistributionKeeper,
	oracleKeeper common.OracleKeeper,
	transferKeeper common.TransferKeeper,
	clientKeeper common.ClientKeeper,
	connectionKeeper common.ConnectionKeeper,
	channelKeeper common.ChannelKeeper,
	accountKeeper common.AccountKeeper,
) error {
	SetupMtx.Lock()
	defer SetupMtx.Unlock()
	if Initialized {
		panic("precompiles already initialized")
	}
	bankp, err := bank.NewPrecompile(bankKeeper, bankSender, evmKeeper, accountKeeper)
	if err != nil {
		return err
	}
	wasmdp, err := wasmd.NewPrecompile(evmKeeper, wasmdKeeper, wasmdViewKeeper, bankKeeper)
	if err != nil {
		return err
	}
	jsonp, err := json.NewPrecompile()
	if err != nil {
		return err
	}
	addrp, err := addr.NewPrecompile(evmKeeper, bankKeeper, accountKeeper)
	if err != nil {
		return err
	}
	stakingp, err := staking.NewPrecompile(stakingKeeper, stakingQuerier, evmKeeper, bankKeeper)
	if err != nil {
		return err
	}
	govp, err := gov.NewPrecompile(govKeeper, govMsgServer, evmKeeper, bankKeeper)
	if err != nil {
		return err
	}
	distrp, err := distribution.NewPrecompile(distrKeeper, evmKeeper)
	if err != nil {
		return err
	}
	oraclep, err := oracle.NewPrecompile(oracleKeeper, evmKeeper)
	if err != nil {
		return err
	}
	ibcp, err := ibc.NewPrecompile(transferKeeper, evmKeeper, clientKeeper, connectionKeeper, channelKeeper)
	if err != nil {
		return err
	}
	pointerp, err := pointer.NewPrecompile(evmKeeper, bankKeeper, wasmdViewKeeper)
	if err != nil {
		return err
	}
	pointerviewp, err := pointerview.NewPrecompile(evmKeeper)
	if err != nil {
		return err
	}

	p256p, err := p256.NewPrecompile()
	if err != nil {
		return err
	}
	PrecompileNamesToInfo[bankp.GetName()] = PrecompileInfo{ABI: bankp.GetABI(), Address: bankp.Address()}
	PrecompileNamesToInfo[wasmdp.GetName()] = PrecompileInfo{ABI: wasmdp.GetABI(), Address: wasmdp.Address()}
	PrecompileNamesToInfo[jsonp.GetName()] = PrecompileInfo{ABI: jsonp.GetABI(), Address: jsonp.Address()}
	PrecompileNamesToInfo[addrp.GetName()] = PrecompileInfo{ABI: addrp.GetABI(), Address: addrp.Address()}
	PrecompileNamesToInfo[stakingp.GetName()] = PrecompileInfo{ABI: stakingp.GetABI(), Address: stakingp.Address()}
	PrecompileNamesToInfo[govp.GetName()] = PrecompileInfo{ABI: govp.GetABI(), Address: govp.Address()}
	PrecompileNamesToInfo[distrp.GetName()] = PrecompileInfo{ABI: distrp.GetABI(), Address: distrp.Address()}
	PrecompileNamesToInfo[oraclep.GetName()] = PrecompileInfo{ABI: oraclep.GetABI(), Address: oraclep.Address()}
	PrecompileNamesToInfo[ibcp.GetName()] = PrecompileInfo{ABI: ibcp.GetABI(), Address: ibcp.Address()}
	PrecompileNamesToInfo[pointerp.GetName()] = PrecompileInfo{ABI: pointerp.GetABI(), Address: pointerp.Address()}
	PrecompileNamesToInfo[pointerviewp.GetName()] = PrecompileInfo{ABI: pointerviewp.GetABI(), Address: pointerviewp.Address()}
	PrecompileNamesToInfo[p256p.GetName()] = PrecompileInfo{ABI: p256p.GetABI(), Address: p256p.Address()}
	if !dryRun {
		addPrecompileToVM(bankp)
		addPrecompileToVM(wasmdp)
		addPrecompileToVM(jsonp)
		addPrecompileToVM(addrp)
		addPrecompileToVM(stakingp)
		addPrecompileToVM(govp)
		addPrecompileToVM(distrp)
		addPrecompileToVM(oraclep)
		addPrecompileToVM(ibcp)
		addPrecompileToVM(pointerp)
		addPrecompileToVM(pointerviewp)
		addPrecompileToVM(p256p)
		Initialized = true
	}
	return nil
}

func GetPrecompileInfo(name string) PrecompileInfo {
	if !Initialized {
		// Precompile Info does not require any keeper state
		_ = InitializePrecompiles(true, nil, nil, nil, nil, nil, nil, nil, nil, nil, nil, nil, nil, nil, nil, nil, nil)
	}
	i, ok := PrecompileNamesToInfo[name]
	if !ok {
		panic(name + "doesn't exist as a precompile")
	}
	return i
}

func check(p vm.PrecompiledContract, err error) vm.PrecompiledContract {
	if err != nil {
		panic(err)
	}
	return p
}

// This function modifies global variable in `vm` module. It should only be called once
// per precompile during initialization
func addPrecompileToVM(p IPrecompile) {
	vm.PrecompiledContractsHomestead[p.Address()] = p
	vm.PrecompiledContractsByzantium[p.Address()] = p
	vm.PrecompiledContractsIstanbul[p.Address()] = p
	vm.PrecompiledContractsBerlin[p.Address()] = p
	vm.PrecompiledContractsCancun[p.Address()] = p
	vm.PrecompiledContractsBLS[p.Address()] = p
	vm.PrecompiledAddressesHomestead = append(vm.PrecompiledAddressesHomestead, p.Address())
	vm.PrecompiledAddressesByzantium = append(vm.PrecompiledAddressesByzantium, p.Address())
	vm.PrecompiledAddressesIstanbul = append(vm.PrecompiledAddressesIstanbul, p.Address())
	vm.PrecompiledAddressesBerlin = append(vm.PrecompiledAddressesBerlin, p.Address())
	vm.PrecompiledAddressesCancun = append(vm.PrecompiledAddressesCancun, p.Address())
}

var PrecompileLastUpgrade = map[string]int64{
	bank.BankAddress: 1,
}<|MERGE_RESOLUTION|>--- conflicted
+++ resolved
@@ -88,12 +88,9 @@
 	wasmdv575 "github.com/sei-protocol/sei-chain/precompiles/wasmd/legacy/v575"
 	wasmdv580 "github.com/sei-protocol/sei-chain/precompiles/wasmd/legacy/v580"
 	wasmdv600 "github.com/sei-protocol/sei-chain/precompiles/wasmd/legacy/v600"
-<<<<<<< HEAD
-=======
 	wasmdv601 "github.com/sei-protocol/sei-chain/precompiles/wasmd/legacy/v601"
 	wasmdv603 "github.com/sei-protocol/sei-chain/precompiles/wasmd/legacy/v603"
 	wasmdv605 "github.com/sei-protocol/sei-chain/precompiles/wasmd/legacy/v605"
->>>>>>> f5586912
 )
 
 var SetupMtx = &sync.Mutex{}
@@ -126,7 +123,6 @@
 	stakingKeeper common.StakingKeeper,
 	stakingQuerier common.StakingQuerier,
 	govKeeper common.GovKeeper,
-	govMsgServer common.GovMsgServer,
 	distrKeeper common.DistributionKeeper,
 	oracleKeeper common.OracleKeeper,
 	transferKeeper ibctransferkeeper.Keeper,
@@ -155,12 +151,9 @@
 		"v5.7.5":      check(wasmdv575.NewPrecompile(evmKeeper, wasmdKeeper, wasmdViewKeeper, bankKeeper)),
 		"v5.8.0":      check(wasmdv580.NewPrecompile(evmKeeper, wasmdKeeper, wasmdViewKeeper, bankKeeper)),
 		"v6.0.0":      check(wasmdv600.NewPrecompile(evmKeeper, wasmdKeeper, wasmdViewKeeper, bankKeeper)),
-<<<<<<< HEAD
-=======
 		"v6.0.1":      check(wasmdv601.NewPrecompile(evmKeeper, wasmdKeeper, wasmdViewKeeper, bankKeeper)),
 		"v6.0.3":      check(wasmdv603.NewPrecompile(evmKeeper, wasmdKeeper, wasmdViewKeeper, bankKeeper)),
 		"v6.0.5":      check(wasmdv605.NewPrecompile(evmKeeper, wasmdKeeper, wasmdViewKeeper, bankKeeper)),
->>>>>>> f5586912
 	}
 	jsonVersions := VersionedPrecompiles{
 		latestUpgrade: check(json.NewPrecompile()),
@@ -190,7 +183,7 @@
 		"v6.0.5":      check(stakingv605.NewPrecompile(stakingKeeper, stakingQuerier, evmKeeper, bankKeeper)),
 	}
 	govVersions := VersionedPrecompiles{
-		latestUpgrade: check(gov.NewPrecompile(govKeeper, govMsgServer, evmKeeper, bankKeeper)),
+		latestUpgrade: check(gov.NewPrecompile(govKeeper, evmKeeper, bankKeeper)),
 		"v5.5.2":      check(govv552.NewPrecompile(govKeeper, evmKeeper, bankKeeper)),
 		"v5.5.5":      check(govv555.NewPrecompile(govKeeper, evmKeeper, bankKeeper)),
 		"v5.6.2":      check(govv562.NewPrecompile(govKeeper, evmKeeper, bankKeeper)),
@@ -273,7 +266,6 @@
 	stakingKeeper common.StakingKeeper,
 	stakingQuerier common.StakingQuerier,
 	govKeeper common.GovKeeper,
-	govMsgServer common.GovMsgServer,
 	distrKeeper common.DistributionKeeper,
 	oracleKeeper common.OracleKeeper,
 	transferKeeper common.TransferKeeper,
@@ -307,7 +299,7 @@
 	if err != nil {
 		return err
 	}
-	govp, err := gov.NewPrecompile(govKeeper, govMsgServer, evmKeeper, bankKeeper)
+	govp, err := gov.NewPrecompile(govKeeper, evmKeeper, bankKeeper)
 	if err != nil {
 		return err
 	}
@@ -336,6 +328,7 @@
 	if err != nil {
 		return err
 	}
+
 	PrecompileNamesToInfo[bankp.GetName()] = PrecompileInfo{ABI: bankp.GetABI(), Address: bankp.Address()}
 	PrecompileNamesToInfo[wasmdp.GetName()] = PrecompileInfo{ABI: wasmdp.GetABI(), Address: wasmdp.Address()}
 	PrecompileNamesToInfo[jsonp.GetName()] = PrecompileInfo{ABI: jsonp.GetABI(), Address: jsonp.Address()}
@@ -348,6 +341,7 @@
 	PrecompileNamesToInfo[pointerp.GetName()] = PrecompileInfo{ABI: pointerp.GetABI(), Address: pointerp.Address()}
 	PrecompileNamesToInfo[pointerviewp.GetName()] = PrecompileInfo{ABI: pointerviewp.GetABI(), Address: pointerviewp.Address()}
 	PrecompileNamesToInfo[p256p.GetName()] = PrecompileInfo{ABI: p256p.GetABI(), Address: p256p.Address()}
+
 	if !dryRun {
 		addPrecompileToVM(bankp)
 		addPrecompileToVM(wasmdp)
@@ -369,7 +363,7 @@
 func GetPrecompileInfo(name string) PrecompileInfo {
 	if !Initialized {
 		// Precompile Info does not require any keeper state
-		_ = InitializePrecompiles(true, nil, nil, nil, nil, nil, nil, nil, nil, nil, nil, nil, nil, nil, nil, nil, nil)
+		_ = InitializePrecompiles(true, nil, nil, nil, nil, nil, nil, nil, nil, nil, nil, nil, nil, nil, nil, nil)
 	}
 	i, ok := PrecompileNamesToInfo[name]
 	if !ok {
