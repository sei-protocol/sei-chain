--- conflicted
+++ resolved
@@ -43,10 +43,8 @@
 	GetERC20CW20Pointer(ctx sdk.Context, cw20Address string) (addr common.Address, version uint16, exists bool)
 	SetERC721CW721Pointer(ctx sdk.Context, cw721Address string, addr common.Address) error
 	GetERC721CW721Pointer(ctx sdk.Context, cw721Address string) (addr common.Address, version uint16, exists bool)
-<<<<<<< HEAD
 	SetERC1155CW1155Pointer(ctx sdk.Context, cw1155Address string, addr common.Address) error
 	GetERC1155CW1155Pointer(ctx sdk.Context, cw1155Address string) (addr common.Address, version uint16, exists bool)
-=======
 	SetCode(ctx sdk.Context, addr common.Address, code []byte)
 	UpsertERCNativePointer(
 		ctx sdk.Context, evm *vm.EVM, suppliedGas uint64, token string, metadata utils.ERCMetadata,
@@ -56,8 +54,10 @@
 	) (contractAddr common.Address, remainingGas uint64, err error)
 	UpsertERCCW721Pointer(
 		ctx sdk.Context, evm *vm.EVM, suppliedGas uint64, cw721Addr string, metadata utils.ERCMetadata,
-	) (contractAddr common.Address, remainingGas uint64, err error)
->>>>>>> bdf72f2a
+	) (contractAddr commzon.Address, remainingGas uint64, err error)
+	UpsertERCCW1155Pointer(
+		ctx sdk.Context, evm *vm.EVM, suppliedGas uint64, cw1155Addr string, metadata utils.ERCMetadata,
+	) (contractAddr commzon.Address, remainingGas uint64, err error)
 }
 
 type AccountKeeper interface {
