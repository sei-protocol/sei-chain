--- conflicted
+++ resolved
@@ -2,11 +2,7 @@
 set -euo pipefail
 
 if [ -d "./x/slinky" ]; then
-  go test ./x/slinky/... -race -covermode=atomic -coverprofile=coverage.out
-<<<<<<< HEAD
   go test ./x/slinky/... || true
-=======
->>>>>>> 6d72f7a1
 else
   echo "No Slinky module found. Skipping tests."
 fi