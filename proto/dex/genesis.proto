--- conflicted
+++ resolved
@@ -26,15 +26,6 @@
   ContractInfoV2 contractInfo = 1 [(gogoproto.nullable) = false];
   repeated LongBook longBookList = 2 [(gogoproto.nullable) = false];
   repeated ShortBook shortBookList = 3 [(gogoproto.nullable) = false];
-<<<<<<< HEAD
   repeated Order triggeredOrdersList = 4 [(gogoproto.nullable) = false];
-  repeated Pair pairList = 5[(gogoproto.nullable) = false];
-=======
-  repeated Twap twapList = 4;
-  repeated TickSize priceTickSizeList = 5; // if null, then no restriction, todo(zw) should set it to not nullable?
-  uint64 lastEpoch = 6;
-  repeated Order triggeredOrdersList = 7 [(gogoproto.nullable) = false];
-  repeated TickSize quantityTickSizeList = 8;
-  // this line is used by starport scaffolding # genesis/proto/state
->>>>>>> 18fb6137
+  repeated Pair pairList = 5 [(gogoproto.nullable) = false];
 }