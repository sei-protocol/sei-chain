--- conflicted
+++ resolved
@@ -6,7 +6,7 @@
 
 option go_package = "github.com/sei-protocol/sei-chain/x/evm/types";
 
-// Params defines the parameters for the module, for the version between v580 and v590
+// Params defines the parameters for the module
 message Params {
   option (gogoproto.goproto_stringer) = false;
   
@@ -32,53 +32,6 @@
   (gogoproto.nullable)   = false,
   (gogoproto.jsontag) = "minimum_fee_per_gas"
 ];
-<<<<<<< HEAD
-=======
-  // ChainConfig chain_config = 5 [(gogoproto.moretags) = "yaml:\"chain_config\"", (gogoproto.nullable) = false];
-//   string chain_id = 6 [
-//   (gogoproto.moretags)   = "yaml:\"chain_id\"",
-//   (gogoproto.customtype) = "github.com/cosmos/cosmos-sdk/types.Int",
-//   (gogoproto.nullable)   = false,
-//   (gogoproto.jsontag) = "chain_id"
-// ];
-  // repeated string whitelisted_codehashes_bank_send = 7 [
-  //   (gogoproto.moretags)   = "yaml:\"whitelisted_codehashes_bank_send\"",
-  //   (gogoproto.jsontag) = "whitelisted_codehashes_bank_send"
-  // ];
-  repeated bytes whitelisted_cw_code_hashes_for_delegate_call = 8 [
-    (gogoproto.moretags)   = "yaml:\"whitelisted_cw_code_hashes_for_delegate_call\"",
-    (gogoproto.jsontag) = "whitelisted_cw_code_hashes_for_delegate_call"
-  ];
-
-  uint64 deliver_tx_hook_wasm_gas_limit = 9;
-}
-
-message ParamsPreV580 {
-  option (gogoproto.goproto_stringer) = false;
-  
-  // string base_denom = 1 [
-  //   (gogoproto.moretags)   = "yaml:\"base_denom\"",
-  //   (gogoproto.jsontag) = "base_denom"
-  // ];
-  string priority_normalizer = 2 [
-      (gogoproto.moretags)   = "yaml:\"priority_normalizer\"",
-      (gogoproto.customtype) = "github.com/cosmos/cosmos-sdk/types.Dec",
-      (gogoproto.nullable)   = false,
-      (gogoproto.jsontag) = "priority_normalizer"
-  ];
-  string base_fee_per_gas = 3 [
-    (gogoproto.moretags)   = "yaml:\"base_fee_per_gas\"",
-    (gogoproto.customtype) = "github.com/cosmos/cosmos-sdk/types.Dec",
-    (gogoproto.nullable)   = false,
-    (gogoproto.jsontag) = "base_fee_per_gas"
-];
-string minimum_fee_per_gas = 4 [
-  (gogoproto.moretags)   = "yaml:\"minimum_fee_per_gas\"",
-  (gogoproto.customtype) = "github.com/cosmos/cosmos-sdk/types.Dec",
-  (gogoproto.nullable)   = false,
-  (gogoproto.jsontag) = "minimum_fee_per_gas"
-];
->>>>>>> fa43819a
   // ChainConfig chain_config = 5 [(gogoproto.moretags) = "yaml:\"chain_config\"", (gogoproto.nullable) = false];
 //   string chain_id = 6 [
 //   (gogoproto.moretags)   = "yaml:\"chain_id\"",
