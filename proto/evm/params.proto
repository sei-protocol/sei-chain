--- conflicted
+++ resolved
@@ -48,7 +48,6 @@
   ];
 
   uint64 deliver_tx_hook_wasm_gas_limit = 9;
-<<<<<<< HEAD
 
   string max_dynamic_base_fee_upward_adjustment = 10 [
     (gogoproto.moretags)   = "yaml:\"max_dynamic_base_fee_upward_adjustment\"",
@@ -104,6 +103,4 @@
   (gogoproto.moretags)   = "yaml:\"whitelisted_cw_code_hashes_for_delegate_call\"",
   (gogoproto.jsontag) = "whitelisted_cw_code_hashes_for_delegate_call"
 ];
-=======
->>>>>>> 71711a1a
 }