syntax = "proto3";
package seiprotocol.seichain.evm;

import "gogoproto/gogo.proto";

option go_package = "github.com/sei-protocol/sei-chain/x/evm/types";

message AddERCNativePointerProposal {
    option (gogoproto.equal) = false;
    option (gogoproto.goproto_getters) = false;
    option (gogoproto.goproto_stringer) = false;

    string title = 1 [ (gogoproto.moretags) = "yaml:\"title\"" ];
    string description = 2 [ (gogoproto.moretags) = "yaml:\"description\"" ];
    string token = 3 [(gogoproto.moretags) = "yaml:\"token\""];
    string pointer = 4 [(gogoproto.moretags) = "yaml:\"pointer\""];
    uint32 version = 5 [(gogoproto.moretags) = "yaml:\"version\""];
}

message AddERCCW20PointerProposal {
    option (gogoproto.equal) = false;
    option (gogoproto.goproto_getters) = false;
    option (gogoproto.goproto_stringer) = false;

    string title = 1 [ (gogoproto.moretags) = "yaml:\"title\"" ];
    string description = 2 [ (gogoproto.moretags) = "yaml:\"description\"" ];
    string pointee = 3 [(gogoproto.moretags) = "yaml:\"pointee\""];
    string pointer = 4 [(gogoproto.moretags) = "yaml:\"pointer\""];
    uint32 version = 5 [(gogoproto.moretags) = "yaml:\"version\""];
}

message AddERCCW721PointerProposal {
    option (gogoproto.equal) = false;
    option (gogoproto.goproto_getters) = false;
    option (gogoproto.goproto_stringer) = false;

    string title = 1 [ (gogoproto.moretags) = "yaml:\"title\"" ];
    string description = 2 [ (gogoproto.moretags) = "yaml:\"description\"" ];
    string pointee = 3 [(gogoproto.moretags) = "yaml:\"pointee\""];
    string pointer = 4 [(gogoproto.moretags) = "yaml:\"pointer\""];
    uint32 version = 5 [(gogoproto.moretags) = "yaml:\"version\""];
}

message AddERCCW1155PointerProposal {
    option (gogoproto.equal) = false;
    option (gogoproto.goproto_getters) = false;
    option (gogoproto.goproto_stringer) = false;

    string title = 1 [ (gogoproto.moretags) = "yaml:\"title\"" ];
    string description = 2 [ (gogoproto.moretags) = "yaml:\"description\"" ];
    string pointee = 3 [(gogoproto.moretags) = "yaml:\"pointee\""];
    string pointer = 4 [(gogoproto.moretags) = "yaml:\"pointer\""];
    uint32 version = 5 [(gogoproto.moretags) = "yaml:\"version\""];
}

message AddCWERC20PointerProposal {
    option (gogoproto.equal) = false;
    option (gogoproto.goproto_getters) = false;
    option (gogoproto.goproto_stringer) = false;

    string title = 1 [ (gogoproto.moretags) = "yaml:\"title\"" ];
    string description = 2 [ (gogoproto.moretags) = "yaml:\"description\"" ];
    string pointee = 3 [(gogoproto.moretags) = "yaml:\"pointee\""];
    string pointer = 4 [(gogoproto.moretags) = "yaml:\"pointer\""];
    uint32 version = 5 [(gogoproto.moretags) = "yaml:\"version\""];
}

message AddCWERC721PointerProposal {
    option (gogoproto.equal) = false;
    option (gogoproto.goproto_getters) = false;
    option (gogoproto.goproto_stringer) = false;

    string title = 1 [ (gogoproto.moretags) = "yaml:\"title\"" ];
    string description = 2 [ (gogoproto.moretags) = "yaml:\"description\"" ];
    string pointee = 3 [(gogoproto.moretags) = "yaml:\"pointee\""];
    string pointer = 4 [(gogoproto.moretags) = "yaml:\"pointer\""];
    uint32 version = 5 [(gogoproto.moretags) = "yaml:\"version\""];
}

<<<<<<< HEAD
message AddCWERC1155PointerProposal {
=======
message AddERCNativePointerProposalV2 {
>>>>>>> c5610ba2
    option (gogoproto.equal) = false;
    option (gogoproto.goproto_getters) = false;
    option (gogoproto.goproto_stringer) = false;

    string title = 1 [ (gogoproto.moretags) = "yaml:\"title\"" ];
    string description = 2 [ (gogoproto.moretags) = "yaml:\"description\"" ];
<<<<<<< HEAD
    string pointee = 3 [(gogoproto.moretags) = "yaml:\"pointee\""];
    string pointer = 4 [(gogoproto.moretags) = "yaml:\"pointer\""];
    uint32 version = 5 [(gogoproto.moretags) = "yaml:\"version\""];
=======
    string token = 3 [(gogoproto.moretags) = "yaml:\"token\""];
    string name = 4 [(gogoproto.moretags) = "yaml:\"name\""];
    string symbol = 5 [(gogoproto.moretags) = "yaml:\"symbol\""];
    uint32 decimals = 6 [(gogoproto.moretags) = "yaml:\"decimals\""];
>>>>>>> c5610ba2
}<|MERGE_RESOLUTION|>--- conflicted
+++ resolved
@@ -77,25 +77,27 @@
     uint32 version = 5 [(gogoproto.moretags) = "yaml:\"version\""];
 }
 
-<<<<<<< HEAD
 message AddCWERC1155PointerProposal {
-=======
-message AddERCNativePointerProposalV2 {
->>>>>>> c5610ba2
     option (gogoproto.equal) = false;
     option (gogoproto.goproto_getters) = false;
     option (gogoproto.goproto_stringer) = false;
 
     string title = 1 [ (gogoproto.moretags) = "yaml:\"title\"" ];
     string description = 2 [ (gogoproto.moretags) = "yaml:\"description\"" ];
-<<<<<<< HEAD
     string pointee = 3 [(gogoproto.moretags) = "yaml:\"pointee\""];
     string pointer = 4 [(gogoproto.moretags) = "yaml:\"pointer\""];
     uint32 version = 5 [(gogoproto.moretags) = "yaml:\"version\""];
-=======
+}
+
+message AddERCNativePointerProposalV2 {
+    option (gogoproto.equal) = false;
+    option (gogoproto.goproto_getters) = false;
+    option (gogoproto.goproto_stringer) = false;
+
+    string title = 1 [ (gogoproto.moretags) = "yaml:\"title\"" ];
+    string description = 2 [ (gogoproto.moretags) = "yaml:\"description\"" ];
     string token = 3 [(gogoproto.moretags) = "yaml:\"token\""];
     string name = 4 [(gogoproto.moretags) = "yaml:\"name\""];
     string symbol = 5 [(gogoproto.moretags) = "yaml:\"symbol\""];
     uint32 decimals = 6 [(gogoproto.moretags) = "yaml:\"decimals\""];
->>>>>>> c5610ba2
 }