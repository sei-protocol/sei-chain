--- conflicted
+++ resolved
@@ -7,10 +7,7 @@
 message Params {
   bool enable_ct_module = 1;
   uint64 range_proof_gas_cost = 2;
-<<<<<<< HEAD
   repeated string enabled_denoms = 3;
-=======
-  uint64  ciphertext_gas_cost = 3;
-  uint64 proof_verification_gas_cost = 4;
->>>>>>> 94c9f520
+  uint64  ciphertext_gas_cost = 4;
+  uint64 proof_verification_gas_cost = 5;
 }