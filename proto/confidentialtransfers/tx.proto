--- conflicted
+++ resolved
@@ -13,7 +13,6 @@
   // Transfer defines a method for sending coins from one account to another account.
   rpc Transfer(MsgTransfer) returns (MsgTransferResponse);
 
-<<<<<<< HEAD
   // InitializeAccount defines a method for creating a new confidential transfers account for some denom.
   rpc InitializeAccount(MsgInitializeAccount) returns (MsgInitializeAccount);
 
@@ -22,13 +21,13 @@
 
   // Withdraw defines a method for withdrawing funds from a confidential transfers account.
   rpc Withdraw(MsgWithdraw) returns (MsgWithdraw);
-=======
+
   // ApplyPendingBalance defines a method for applying pending balance to an account.
   rpc ApplyPendingBalance(MsgApplyPendingBalance) returns (MsgApplyPendingBalanceResponse);
 
   // CloseAccount defines a method for closing an account.
   rpc CloseAccount(MsgCloseAccount) returns (MsgCloseAccountResponse);
->>>>>>> f68d3beb
+
 }
 
 // MsgTransfer represents a message to send coins from one account to another.
@@ -62,7 +61,6 @@
   CiphertextCiphertextEqualityProof transfer_amount_hi_equality_proof = 7 [(gogoproto.moretags) = "yaml:\"transfer_amount_hi_equality_proof\""];
 }
 
-<<<<<<< HEAD
 // MsgInitializeAccount represents a message to create a new confidential transfer account.
 message MsgInitializeAccount {
   option (gogoproto.equal) = false;
@@ -106,7 +104,7 @@
 
 // MsgWithdrawResponse defines the Msg/Send response type.
 message MsgWithdrawResponse {}
-=======
+
 // Message to be used in apply pending balance instruction/transaction
 message MsgApplyPendingBalance {
   string address = 1;
@@ -123,5 +121,4 @@
   CloseAccountProof proof = 3;
 }
 
-message MsgCloseAccountResponse {}
->>>>>>> f68d3beb
+message MsgCloseAccountResponse {}