--- conflicted
+++ resolved
@@ -34,16 +34,8 @@
 	Expires   json.RawMessage `json:"expires"`
 }
 
-<<<<<<< HEAD
-func (app *App) AddCosmosEventsToEVMReceiptIfApplicable(ctx sdk.Context, tx sdk.Tx, checksum [32]byte, response abci.ResponseDeliverTx) {
-	if response.Code > 0 {
-		return
-	}
-
-=======
 func (app *App) AddCosmosEventsToEVMReceiptIfApplicable(ctx sdk.Context, tx sdk.Tx, checksum [32]byte, response sdk.DeliverTxHookInput) {
 	// hooks will only be called if DeliverTx is successful
->>>>>>> 38418afe
 	wasmEvents := GetEventsOfType(response, wasmtypes.WasmModuleEventType)
 	if len(wasmEvents) == 0 {
 		return
@@ -90,20 +82,6 @@
 	addedLogs := utils.Map(logs, evmkeeper.ConvertSyntheticEthLog)
 
 	var bloom ethtypes.Bloom
-<<<<<<< HEAD
-	if receipt, err := app.EvmKeeper.GetTransientReceipt(ctx, txHash); err == nil && receipt != nil {
-		receipt.Logs = append(receipt.Logs, addedLogs...)
-		for i, l := range receipt.Logs {
-			l.Index = uint32(i)
-		}
-		bloom = ethtypes.CreateBloom(ethtypes.Receipts{&ethtypes.Receipt{Logs: evmkeeper.GetLogsForTx(receipt)}})
-		receipt.LogsBloom = bloom[:]
-		_ = app.EvmKeeper.SetTransientReceipt(ctx, txHash, receipt)
-
-		if tracer := evmtracers.GetCtxBlockchainTracer(ctx); tracer != nil && tracer.OnSeiPostTxCosmosEvents != nil {
-			app.traceSeiPostTxCosmosEvents(ctx, tracer, tx, txHash, addedLogs, receipt, true)
-		}
-=======
 	if r, err := app.EvmKeeper.GetTransientReceipt(wasmToEvmEventCtx, txHash); err == nil && r != nil {
 		r.Logs = append(r.Logs, utils.Map(logs, evmkeeper.ConvertSyntheticEthLog)...)
 		for i, l := range r.Logs {
@@ -112,10 +90,13 @@
 		bloom = ethtypes.CreateBloom(ethtypes.Receipts{&ethtypes.Receipt{Logs: evmkeeper.GetLogsForTx(r)}})
 		r.LogsBloom = bloom[:]
 		_ = app.EvmKeeper.SetTransientReceipt(wasmToEvmEventCtx, txHash, r)
->>>>>>> 38418afe
+
+		if tracer := evmtracers.GetCtxBlockchainTracer(ctx); tracer != nil && tracer.OnSeiPostTxCosmosEvents != nil {
+			app.traceSeiPostTxCosmosEvents(ctx, tracer, tx, txHash, addedLogs, r, true)
+		}
 	} else {
 		bloom = ethtypes.CreateBloom(ethtypes.Receipts{&ethtypes.Receipt{Logs: logs}})
-		receipt = &evmtypes.Receipt{
+		r = &evmtypes.Receipt{
 			TxType:           ShellEVMTxType,
 			TxHashHex:        txHash.Hex(),
 			GasUsed:          ctx.GasMeter().GasConsumed(),
@@ -128,17 +109,13 @@
 		sigTx, ok := tx.(authsigning.SigVerifiableTx)
 		if ok && len(sigTx.GetSigners()) > 0 {
 			// use the first signer as the `from`
-			receipt.From = app.EvmKeeper.GetEVMAddressOrDefault(wasmToEvmEventCtx, sigTx.GetSigners()[0]).Hex()
-		}
-<<<<<<< HEAD
-		_ = app.EvmKeeper.SetTransientReceipt(ctx, txHash, receipt)
+			r.From = app.EvmKeeper.GetEVMAddressOrDefault(wasmToEvmEventCtx, sigTx.GetSigners()[0]).Hex()
+		}
+		_ = app.EvmKeeper.SetTransientReceipt(wasmToEvmEventCtx, txHash, r)
 
 		if tracer := evmtracers.GetCtxBlockchainTracer(ctx); tracer != nil && tracer.OnSeiPostTxCosmosEvents != nil {
-			app.traceSeiPostTxCosmosEvents(ctx, tracer, tx, txHash, addedLogs, receipt, false)
-		}
-=======
-		_ = app.EvmKeeper.SetTransientReceipt(wasmToEvmEventCtx, txHash, receipt)
->>>>>>> 38418afe
+			app.traceSeiPostTxCosmosEvents(ctx, tracer, tx, txHash, addedLogs, r, false)
+		}
 	}
 	if d, found := app.EvmKeeper.GetEVMTxDeferredInfo(ctx); found {
 		app.EvmKeeper.AppendToEvmTxDeferredInfo(wasmToEvmEventCtx, bloom, txHash, d.Surplus)
