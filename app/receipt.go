--- conflicted
+++ resolved
@@ -41,15 +41,10 @@
 		return
 	}
 	logs := []*ethtypes.Log{}
-<<<<<<< HEAD
-	// wasmGasLimit := app.EvmKeeper.GetDeliverTxHookWasmGasLimit(ctx)
-	queryCtx := ctx.WithGasMeter(sdk.NewInfiniteGasMeter(1, 1))
-=======
 	// Note: txs with a very large number of WASM events may run out of gas due to
 	// additional gas consumption from EVM receipt generation and event translation
 	wasmToEvmEventGasLimit := app.EvmKeeper.GetDeliverTxHookWasmGasLimit(ctx.WithGasMeter(sdk.NewInfiniteGasMeter(1, 1)))
 	wasmToEvmEventCtx := ctx.WithGasMeter(sdk.NewGasMeterWithMultiplier(ctx, wasmToEvmEventGasLimit))
->>>>>>> 04bd71cf
 	for _, wasmEvent := range wasmEvents {
 		contractAddr, found := GetAttributeValue(wasmEvent, wasmtypes.AttributeKeyContractAddr)
 		if !found {
