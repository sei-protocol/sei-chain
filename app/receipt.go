package app

import (
	"encoding/json"
	"fmt"
	"math"
	"math/big"
	"strings"

	wasmtypes "github.com/CosmWasm/wasmd/x/wasm/types"
	storetypes "github.com/cosmos/cosmos-sdk/store/types"
	sdk "github.com/cosmos/cosmos-sdk/types"
	authsigning "github.com/cosmos/cosmos-sdk/x/auth/signing"
	"github.com/ethereum/go-ethereum/common"
	ethtypes "github.com/ethereum/go-ethereum/core/types"
	"github.com/sei-protocol/sei-chain/utils"
	"github.com/sei-protocol/sei-chain/x/evm/artifacts/cw1155"
	evmkeeper "github.com/sei-protocol/sei-chain/x/evm/keeper"
	evmtracers "github.com/sei-protocol/sei-chain/x/evm/tracers"
	"github.com/sei-protocol/sei-chain/x/evm/tracing"
	evmtypes "github.com/sei-protocol/sei-chain/x/evm/types"
	abci "github.com/tendermint/tendermint/abci/types"
)

const ShellEVMTxType = math.MaxUint32

var ERC20ApprovalTopic = common.HexToHash("0x8c5be1e5ebec7d5bd14f71427d1e84f3dd0314c0f7b2291e5b200ac8c7c3b925")
var ERC20TransferTopic = common.HexToHash("0xddf252ad1be2c89b69c2b068fc378daa952ba7f163c4a11628f55a4df523b3ef")
var ERC721TransferTopic = common.HexToHash("0xddf252ad1be2c89b69c2b068fc378daa952ba7f163c4a11628f55a4df523b3ef")
var ERC721ApprovalTopic = common.HexToHash("0x8c5be1e5ebec7d5bd14f71427d1e84f3dd0314c0f7b2291e5b200ac8c7c3b925")
var ERC721ApproveAllTopic = common.HexToHash("0x17307eab39ab6107e8899845ad3d59bd9653f200f220920489ca2b5937696c31")
var ERC1155TransferSingleTopic = common.HexToHash("0xc3d58168c5ae7397731d063d5bbf3d657854427343f4c083240f7aacaa2d0f62")
var ERC1155TransferBatchTopic = common.HexToHash("0x4a39dc06d4c0dbc64b70af90fd698a233a518aa5d07e595d983b8c0526c8f7fb")
var ERC1155ApprovalForAllTopic = common.HexToHash("0x17307eab39ab6107e8899845ad3d59bd9653f200f220920489ca2b5937696c31")
var ERC1155URITopic = common.HexToHash("0x6bb7ff708619ba0610cba295a58592e0451dee2622938c8755667688daf3529b")
var EmptyHash = common.HexToHash("0x0")
var TrueHash = common.HexToHash("0x1")

type AllowanceResponse struct {
	Allowance sdk.Int         `json:"allowance"`
	Expires   json.RawMessage `json:"expires"`
}

func getOwnerEventKey(contractAddr string, tokenID string) string {
	return fmt.Sprintf("%s-%s", contractAddr, tokenID)
}

func (app *App) AddCosmosEventsToEVMReceiptIfApplicable(ctx sdk.Context, tx sdk.Tx, checksum [32]byte, response sdk.DeliverTxHookInput) {
	// hooks will only be called if DeliverTx is successful
	wasmEvents := GetEventsOfType(response, wasmtypes.WasmModuleEventType)
	if len(wasmEvents) == 0 {
		return
	}
	logs := []*ethtypes.Log{}
	// Note: txs with a very large number of WASM events may run out of gas due to
	// additional gas consumption from EVM receipt generation and event translation
	wasmToEvmEventGasLimit := app.EvmKeeper.GetDeliverTxHookWasmGasLimit(ctx.WithGasMeter(sdk.NewInfiniteGasMeter(1, 1)))
	wasmToEvmEventCtx := ctx.WithGasMeter(sdk.NewGasMeterWithMultiplier(ctx, wasmToEvmEventGasLimit))
	// unfortunately CW721 transfer events differ from ERC721 transfer events
	// in that CW721 include sender (which can be different than owner) whereas
	// ERC721 always include owner. The following logic refer to the owner
	// event emitted before the transfer and use that instead to populate the
	// synthetic ERC721 event.
	ownerEvents := GetEventsOfType(response, wasmtypes.EventTypeCW721PreTransferOwner)
	ownerEventsMap := map[string][]abci.Event{}
	for _, ownerEvent := range ownerEvents {
		if len(ownerEvent.Attributes) != 3 {
			ctx.Logger().Error("received owner event with number of attributes != 3")
			continue
		}
		ownerEventKey := getOwnerEventKey(string(ownerEvent.Attributes[0].Value), string(ownerEvent.Attributes[1].Value))
		if events, ok := ownerEventsMap[ownerEventKey]; ok {
			ownerEventsMap[ownerEventKey] = append(events, ownerEvent)
		} else {
			ownerEventsMap[ownerEventKey] = []abci.Event{ownerEvent}
		}
	}
	cw721TransferCounterMap := map[string]int{}
	for _, wasmEvent := range wasmEvents {
		contractAddr, found := GetAttributeValue(wasmEvent, wasmtypes.AttributeKeyContractAddr)
		if !found {
			continue
		}
		pointerAddr, _, exists := app.EvmKeeper.GetERC20CW20Pointer(wasmToEvmEventCtx, contractAddr)
		if exists {
			for _, log := range app.translateCW20Event(wasmToEvmEventCtx, wasmEvent, pointerAddr, contractAddr) {
				log.Index = uint(len(logs))
				logs = append(logs, log)
			}
			continue
		}
		// check if there is a ERC721 pointer to contract Addr
		pointerAddr, _, exists = app.EvmKeeper.GetERC721CW721Pointer(wasmToEvmEventCtx, contractAddr)
		if exists {
			for _, log := range app.translateCW721Event(wasmToEvmEventCtx, wasmEvent, pointerAddr, contractAddr, ownerEventsMap, cw721TransferCounterMap) {
				log.Index = uint(len(logs))
				logs = append(logs, log)
			}
			continue
		}
		// check if there is a ERC1155 pointer to contract Addr
		pointerAddr, _, exists = app.EvmKeeper.GetERC1155CW1155Pointer(wasmToEvmEventCtx, contractAddr)
		if exists {
			for _, log := range app.translateCW1155Event(wasmToEvmEventCtx, wasmEvent, pointerAddr, contractAddr) {
				log.Index = uint(len(logs))
				logs = append(logs, log)
			}
			continue
		}
	}
	if len(logs) == 0 {
		return
	}

	txHash := common.BytesToHash(checksum[:])
	if response.EvmTxInfo != nil {
		txHash = common.HexToHash(response.EvmTxInfo.TxHash)
	}

	addedLogs := utils.Map(logs, evmkeeper.ConvertSyntheticEthLog)

	var bloom ethtypes.Bloom
	if r, err := app.EvmKeeper.GetTransientReceipt(wasmToEvmEventCtx, txHash); err == nil && r != nil {
		r.Logs = append(r.Logs, utils.Map(logs, evmkeeper.ConvertSyntheticEthLog)...)
		for i, l := range r.Logs {
			l.Index = uint32(i)
		}
		bloom = ethtypes.CreateBloom(ethtypes.Receipts{&ethtypes.Receipt{Logs: evmkeeper.GetLogsForTx(r, 0)}})
		r.LogsBloom = bloom[:]
		_ = app.EvmKeeper.SetTransientReceipt(wasmToEvmEventCtx, txHash, r)

		if tracer := evmtracers.GetCtxBlockchainTracer(ctx); tracer != nil && tracer.OnSeiPostTxCosmosEvents != nil {
			app.traceSeiPostTxCosmosEvents(ctx, tracer, tx, txHash, addedLogs, r, true)
		}
	} else {
		bloom = ethtypes.CreateBloom(ethtypes.Receipts{&ethtypes.Receipt{Logs: logs}})
		r = &evmtypes.Receipt{
			TxType:           ShellEVMTxType,
			TxHashHex:        txHash.Hex(),
			GasUsed:          ctx.GasMeter().GasConsumed(),
			BlockNumber:      uint64(ctx.BlockHeight()),
			TransactionIndex: uint32(ctx.TxIndex()),
			Logs:             addedLogs,
			LogsBloom:        bloom[:],
			Status:           uint32(ethtypes.ReceiptStatusSuccessful), // we don't create shell receipt for failed Cosmos tx since there is no event anyway
		}
		sigTx, ok := tx.(authsigning.SigVerifiableTx)
		if ok && len(sigTx.GetSigners()) > 0 {
			// use the first signer as the `from`
			r.From = app.EvmKeeper.GetEVMAddressOrDefault(wasmToEvmEventCtx, sigTx.GetSigners()[0]).Hex()
		}
		_ = app.EvmKeeper.SetTransientReceipt(wasmToEvmEventCtx, txHash, r)

		if tracer := evmtracers.GetCtxBlockchainTracer(ctx); tracer != nil && tracer.OnSeiPostTxCosmosEvents != nil {
			app.traceSeiPostTxCosmosEvents(ctx, tracer, tx, txHash, addedLogs, r, false)
		}
	}
	if d, found := app.EvmKeeper.GetEVMTxDeferredInfo(ctx); found {
		app.EvmKeeper.AppendToEvmTxDeferredInfo(wasmToEvmEventCtx, bloom, txHash, d.Surplus)
	} else {
		app.EvmKeeper.AppendToEvmTxDeferredInfo(wasmToEvmEventCtx, bloom, txHash, sdk.ZeroInt())
	}
}

<<<<<<< HEAD
func (app *App) traceSeiPostTxCosmosEvents(
	ctx sdk.Context,
	tracer *tracing.Hooks,
	tx sdk.Tx,
	txHash common.Hash,
	addedLogs []*evmtypes.Log,
	newReceipt *evmtypes.Receipt,
	onEvmTransaction bool,
) {
	noGasBillingCtx := ctx.WithGasMeter(storetypes.NewNoConsumptionInfiniteGasMeter())

	tracer.OnSeiPostTxCosmosEvents(tracing.SeiPostTxCosmosEvent{
		TxHash:           txHash,
		Tx:               tx,
		AddedLogs:        addedLogs,
		NewReceipt:       newReceipt,
		OnEVMTransaction: onEvmTransaction,
		EVMAddressOrDefault: func(address sdk.AccAddress) common.Address {
			return app.EvmKeeper.GetEVMAddressOrDefault(noGasBillingCtx, address)
		},
	})
}

func (app *App) translateCW20Event(ctx sdk.Context, wasmEvent abci.Event, pointerAddr common.Address, contractAddr string) (*ethtypes.Log, bool) {
=======
func (app *App) translateCW20Event(ctx sdk.Context, wasmEvent abci.Event, pointerAddr common.Address, contractAddr string) (res []*ethtypes.Log) {
>>>>>>> afb5f83d
	defer func() {
		if r := recover(); r != nil {
			fmt.Printf("[Error] Panic caught during translateCW20Event: type=%T, value=%+v\n", r, r)
		}
	}()

	for _, action := range app.GetActionsFromWasmEvent(ctx, wasmEvent) {
		switch action.Type {
		case "mint", "burn", "send", "transfer", "transfer_from", "send_from", "burn_from":
			if action.Amount == nil {
				continue
			}
			res = append(res, &ethtypes.Log{
				Address: pointerAddr,
				Topics: []common.Hash{
					ERC20TransferTopic,
					action.From,
					action.To,
				},
				Data: common.BigToHash(action.Amount).Bytes(),
			})
		case "increase_allowance", "decrease_allowance":
			topics := []common.Hash{
				ERC20ApprovalTopic,
				action.Owner,
				action.Spender,
			}
			ret, err := app.WasmKeeper.QuerySmart(
				ctx,
				sdk.MustAccAddressFromBech32(contractAddr),
				[]byte(fmt.Sprintf(
					"{\"allowance\":{\"owner\":\"%s\",\"spender\":\"%s\"}}",
					app.EvmKeeper.GetSeiAddressOrDefault(ctx, common.BytesToAddress(action.Owner[:])).String(),
					app.EvmKeeper.GetSeiAddressOrDefault(ctx, common.BytesToAddress(action.Spender[:])).String())),
			)
			if err != nil {
				continue
			}
			allowanceResponse := &AllowanceResponse{}
			if err := json.Unmarshal(ret, allowanceResponse); err != nil {
				continue
			}
			res = append(res, &ethtypes.Log{
				Address: pointerAddr,
				Topics:  topics,
				Data:    common.BigToHash(allowanceResponse.Allowance.BigInt()).Bytes(),
			})
		}
	}
	return
}

func (app *App) translateCW721Event(ctx sdk.Context, wasmEvent abci.Event, pointerAddr common.Address, contractAddr string,
	ownerEventsMap map[string][]abci.Event, cw721TransferCounterMap map[string]int) (res []*ethtypes.Log) {
	for _, action := range app.GetActionsFromWasmEvent(ctx, wasmEvent) {
		switch action.Type {
		case "transfer_nft", "send_nft", "burn":
			if action.TokenId == nil {
				continue
			}
			sender := action.Sender
			ownerEventKey := getOwnerEventKey(contractAddr, action.TokenId.String())
			var currentCounter int
			if c, ok := cw721TransferCounterMap[ownerEventKey]; ok {
				currentCounter = c
			}
			cw721TransferCounterMap[ownerEventKey] = currentCounter + 1
			if ownerEvents, ok := ownerEventsMap[ownerEventKey]; ok {
				if len(ownerEvents) > currentCounter {
					ownerSeiAddrStr := string(ownerEvents[currentCounter].Attributes[2].Value)
					if ownerSeiAddr, err := sdk.AccAddressFromBech32(ownerSeiAddrStr); err == nil {
						ownerEvmAddr := app.EvmKeeper.GetEVMAddressOrDefault(ctx, ownerSeiAddr)
						sender = common.BytesToHash(ownerEvmAddr[:])
					} else {
						ctx.Logger().Error("Translate CW721 error: invalid bech32 owner", "error", err, "address", ownerSeiAddrStr)
					}
				} else {
					ctx.Logger().Error("Translate CW721 error: insufficient owner events", "key", ownerEventKey, "counter", currentCounter, "events", len(ownerEvents))
				}
			} else {
				ctx.Logger().Error("Translate CW721 error: owner event not found", "key", ownerEventKey)
			}
			res = append(res, &ethtypes.Log{
				Address: pointerAddr,
				Topics: []common.Hash{
					ERC721TransferTopic,
					sender,
					action.Recipient,
					common.BigToHash(action.TokenId),
				},
				Data: EmptyHash.Bytes(),
			})
		case "mint":
			if action.TokenId == nil {
				continue
			}
			res = append(res, &ethtypes.Log{
				Address: pointerAddr,
				Topics: []common.Hash{
					ERC721TransferTopic,
					EmptyHash,
					action.Owner,
					common.BigToHash(action.TokenId),
				},
				Data: EmptyHash.Bytes(),
			})
		case "approve":
			if action.TokenId == nil {
				continue
			}
			res = append(res, &ethtypes.Log{
				Address: pointerAddr,
				Topics: []common.Hash{
					ERC721ApprovalTopic,
					action.Sender,
					action.Spender,
					common.BigToHash(action.TokenId),
				},
				Data: EmptyHash.Bytes(),
			})
		case "revoke":
			if action.TokenId == nil {
				continue
			}
			res = append(res, &ethtypes.Log{
				Address: pointerAddr,
				Topics: []common.Hash{
					ERC721ApprovalTopic,
					action.Sender,
					EmptyHash,
					common.BigToHash(action.TokenId),
				},
				Data: EmptyHash.Bytes(),
			})
		case "approve_all":
			res = append(res, &ethtypes.Log{
				Address: pointerAddr,
				Topics: []common.Hash{
					ERC721ApproveAllTopic,
					action.Sender,
					action.Operator,
				},
				Data: TrueHash.Bytes(),
			})
		case "revoke_all":
			res = append(res, &ethtypes.Log{
				Address: pointerAddr,
				Topics: []common.Hash{
					ERC721ApproveAllTopic,
					action.Sender,
					action.Operator,
				},
				Data: EmptyHash.Bytes(),
			})
		}
	}
	return
}

<<<<<<< HEAD
func (app *App) translateCW1155Event(ctx sdk.Context, wasmEvent abci.Event, pointerAddr common.Address, contractAddr string) (*ethtypes.Log, bool) {
	action, found := GetAttributeValue(wasmEvent, "action")
	if !found {
		return nil, false
	}
	var topics []common.Hash
	switch action {
	case "transfer_single", "mint_single", "burn_single":
		fromHash := EmptyHash
		toHash := EmptyHash
		if action != "mint_single" {
			fromHash = app.GetEvmAddressAttribute(ctx, wasmEvent, "owner")
		}
		if action != "burn_single" {
			toHash = app.GetEvmAddressAttribute(ctx, wasmEvent, "recipient")
		}
		topics = []common.Hash{
			ERC1155TransferSingleTopic,
			app.GetEvmAddressAttribute(ctx, wasmEvent, "sender"),
			fromHash,
			toHash,
		}
		tokenID := GetTokenIDAttribute(wasmEvent)
		if tokenID == nil {
			return nil, false
		}
		tokenAmount, found := GetAmountAttribute(wasmEvent)
		if !found {
			return nil, false
		}
		dataHash1 := common.BigToHash(tokenID).Bytes()
		dataHash2 := common.BigToHash(tokenAmount).Bytes()
		return &ethtypes.Log{
			Address: pointerAddr,
			Topics:  topics,
			Data:    append(dataHash1, dataHash2...),
		}, true
	case "transfer_batch", "mint_batch", "burn_batch":
		fromHash := EmptyHash
		toHash := EmptyHash
		if action != "mint_batch" {
			fromHash = app.GetEvmAddressAttribute(ctx, wasmEvent, "owner")
		}
		if action != "burn_batch" {
			toHash = app.GetEvmAddressAttribute(ctx, wasmEvent, "recipient")
		}
		topics = []common.Hash{
			ERC1155TransferBatchTopic,
			app.GetEvmAddressAttribute(ctx, wasmEvent, "sender"),
			fromHash,
			toHash,
		}
		tokenIDs, found := GetTokenIDsAttribute(wasmEvent)
		if !found {
			return nil, false
		}
		tokenAmounts, found := GetAmountsAttribute(wasmEvent)
		if !found {
			return nil, false
		}
		dataArgs := cw1155.GetParsedABI().Events["TransferBatch"].Inputs.NonIndexed()
		value, err := dataArgs.Pack(tokenIDs, tokenAmounts)
		if err != nil {
			ctx.Logger().Error(fmt.Sprintf("failed to parse TransferBatch event data due to %s", err))
			return nil, false
		}
		return &ethtypes.Log{
			Address: pointerAddr,
			Topics:  topics,
			Data:    value,
		}, true
	case "approve_all":
		topics = []common.Hash{
			ERC1155ApprovalForAllTopic,
			app.GetEvmAddressAttribute(ctx, wasmEvent, "sender"),
			app.GetEvmAddressAttribute(ctx, wasmEvent, "operator"),
		}
		return &ethtypes.Log{
			Address: pointerAddr,
			Topics:  topics,
			Data:    TrueHash.Bytes(),
		}, true
	case "revoke_all":
		topics = []common.Hash{
			ERC1155ApprovalForAllTopic,
			app.GetEvmAddressAttribute(ctx, wasmEvent, "sender"),
			app.GetEvmAddressAttribute(ctx, wasmEvent, "operator"),
=======
func (app *App) translateCW1155Event(ctx sdk.Context, wasmEvent abci.Event, pointerAddr common.Address, contractAddr string) (res []*ethtypes.Log) {
	for _, action := range app.GetActionsFromWasmEvent(ctx, wasmEvent) {
		switch action.Type {
		case "transfer_single", "mint_single", "burn_single":
			fromHash := EmptyHash
			toHash := EmptyHash
			if action.Type != "mint_single" {
				fromHash = action.Owner
			}
			if action.Type != "burn_single" {
				toHash = action.Recipient
			}
			if action.TokenId == nil {
				continue
			}
			if action.Amount == nil {
				continue
			}
			dataHash1 := common.BigToHash(action.TokenId).Bytes()
			dataHash2 := common.BigToHash(action.Amount).Bytes()
			res = append(res, &ethtypes.Log{
				Address: pointerAddr,
				Topics: []common.Hash{
					ERC1155TransferSingleTopic,
					action.Sender,
					fromHash,
					toHash,
				},
				Data: append(dataHash1, dataHash2...),
			})
		case "transfer_batch", "mint_batch", "burn_batch":
			fromHash := EmptyHash
			toHash := EmptyHash
			if action.Type != "mint_batch" {
				fromHash = action.Owner
			}
			if action.Type != "burn_batch" {
				toHash = action.Recipient
			}
			if len(action.TokenIds) == 0 {
				continue
			}
			if len(action.Amounts) == 0 {
				continue
			}
			dataArgs := cw1155.GetParsedABI().Events["TransferBatch"].Inputs.NonIndexed()
			value, err := dataArgs.Pack(action.TokenIds, action.Amounts)
			if err != nil {
				ctx.Logger().Error(fmt.Sprintf("failed to parse TransferBatch event data due to %s", err))
				continue
			}
			res = append(res, &ethtypes.Log{
				Address: pointerAddr,
				Topics: []common.Hash{
					ERC1155TransferBatchTopic,
					action.Sender,
					fromHash,
					toHash,
				},
				Data: value,
			})
		case "approve_all":
			res = append(res, &ethtypes.Log{
				Address: pointerAddr,
				Topics: []common.Hash{
					ERC1155ApprovalForAllTopic,
					action.Sender,
					action.Operator,
				},
				Data: TrueHash.Bytes(),
			})
		case "revoke_all":
			res = append(res, &ethtypes.Log{
				Address: pointerAddr,
				Topics: []common.Hash{
					ERC1155ApprovalForAllTopic,
					action.Sender,
					action.Operator,
				},
				Data: EmptyHash.Bytes(),
			})
>>>>>>> afb5f83d
		}
	}
	return
}

func (app *App) GetEvmAddressHash(ctx sdk.Context, addrStr string) common.Hash {
	seiAddr, err := sdk.AccAddressFromBech32(addrStr)
	if err == nil {
		evmAddr := app.EvmKeeper.GetEVMAddressOrDefault(ctx, seiAddr)
		evmAddrHash := common.BytesToHash(evmAddr[:])
		return evmAddrHash
	}
	return EmptyHash
}

func GetEventsOfType(rdtx sdk.DeliverTxHookInput, ty string) (res []abci.Event) {
	for _, event := range rdtx.Events {
		if event.Type == ty {
			res = append(res, event)
		}
	}
	return
}

func GetAttributeValue(event abci.Event, attribute string) (string, bool) {
	for _, attr := range event.Attributes {
		if string(attr.Key) == attribute {
			return string(attr.Value), true
		}
	}
	return "", false
}

func (app *App) GetActionsFromWasmEvent(ctx sdk.Context, event abci.Event) (actions []*Action) {
	for _, attr := range event.Attributes {
		key := string(attr.Key)
		value := string(attr.Value)
		if key == "action" {
			actions = append(actions, &Action{Type: value})
			continue
		}
		if len(actions) == 0 {
			continue
		}
		curAction := actions[len(actions)-1]
		switch key {
		case "amount":
			curAction.Amount = safeBigIntFromString(value)
		case "amounts":
			curAction.Amounts = utils.Map(strings.Split(value, ","), safeBigIntFromString)
		case "token_id":
			curAction.TokenId = safeBigIntFromString(value)
		case "token_ids":
			curAction.TokenIds = utils.Map(strings.Split(value, ","), safeBigIntFromString)
		case "sender":
			curAction.Sender = app.GetEvmAddressHash(ctx, value)
		case "recipient":
			curAction.Recipient = app.GetEvmAddressHash(ctx, value)
		case "spender":
			curAction.Spender = app.GetEvmAddressHash(ctx, value)
		case "operator":
			curAction.Operator = app.GetEvmAddressHash(ctx, value)
		case "owner":
			curAction.Owner = app.GetEvmAddressHash(ctx, value)
		case "from":
			curAction.From = app.GetEvmAddressHash(ctx, value)
		case "to":
			curAction.To = app.GetEvmAddressHash(ctx, value)
		}
	}
	return
}

func safeBigIntFromString(s string) *big.Int {
	sdkInt, ok := sdk.NewIntFromString(s)
	if !ok {
		return nil
	}
	return sdkInt.BigInt()
}

<<<<<<< HEAD
func GetTokenIDsAttribute(event abci.Event) ([]*big.Int, bool) {
	results := []*big.Int{}
	tokenIDs, found := GetAttributeValue(event, "token_ids")
	if !found {
		return results, false
	}
	for _, tid := range strings.Split(tokenIDs, ",") {
		tidInt, ok := sdk.NewIntFromString(tid)
		if !ok {
			return results, false
		}
		results = append(results, tidInt.BigInt())
	}
	return results, true
=======
type Action struct {
	Type      string
	Amount    *big.Int
	Amounts   []*big.Int
	TokenId   *big.Int
	TokenIds  []*big.Int
	Sender    common.Hash
	Recipient common.Hash
	Spender   common.Hash
	Operator  common.Hash
	Owner     common.Hash
	From      common.Hash
	To        common.Hash
>>>>>>> afb5f83d
}<|MERGE_RESOLUTION|>--- conflicted
+++ resolved
@@ -162,7 +162,6 @@
 	}
 }
 
-<<<<<<< HEAD
 func (app *App) traceSeiPostTxCosmosEvents(
 	ctx sdk.Context,
 	tracer *tracing.Hooks,
@@ -186,10 +185,7 @@
 	})
 }
 
-func (app *App) translateCW20Event(ctx sdk.Context, wasmEvent abci.Event, pointerAddr common.Address, contractAddr string) (*ethtypes.Log, bool) {
-=======
 func (app *App) translateCW20Event(ctx sdk.Context, wasmEvent abci.Event, pointerAddr common.Address, contractAddr string) (res []*ethtypes.Log) {
->>>>>>> afb5f83d
 	defer func() {
 		if r := recover(); r != nil {
 			fmt.Printf("[Error] Panic caught during translateCW20Event: type=%T, value=%+v\n", r, r)
@@ -349,95 +345,6 @@
 	return
 }
 
-<<<<<<< HEAD
-func (app *App) translateCW1155Event(ctx sdk.Context, wasmEvent abci.Event, pointerAddr common.Address, contractAddr string) (*ethtypes.Log, bool) {
-	action, found := GetAttributeValue(wasmEvent, "action")
-	if !found {
-		return nil, false
-	}
-	var topics []common.Hash
-	switch action {
-	case "transfer_single", "mint_single", "burn_single":
-		fromHash := EmptyHash
-		toHash := EmptyHash
-		if action != "mint_single" {
-			fromHash = app.GetEvmAddressAttribute(ctx, wasmEvent, "owner")
-		}
-		if action != "burn_single" {
-			toHash = app.GetEvmAddressAttribute(ctx, wasmEvent, "recipient")
-		}
-		topics = []common.Hash{
-			ERC1155TransferSingleTopic,
-			app.GetEvmAddressAttribute(ctx, wasmEvent, "sender"),
-			fromHash,
-			toHash,
-		}
-		tokenID := GetTokenIDAttribute(wasmEvent)
-		if tokenID == nil {
-			return nil, false
-		}
-		tokenAmount, found := GetAmountAttribute(wasmEvent)
-		if !found {
-			return nil, false
-		}
-		dataHash1 := common.BigToHash(tokenID).Bytes()
-		dataHash2 := common.BigToHash(tokenAmount).Bytes()
-		return &ethtypes.Log{
-			Address: pointerAddr,
-			Topics:  topics,
-			Data:    append(dataHash1, dataHash2...),
-		}, true
-	case "transfer_batch", "mint_batch", "burn_batch":
-		fromHash := EmptyHash
-		toHash := EmptyHash
-		if action != "mint_batch" {
-			fromHash = app.GetEvmAddressAttribute(ctx, wasmEvent, "owner")
-		}
-		if action != "burn_batch" {
-			toHash = app.GetEvmAddressAttribute(ctx, wasmEvent, "recipient")
-		}
-		topics = []common.Hash{
-			ERC1155TransferBatchTopic,
-			app.GetEvmAddressAttribute(ctx, wasmEvent, "sender"),
-			fromHash,
-			toHash,
-		}
-		tokenIDs, found := GetTokenIDsAttribute(wasmEvent)
-		if !found {
-			return nil, false
-		}
-		tokenAmounts, found := GetAmountsAttribute(wasmEvent)
-		if !found {
-			return nil, false
-		}
-		dataArgs := cw1155.GetParsedABI().Events["TransferBatch"].Inputs.NonIndexed()
-		value, err := dataArgs.Pack(tokenIDs, tokenAmounts)
-		if err != nil {
-			ctx.Logger().Error(fmt.Sprintf("failed to parse TransferBatch event data due to %s", err))
-			return nil, false
-		}
-		return &ethtypes.Log{
-			Address: pointerAddr,
-			Topics:  topics,
-			Data:    value,
-		}, true
-	case "approve_all":
-		topics = []common.Hash{
-			ERC1155ApprovalForAllTopic,
-			app.GetEvmAddressAttribute(ctx, wasmEvent, "sender"),
-			app.GetEvmAddressAttribute(ctx, wasmEvent, "operator"),
-		}
-		return &ethtypes.Log{
-			Address: pointerAddr,
-			Topics:  topics,
-			Data:    TrueHash.Bytes(),
-		}, true
-	case "revoke_all":
-		topics = []common.Hash{
-			ERC1155ApprovalForAllTopic,
-			app.GetEvmAddressAttribute(ctx, wasmEvent, "sender"),
-			app.GetEvmAddressAttribute(ctx, wasmEvent, "operator"),
-=======
 func (app *App) translateCW1155Event(ctx sdk.Context, wasmEvent abci.Event, pointerAddr common.Address, contractAddr string) (res []*ethtypes.Log) {
 	for _, action := range app.GetActionsFromWasmEvent(ctx, wasmEvent) {
 		switch action.Type {
@@ -519,7 +426,6 @@
 				},
 				Data: EmptyHash.Bytes(),
 			})
->>>>>>> afb5f83d
 		}
 	}
 	return
@@ -601,22 +507,6 @@
 	return sdkInt.BigInt()
 }
 
-<<<<<<< HEAD
-func GetTokenIDsAttribute(event abci.Event) ([]*big.Int, bool) {
-	results := []*big.Int{}
-	tokenIDs, found := GetAttributeValue(event, "token_ids")
-	if !found {
-		return results, false
-	}
-	for _, tid := range strings.Split(tokenIDs, ",") {
-		tidInt, ok := sdk.NewIntFromString(tid)
-		if !ok {
-			return results, false
-		}
-		results = append(results, tidInt.BigInt())
-	}
-	return results, true
-=======
 type Action struct {
 	Type      string
 	Amount    *big.Int
@@ -630,5 +520,4 @@
 	Owner     common.Hash
 	From      common.Hash
 	To        common.Hash
->>>>>>> afb5f83d
 }