package app

import (
	"encoding/json"
	"fmt"
	"math/big"
	"strings"

	wasmtypes "github.com/CosmWasm/wasmd/x/wasm/types"
	storetypes "github.com/cosmos/cosmos-sdk/store/types"
	sdk "github.com/cosmos/cosmos-sdk/types"
	authsigning "github.com/cosmos/cosmos-sdk/x/auth/signing"
	"github.com/ethereum/go-ethereum/common"
	ethtypes "github.com/ethereum/go-ethereum/core/types"
	"github.com/sei-protocol/sei-chain/utils"
	"github.com/sei-protocol/sei-chain/x/evm/artifacts/cw1155"
	evmkeeper "github.com/sei-protocol/sei-chain/x/evm/keeper"
	evmtracers "github.com/sei-protocol/sei-chain/x/evm/tracers"
	"github.com/sei-protocol/sei-chain/x/evm/tracing"
	evmtypes "github.com/sei-protocol/sei-chain/x/evm/types"
	abci "github.com/tendermint/tendermint/abci/types"
)

var ERC20ApprovalTopic = common.HexToHash("0x8c5be1e5ebec7d5bd14f71427d1e84f3dd0314c0f7b2291e5b200ac8c7c3b925")
var ERC20TransferTopic = common.HexToHash("0xddf252ad1be2c89b69c2b068fc378daa952ba7f163c4a11628f55a4df523b3ef")
var ERC721TransferTopic = common.HexToHash("0xddf252ad1be2c89b69c2b068fc378daa952ba7f163c4a11628f55a4df523b3ef")
var ERC721ApprovalTopic = common.HexToHash("0x8c5be1e5ebec7d5bd14f71427d1e84f3dd0314c0f7b2291e5b200ac8c7c3b925")
var ERC721ApproveAllTopic = common.HexToHash("0x17307eab39ab6107e8899845ad3d59bd9653f200f220920489ca2b5937696c31")
var ERC1155TransferSingleTopic = common.HexToHash("0xc3d58168c5ae7397731d063d5bbf3d657854427343f4c083240f7aacaa2d0f62")
var ERC1155TransferBatchTopic = common.HexToHash("0x4a39dc06d4c0dbc64b70af90fd698a233a518aa5d07e595d983b8c0526c8f7fb")
var ERC1155ApprovalForAllTopic = common.HexToHash("0x17307eab39ab6107e8899845ad3d59bd9653f200f220920489ca2b5937696c31")
var ERC1155URITopic = common.HexToHash("0x6bb7ff708619ba0610cba295a58592e0451dee2622938c8755667688daf3529b")
var EmptyHash = common.HexToHash("0x0")
var TrueHash = common.HexToHash("0x1")

type AllowanceResponse struct {
	Allowance sdk.Int         `json:"allowance"`
	Expires   json.RawMessage `json:"expires"`
}

func getOwnerEventKey(contractAddr string, tokenID string) string {
	return fmt.Sprintf("%s-%s", contractAddr, tokenID)
}

func (app *App) AddCosmosEventsToEVMReceiptIfApplicable(ctx sdk.Context, tx sdk.Tx, checksum [32]byte, response sdk.DeliverTxHookInput) {
	// hooks will only be called if DeliverTx is successful
	wasmEvents := GetEventsOfType(response, wasmtypes.WasmModuleEventType)
	if len(wasmEvents) == 0 {
		return
	}
	logs := []*ethtypes.Log{}
	// Note: txs with a very large number of WASM events may run out of gas due to
	// additional gas consumption from EVM receipt generation and event translation
	wasmToEvmEventGasLimit := app.EvmKeeper.GetDeliverTxHookWasmGasLimit(ctx.WithGasMeter(sdk.NewInfiniteGasMeter(1, 1)))
	wasmToEvmEventCtx := ctx.WithGasMeter(sdk.NewGasMeterWithMultiplier(ctx, wasmToEvmEventGasLimit))
	// unfortunately CW721 transfer events differ from ERC721 transfer events
	// in that CW721 include sender (which can be different than owner) whereas
	// ERC721 always include owner. The following logic refer to the owner
	// event emitted before the transfer and use that instead to populate the
	// synthetic ERC721 event.
	ownerEvents := GetEventsOfType(response, wasmtypes.EventTypeCW721PreTransferOwner)
	ownerEventsMap := map[string][]abci.Event{}
	for _, ownerEvent := range ownerEvents {
		if len(ownerEvent.Attributes) != 3 {
			ctx.Logger().Error("received owner event with number of attributes != 3")
			continue
		}
		ownerEventKey := getOwnerEventKey(string(ownerEvent.Attributes[0].Value), string(ownerEvent.Attributes[1].Value))
		if events, ok := ownerEventsMap[ownerEventKey]; ok {
			ownerEventsMap[ownerEventKey] = append(events, ownerEvent)
		} else {
			ownerEventsMap[ownerEventKey] = []abci.Event{ownerEvent}
		}
	}
	cw721TransferCounterMap := map[string]int{}
	for _, wasmEvent := range wasmEvents {
		contractAddr, found := GetAttributeValue(wasmEvent, wasmtypes.AttributeKeyContractAddr)
		if !found {
			continue
		}
		pointerAddr, _, exists := app.EvmKeeper.GetERC20CW20Pointer(wasmToEvmEventCtx, contractAddr)
		if exists {
			for _, log := range app.translateCW20Event(wasmToEvmEventCtx, wasmEvent, pointerAddr, contractAddr) {
				log.Index = uint(len(logs))
				logs = append(logs, log)
			}
			continue
		}
		// check if there is a ERC721 pointer to contract Addr
		pointerAddr, _, exists = app.EvmKeeper.GetERC721CW721Pointer(wasmToEvmEventCtx, contractAddr)
		if exists {
			for _, log := range app.translateCW721Event(wasmToEvmEventCtx, wasmEvent, pointerAddr, contractAddr, ownerEventsMap, cw721TransferCounterMap) {
				log.Index = uint(len(logs))
				logs = append(logs, log)
			}
			continue
		}
		// check if there is a ERC1155 pointer to contract Addr
		pointerAddr, _, exists = app.EvmKeeper.GetERC1155CW1155Pointer(wasmToEvmEventCtx, contractAddr)
		if exists {
			for _, log := range app.translateCW1155Event(wasmToEvmEventCtx, wasmEvent, pointerAddr, contractAddr) {
				log.Index = uint(len(logs))
				logs = append(logs, log)
			}
			continue
		}
	}
	if len(logs) == 0 {
		return
	}

	txHash := common.BytesToHash(checksum[:])
	if response.EvmTxInfo != nil {
		txHash = common.HexToHash(response.EvmTxInfo.TxHash)
	}

	addedLogs := utils.Map(logs, evmkeeper.ConvertSyntheticEthLog)

	var bloom ethtypes.Bloom
	if r, err := app.EvmKeeper.GetTransientReceipt(wasmToEvmEventCtx, txHash); err == nil && r != nil {
		r.Logs = append(r.Logs, utils.Map(logs, evmkeeper.ConvertSyntheticEthLog)...)
		for i, l := range r.Logs {
			l.Index = uint32(i)
		}
		bloom = ethtypes.CreateBloom(ethtypes.Receipts{&ethtypes.Receipt{Logs: evmkeeper.GetLogsForTx(r, 0)}})
		r.LogsBloom = bloom[:]
		_ = app.EvmKeeper.SetTransientReceipt(wasmToEvmEventCtx, txHash, r)

		if tracer := evmtracers.GetCtxBlockchainTracer(ctx); tracer != nil && tracer.OnSeiPostTxCosmosEvents != nil {
			app.traceSeiPostTxCosmosEvents(ctx, tracer, tx, txHash, addedLogs, r, true)
		}
	} else {
		bloom = ethtypes.CreateBloom(ethtypes.Receipts{&ethtypes.Receipt{Logs: logs}})
<<<<<<< HEAD
		r = &evmtypes.Receipt{
			TxType:           ShellEVMTxType,
=======
		receipt := &evmtypes.Receipt{
			TxType:           evmtypes.ShellEVMTxType,
>>>>>>> 813c350f
			TxHashHex:        txHash.Hex(),
			GasUsed:          ctx.GasMeter().GasConsumed(),
			BlockNumber:      uint64(ctx.BlockHeight()),
			TransactionIndex: uint32(ctx.TxIndex()),
			Logs:             addedLogs,
			LogsBloom:        bloom[:],
			Status:           uint32(ethtypes.ReceiptStatusSuccessful), // we don't create shell receipt for failed Cosmos tx since there is no event anyway
		}
		sigTx, ok := tx.(authsigning.SigVerifiableTx)
		if ok && len(sigTx.GetSigners()) > 0 {
			// use the first signer as the `from`
			r.From = app.EvmKeeper.GetEVMAddressOrDefault(wasmToEvmEventCtx, sigTx.GetSigners()[0]).Hex()
		}
		_ = app.EvmKeeper.SetTransientReceipt(wasmToEvmEventCtx, txHash, r)

		if tracer := evmtracers.GetCtxBlockchainTracer(ctx); tracer != nil && tracer.OnSeiPostTxCosmosEvents != nil {
			app.traceSeiPostTxCosmosEvents(ctx, tracer, tx, txHash, addedLogs, r, false)
		}
	}
	if d, found := app.EvmKeeper.GetEVMTxDeferredInfo(ctx); found {
		app.EvmKeeper.AppendToEvmTxDeferredInfo(wasmToEvmEventCtx, bloom, txHash, d.Surplus)
	} else {
		app.EvmKeeper.AppendToEvmTxDeferredInfo(wasmToEvmEventCtx, bloom, txHash, sdk.ZeroInt())
	}
}

func (app *App) traceSeiPostTxCosmosEvents(
	ctx sdk.Context,
	tracer *tracing.Hooks,
	tx sdk.Tx,
	txHash common.Hash,
	addedLogs []*evmtypes.Log,
	newReceipt *evmtypes.Receipt,
	onEvmTransaction bool,
) {
	noGasBillingCtx := ctx.WithGasMeter(storetypes.NewNoConsumptionInfiniteGasMeter())

	tracer.OnSeiPostTxCosmosEvents(tracing.SeiPostTxCosmosEvent{
		TxHash:           txHash,
		Tx:               tx,
		AddedLogs:        addedLogs,
		NewReceipt:       newReceipt,
		OnEVMTransaction: onEvmTransaction,
		EVMAddressOrDefault: func(address sdk.AccAddress) common.Address {
			return app.EvmKeeper.GetEVMAddressOrDefault(noGasBillingCtx, address)
		},
	})
}

func (app *App) translateCW20Event(ctx sdk.Context, wasmEvent abci.Event, pointerAddr common.Address, contractAddr string) (res []*ethtypes.Log) {
	defer func() {
		if r := recover(); r != nil {
			fmt.Printf("[Error] Panic caught during translateCW20Event: type=%T, value=%+v\n", r, r)
		}
	}()

	for _, action := range app.GetActionsFromWasmEvent(ctx, wasmEvent) {
		switch action.Type {
		case "mint", "burn", "send", "transfer", "transfer_from", "send_from", "burn_from":
			if action.Amount == nil {
				continue
			}
			res = append(res, &ethtypes.Log{
				Address: pointerAddr,
				Topics: []common.Hash{
					ERC20TransferTopic,
					action.From,
					action.To,
				},
				Data: common.BigToHash(action.Amount).Bytes(),
			})
		case "increase_allowance", "decrease_allowance":
			topics := []common.Hash{
				ERC20ApprovalTopic,
				action.Owner,
				action.Spender,
			}
			ret, err := app.WasmKeeper.QuerySmart(
				ctx,
				sdk.MustAccAddressFromBech32(contractAddr),
				[]byte(fmt.Sprintf(
					"{\"allowance\":{\"owner\":\"%s\",\"spender\":\"%s\"}}",
					app.EvmKeeper.GetSeiAddressOrDefault(ctx, common.BytesToAddress(action.Owner[:])).String(),
					app.EvmKeeper.GetSeiAddressOrDefault(ctx, common.BytesToAddress(action.Spender[:])).String())),
			)
			if err != nil {
				continue
			}
			allowanceResponse := &AllowanceResponse{}
			if err := json.Unmarshal(ret, allowanceResponse); err != nil {
				continue
			}
			res = append(res, &ethtypes.Log{
				Address: pointerAddr,
				Topics:  topics,
				Data:    common.BigToHash(allowanceResponse.Allowance.BigInt()).Bytes(),
			})
		}
	}
	return
}

func (app *App) translateCW721Event(ctx sdk.Context, wasmEvent abci.Event, pointerAddr common.Address, contractAddr string,
	ownerEventsMap map[string][]abci.Event, cw721TransferCounterMap map[string]int) (res []*ethtypes.Log) {
	for _, action := range app.GetActionsFromWasmEvent(ctx, wasmEvent) {
		switch action.Type {
		case "transfer_nft", "send_nft", "burn":
			if action.TokenId == nil {
				continue
			}
			sender := action.Sender
			ownerEventKey := getOwnerEventKey(contractAddr, action.TokenId.String())
			var currentCounter int
			if c, ok := cw721TransferCounterMap[ownerEventKey]; ok {
				currentCounter = c
			}
			cw721TransferCounterMap[ownerEventKey] = currentCounter + 1
			if ownerEvents, ok := ownerEventsMap[ownerEventKey]; ok {
				if len(ownerEvents) > currentCounter {
					ownerSeiAddrStr := string(ownerEvents[currentCounter].Attributes[2].Value)
					if ownerSeiAddr, err := sdk.AccAddressFromBech32(ownerSeiAddrStr); err == nil {
						ownerEvmAddr := app.EvmKeeper.GetEVMAddressOrDefault(ctx, ownerSeiAddr)
						sender = common.BytesToHash(ownerEvmAddr[:])
					} else {
						ctx.Logger().Error("Translate CW721 error: invalid bech32 owner", "error", err, "address", ownerSeiAddrStr)
					}
				} else {
					ctx.Logger().Error("Translate CW721 error: insufficient owner events", "key", ownerEventKey, "counter", currentCounter, "events", len(ownerEvents))
				}
			} else {
				ctx.Logger().Error("Translate CW721 error: owner event not found", "key", ownerEventKey)
			}
			res = append(res, &ethtypes.Log{
				Address: pointerAddr,
				Topics: []common.Hash{
					ERC721TransferTopic,
					sender,
					action.Recipient,
					common.BigToHash(action.TokenId),
				},
				Data: EmptyHash.Bytes(),
			})
		case "mint":
			if action.TokenId == nil {
				continue
			}
			res = append(res, &ethtypes.Log{
				Address: pointerAddr,
				Topics: []common.Hash{
					ERC721TransferTopic,
					EmptyHash,
					action.Owner,
					common.BigToHash(action.TokenId),
				},
				Data: EmptyHash.Bytes(),
			})
		case "approve":
			if action.TokenId == nil {
				continue
			}
			res = append(res, &ethtypes.Log{
				Address: pointerAddr,
				Topics: []common.Hash{
					ERC721ApprovalTopic,
					action.Sender,
					action.Spender,
					common.BigToHash(action.TokenId),
				},
				Data: EmptyHash.Bytes(),
			})
		case "revoke":
			if action.TokenId == nil {
				continue
			}
			res = append(res, &ethtypes.Log{
				Address: pointerAddr,
				Topics: []common.Hash{
					ERC721ApprovalTopic,
					action.Sender,
					EmptyHash,
					common.BigToHash(action.TokenId),
				},
				Data: EmptyHash.Bytes(),
			})
		case "approve_all":
			res = append(res, &ethtypes.Log{
				Address: pointerAddr,
				Topics: []common.Hash{
					ERC721ApproveAllTopic,
					action.Sender,
					action.Operator,
				},
				Data: TrueHash.Bytes(),
			})
		case "revoke_all":
			res = append(res, &ethtypes.Log{
				Address: pointerAddr,
				Topics: []common.Hash{
					ERC721ApproveAllTopic,
					action.Sender,
					action.Operator,
				},
				Data: EmptyHash.Bytes(),
			})
		}
	}
	return
}

func (app *App) translateCW1155Event(ctx sdk.Context, wasmEvent abci.Event, pointerAddr common.Address, contractAddr string) (res []*ethtypes.Log) {
	for _, action := range app.GetActionsFromWasmEvent(ctx, wasmEvent) {
		switch action.Type {
		case "transfer_single", "mint_single", "burn_single":
			fromHash := EmptyHash
			toHash := EmptyHash
			if action.Type != "mint_single" {
				fromHash = action.Owner
			}
			if action.Type != "burn_single" {
				toHash = action.Recipient
			}
			if action.TokenId == nil {
				continue
			}
			if action.Amount == nil {
				continue
			}
			dataHash1 := common.BigToHash(action.TokenId).Bytes()
			dataHash2 := common.BigToHash(action.Amount).Bytes()
			res = append(res, &ethtypes.Log{
				Address: pointerAddr,
				Topics: []common.Hash{
					ERC1155TransferSingleTopic,
					action.Sender,
					fromHash,
					toHash,
				},
				Data: append(dataHash1, dataHash2...),
			})
		case "transfer_batch", "mint_batch", "burn_batch":
			fromHash := EmptyHash
			toHash := EmptyHash
			if action.Type != "mint_batch" {
				fromHash = action.Owner
			}
			if action.Type != "burn_batch" {
				toHash = action.Recipient
			}
			if len(action.TokenIds) == 0 {
				continue
			}
			if len(action.Amounts) == 0 {
				continue
			}
			dataArgs := cw1155.GetParsedABI().Events["TransferBatch"].Inputs.NonIndexed()
			value, err := dataArgs.Pack(action.TokenIds, action.Amounts)
			if err != nil {
				ctx.Logger().Error(fmt.Sprintf("failed to parse TransferBatch event data due to %s", err))
				continue
			}
			res = append(res, &ethtypes.Log{
				Address: pointerAddr,
				Topics: []common.Hash{
					ERC1155TransferBatchTopic,
					action.Sender,
					fromHash,
					toHash,
				},
				Data: value,
			})
		case "approve_all":
			res = append(res, &ethtypes.Log{
				Address: pointerAddr,
				Topics: []common.Hash{
					ERC1155ApprovalForAllTopic,
					action.Sender,
					action.Operator,
				},
				Data: TrueHash.Bytes(),
			})
		case "revoke_all":
			res = append(res, &ethtypes.Log{
				Address: pointerAddr,
				Topics: []common.Hash{
					ERC1155ApprovalForAllTopic,
					action.Sender,
					action.Operator,
				},
				Data: EmptyHash.Bytes(),
			})
		}
	}
	return
}

func (app *App) GetEvmAddressHash(ctx sdk.Context, addrStr string) common.Hash {
	seiAddr, err := sdk.AccAddressFromBech32(addrStr)
	if err == nil {
		evmAddr := app.EvmKeeper.GetEVMAddressOrDefault(ctx, seiAddr)
		evmAddrHash := common.BytesToHash(evmAddr[:])
		return evmAddrHash
	}
	return EmptyHash
}

func GetEventsOfType(rdtx sdk.DeliverTxHookInput, ty string) (res []abci.Event) {
	for _, event := range rdtx.Events {
		if event.Type == ty {
			res = append(res, event)
		}
	}
	return
}

func GetAttributeValue(event abci.Event, attribute string) (string, bool) {
	for _, attr := range event.Attributes {
		if string(attr.Key) == attribute {
			return string(attr.Value), true
		}
	}
	return "", false
}

func (app *App) GetActionsFromWasmEvent(ctx sdk.Context, event abci.Event) (actions []*Action) {
	for _, attr := range event.Attributes {
		key := string(attr.Key)
		value := string(attr.Value)
		if key == "action" {
			actions = append(actions, &Action{Type: value})
			continue
		}
		if len(actions) == 0 {
			continue
		}
		curAction := actions[len(actions)-1]
		switch key {
		case "amount":
			curAction.Amount = safeBigIntFromString(value)
		case "amounts":
			curAction.Amounts = utils.Map(strings.Split(value, ","), safeBigIntFromString)
		case "token_id":
			curAction.TokenId = safeBigIntFromString(value)
		case "token_ids":
			curAction.TokenIds = utils.Map(strings.Split(value, ","), safeBigIntFromString)
		case "sender":
			curAction.Sender = app.GetEvmAddressHash(ctx, value)
		case "recipient":
			curAction.Recipient = app.GetEvmAddressHash(ctx, value)
		case "spender":
			curAction.Spender = app.GetEvmAddressHash(ctx, value)
		case "operator":
			curAction.Operator = app.GetEvmAddressHash(ctx, value)
		case "owner":
			curAction.Owner = app.GetEvmAddressHash(ctx, value)
		case "from":
			curAction.From = app.GetEvmAddressHash(ctx, value)
		case "to":
			curAction.To = app.GetEvmAddressHash(ctx, value)
		}
	}
	return
}

func safeBigIntFromString(s string) *big.Int {
	sdkInt, ok := sdk.NewIntFromString(s)
	if !ok {
		return nil
	}
	return sdkInt.BigInt()
}

type Action struct {
	Type      string
	Amount    *big.Int
	Amounts   []*big.Int
	TokenId   *big.Int
	TokenIds  []*big.Int
	Sender    common.Hash
	Recipient common.Hash
	Spender   common.Hash
	Operator  common.Hash
	Owner     common.Hash
	From      common.Hash
	To        common.Hash
}<|MERGE_RESOLUTION|>--- conflicted
+++ resolved
@@ -131,13 +131,8 @@
 		}
 	} else {
 		bloom = ethtypes.CreateBloom(ethtypes.Receipts{&ethtypes.Receipt{Logs: logs}})
-<<<<<<< HEAD
 		r = &evmtypes.Receipt{
-			TxType:           ShellEVMTxType,
-=======
-		receipt := &evmtypes.Receipt{
 			TxType:           evmtypes.ShellEVMTxType,
->>>>>>> 813c350f
 			TxHashHex:        txHash.Hex(),
 			GasUsed:          ctx.GasMeter().GasConsumed(),
 			BlockNumber:      uint64(ctx.BlockHeight()),
