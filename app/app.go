package app

import (
	"bytes"
	"context"
	"crypto/sha256"
	"encoding/json"
	"fmt"
	"io"
	"math"
	"math/big"
	"net/http"
	"os"
	"path/filepath"
	"strings"
	"sync"
	"time"

	wasmkeeper "github.com/CosmWasm/wasmd/x/wasm/keeper"
	"github.com/cosmos/cosmos-sdk/baseapp"
	"github.com/cosmos/cosmos-sdk/client"
	"github.com/cosmos/cosmos-sdk/client/grpc/tmservice"
	"github.com/cosmos/cosmos-sdk/client/rpc"
	"github.com/cosmos/cosmos-sdk/codec"
	"github.com/cosmos/cosmos-sdk/codec/types"
	cryptotypes "github.com/cosmos/cosmos-sdk/crypto/types"
	"github.com/cosmos/cosmos-sdk/server"
	"github.com/cosmos/cosmos-sdk/server/api"
	"github.com/cosmos/cosmos-sdk/server/config"
	servertypes "github.com/cosmos/cosmos-sdk/server/types"
	"github.com/cosmos/cosmos-sdk/simapp"
	storetypes "github.com/cosmos/cosmos-sdk/store/types"
	sdk "github.com/cosmos/cosmos-sdk/types"
	sdkacltypes "github.com/cosmos/cosmos-sdk/types/accesscontrol"
	sdkerrors "github.com/cosmos/cosmos-sdk/types/errors"
	genesistypes "github.com/cosmos/cosmos-sdk/types/genesis"
	"github.com/cosmos/cosmos-sdk/types/module"
	"github.com/cosmos/cosmos-sdk/version"
	aclmodule "github.com/cosmos/cosmos-sdk/x/accesscontrol"
	aclclient "github.com/cosmos/cosmos-sdk/x/accesscontrol/client"
	aclconstants "github.com/cosmos/cosmos-sdk/x/accesscontrol/constants"
	aclkeeper "github.com/cosmos/cosmos-sdk/x/accesscontrol/keeper"
	acltypes "github.com/cosmos/cosmos-sdk/x/accesscontrol/types"
	"github.com/cosmos/cosmos-sdk/x/auth"
	"github.com/cosmos/cosmos-sdk/x/auth/ante"
	authrest "github.com/cosmos/cosmos-sdk/x/auth/client/rest"
	authkeeper "github.com/cosmos/cosmos-sdk/x/auth/keeper"
	authsims "github.com/cosmos/cosmos-sdk/x/auth/simulation"
	authtx "github.com/cosmos/cosmos-sdk/x/auth/tx"
	authtypes "github.com/cosmos/cosmos-sdk/x/auth/types"
	"github.com/cosmos/cosmos-sdk/x/auth/vesting"
	vestingtypes "github.com/cosmos/cosmos-sdk/x/auth/vesting/types"
	"github.com/cosmos/cosmos-sdk/x/authz"
	authzkeeper "github.com/cosmos/cosmos-sdk/x/authz/keeper"
	authzmodule "github.com/cosmos/cosmos-sdk/x/authz/module"
	"github.com/cosmos/cosmos-sdk/x/bank"
	bankkeeper "github.com/cosmos/cosmos-sdk/x/bank/keeper"
	banktypes "github.com/cosmos/cosmos-sdk/x/bank/types"
	"github.com/cosmos/cosmos-sdk/x/capability"
	capabilitykeeper "github.com/cosmos/cosmos-sdk/x/capability/keeper"
	capabilitytypes "github.com/cosmos/cosmos-sdk/x/capability/types"
	"github.com/cosmos/cosmos-sdk/x/crisis"
	crisiskeeper "github.com/cosmos/cosmos-sdk/x/crisis/keeper"
	crisistypes "github.com/cosmos/cosmos-sdk/x/crisis/types"
	distr "github.com/cosmos/cosmos-sdk/x/distribution"
	distrclient "github.com/cosmos/cosmos-sdk/x/distribution/client"
	distrkeeper "github.com/cosmos/cosmos-sdk/x/distribution/keeper"
	distrtypes "github.com/cosmos/cosmos-sdk/x/distribution/types"
	"github.com/cosmos/cosmos-sdk/x/evidence"
	evidencekeeper "github.com/cosmos/cosmos-sdk/x/evidence/keeper"
	evidencetypes "github.com/cosmos/cosmos-sdk/x/evidence/types"
	"github.com/cosmos/cosmos-sdk/x/feegrant"
	feegrantkeeper "github.com/cosmos/cosmos-sdk/x/feegrant/keeper"
	feegrantmodule "github.com/cosmos/cosmos-sdk/x/feegrant/module"
	"github.com/cosmos/cosmos-sdk/x/genutil"
	genutiltypes "github.com/cosmos/cosmos-sdk/x/genutil/types"
	"github.com/cosmos/cosmos-sdk/x/gov"
	govclient "github.com/cosmos/cosmos-sdk/x/gov/client"
	govkeeper "github.com/cosmos/cosmos-sdk/x/gov/keeper"
	govtypes "github.com/cosmos/cosmos-sdk/x/gov/types"
	"github.com/cosmos/cosmos-sdk/x/params"
	paramsclient "github.com/cosmos/cosmos-sdk/x/params/client"
	paramskeeper "github.com/cosmos/cosmos-sdk/x/params/keeper"
	paramstypes "github.com/cosmos/cosmos-sdk/x/params/types"
	paramproposal "github.com/cosmos/cosmos-sdk/x/params/types/proposal"
	"github.com/cosmos/cosmos-sdk/x/slashing"
	slashingkeeper "github.com/cosmos/cosmos-sdk/x/slashing/keeper"
	slashingtypes "github.com/cosmos/cosmos-sdk/x/slashing/types"
	"github.com/cosmos/cosmos-sdk/x/staking"
	stakingkeeper "github.com/cosmos/cosmos-sdk/x/staking/keeper"
	stakingtypes "github.com/cosmos/cosmos-sdk/x/staking/types"
	"github.com/cosmos/cosmos-sdk/x/upgrade"
	upgradeclient "github.com/cosmos/cosmos-sdk/x/upgrade/client"
	upgradekeeper "github.com/cosmos/cosmos-sdk/x/upgrade/keeper"
	upgradetypes "github.com/cosmos/cosmos-sdk/x/upgrade/types"
	"github.com/cosmos/ibc-go/v3/modules/apps/transfer"
	ibctransferkeeper "github.com/cosmos/ibc-go/v3/modules/apps/transfer/keeper"
	ibctransfertypes "github.com/cosmos/ibc-go/v3/modules/apps/transfer/types"
	ibc "github.com/cosmos/ibc-go/v3/modules/core"
	ibcclient "github.com/cosmos/ibc-go/v3/modules/core/02-client"
	ibcclientclient "github.com/cosmos/ibc-go/v3/modules/core/02-client/client"
	ibcclienttypes "github.com/cosmos/ibc-go/v3/modules/core/02-client/types"
	ibcporttypes "github.com/cosmos/ibc-go/v3/modules/core/05-port/types"
	ibchost "github.com/cosmos/ibc-go/v3/modules/core/24-host"
	ibckeeper "github.com/cosmos/ibc-go/v3/modules/core/keeper"
	ethcommon "github.com/ethereum/go-ethereum/common"
	ethhexutil "github.com/ethereum/go-ethereum/common/hexutil"
	ethtypes "github.com/ethereum/go-ethereum/core/types"
	"github.com/ethereum/go-ethereum/ethclient"
	ethrpc "github.com/ethereum/go-ethereum/rpc"
	"github.com/gorilla/mux"
	"github.com/rakyll/statik/fs"
	"github.com/sei-protocol/sei-chain/aclmapping"
	aclutils "github.com/sei-protocol/sei-chain/aclmapping/utils"
	"github.com/sei-protocol/sei-chain/app/antedecorators"
	appparams "github.com/sei-protocol/sei-chain/app/params"
	"github.com/sei-protocol/sei-chain/app/upgrades"
	v0upgrade "github.com/sei-protocol/sei-chain/app/upgrades/v0"
	"github.com/sei-protocol/sei-chain/evmrpc"
	"github.com/sei-protocol/sei-chain/precompiles"
	"github.com/sei-protocol/sei-chain/utils"
	"github.com/sei-protocol/sei-chain/utils/metrics"
	"github.com/sei-protocol/sei-chain/wasmbinding"
	epochmodule "github.com/sei-protocol/sei-chain/x/epoch"
	epochmodulekeeper "github.com/sei-protocol/sei-chain/x/epoch/keeper"
	epochmoduletypes "github.com/sei-protocol/sei-chain/x/epoch/types"
	"github.com/sei-protocol/sei-chain/x/evm"
	evmante "github.com/sei-protocol/sei-chain/x/evm/ante"
	"github.com/sei-protocol/sei-chain/x/evm/blocktest"
	evmkeeper "github.com/sei-protocol/sei-chain/x/evm/keeper"
	"github.com/sei-protocol/sei-chain/x/evm/querier"
	"github.com/sei-protocol/sei-chain/x/evm/replay"
	evmtracers "github.com/sei-protocol/sei-chain/x/evm/tracers"
	"github.com/sei-protocol/sei-chain/x/evm/tracing"
	evmtypes "github.com/sei-protocol/sei-chain/x/evm/types"
	"github.com/sei-protocol/sei-chain/x/mint"
	mintclient "github.com/sei-protocol/sei-chain/x/mint/client/cli"
	mintkeeper "github.com/sei-protocol/sei-chain/x/mint/keeper"
	minttypes "github.com/sei-protocol/sei-chain/x/mint/types"
	oraclemodule "github.com/sei-protocol/sei-chain/x/oracle"
	oraclekeeper "github.com/sei-protocol/sei-chain/x/oracle/keeper"
	oracletypes "github.com/sei-protocol/sei-chain/x/oracle/types"
	tokenfactorymodule "github.com/sei-protocol/sei-chain/x/tokenfactory"
	tokenfactorykeeper "github.com/sei-protocol/sei-chain/x/tokenfactory/keeper"
	tokenfactorytypes "github.com/sei-protocol/sei-chain/x/tokenfactory/types"
	"github.com/sei-protocol/sei-db/ss"
	seidb "github.com/sei-protocol/sei-db/ss/types"
	"github.com/spf13/cast"
	abci "github.com/tendermint/tendermint/abci/types"
	tmcfg "github.com/tendermint/tendermint/config"
	"github.com/tendermint/tendermint/libs/log"
	tmos "github.com/tendermint/tendermint/libs/os"
	tmproto "github.com/tendermint/tendermint/proto/tendermint/types"
	dbm "github.com/tendermint/tm-db"
	"go.opentelemetry.io/otel/trace"

	// this line is used by starport scaffolding # stargate/app/moduleImport

	"github.com/CosmWasm/wasmd/x/wasm"
	wasmclient "github.com/CosmWasm/wasmd/x/wasm/client"
	wasmtypes "github.com/CosmWasm/wasmd/x/wasm/types"

	// unnamed import of statik for openapi/swagger UI support
	_ "github.com/sei-protocol/sei-chain/docs/swagger"
	ssconfig "github.com/sei-protocol/sei-db/config"
)

// this line is used by starport scaffolding # stargate/wasm/app/enabledProposals
func getGovProposalHandlers() []govclient.ProposalHandler {
	govProposalHandlers := append(wasmclient.ProposalHandlers, //nolint:gocritic // ignore: appending to a slice is OK
		paramsclient.ProposalHandler,
		distrclient.ProposalHandler,
		upgradeclient.ProposalHandler,
		upgradeclient.CancelProposalHandler,
		ibcclientclient.UpdateClientProposalHandler,
		ibcclientclient.UpgradeProposalHandler,
		aclclient.ResourceDependencyProposalHandler,
		mintclient.UpdateMinterHandler,
		// this line is used by starport scaffolding # stargate/app/govProposalHandler
	)

	return govProposalHandlers
}

var (
	// DefaultNodeHome default home directories for the application daemon
	DefaultNodeHome string

	// ModuleBasics defines the module BasicManager is in charge of setting up basic,
	// non-dependant module elements, such as codec registration
	// and genesis verification.
	ModuleBasics = module.NewBasicManager(
		aclmodule.AppModuleBasic{},
		auth.AppModuleBasic{},
		authzmodule.AppModuleBasic{},
		genutil.AppModuleBasic{},
		bank.AppModuleBasic{},
		capability.AppModuleBasic{},
		staking.AppModuleBasic{},
		mint.AppModuleBasic{},
		distr.AppModuleBasic{},
		gov.NewAppModuleBasic(getGovProposalHandlers()...),
		params.AppModuleBasic{},
		crisis.AppModuleBasic{},
		slashing.AppModuleBasic{},
		feegrantmodule.AppModuleBasic{},
		ibc.AppModuleBasic{},
		upgrade.AppModuleBasic{},
		evidence.AppModuleBasic{},
		transfer.AppModuleBasic{},
		vesting.AppModuleBasic{},
		oraclemodule.AppModuleBasic{},
		evm.AppModuleBasic{},
		wasm.AppModuleBasic{},
		epochmodule.AppModuleBasic{},
		tokenfactorymodule.AppModuleBasic{},
		// this line is used by starport scaffolding # stargate/app/moduleBasic
	)

	// module account permissions
	maccPerms = map[string][]string{
		acltypes.ModuleName:            nil,
		authtypes.FeeCollectorName:     nil,
		distrtypes.ModuleName:          nil,
		minttypes.ModuleName:           {authtypes.Minter},
		stakingtypes.BondedPoolName:    {authtypes.Burner, authtypes.Staking},
		stakingtypes.NotBondedPoolName: {authtypes.Burner, authtypes.Staking},
		govtypes.ModuleName:            {authtypes.Burner},
		ibctransfertypes.ModuleName:    {authtypes.Minter, authtypes.Burner},
		oracletypes.ModuleName:         nil,
		wasm.ModuleName:                {authtypes.Burner},
		evmtypes.ModuleName:            {authtypes.Minter, authtypes.Burner},
		tokenfactorytypes.ModuleName:   {authtypes.Minter, authtypes.Burner},
		// this line is used by starport scaffolding # stargate/app/maccPerms
	}

	allowedReceivingModAcc = map[string]bool{
		oracletypes.ModuleName: true,
	}

	// WasmProposalsEnabled enables all x/wasm proposals when it's value is "true"
	// and EnableSpecificWasmProposals is empty. Otherwise, all x/wasm proposals
	// are disabled.
	// Used as a flag to turn it on and off
	WasmProposalsEnabled = "true"

	// EnableSpecificWasmProposals, if set, must be comma-separated list of values
	// that are all a subset of "EnableAllProposals", which takes precedence over
	// WasmProposalsEnabled.
	//
	// See: https://github.com/CosmWasm/wasmd/blob/02a54d33ff2c064f3539ae12d75d027d9c665f05/x/wasm/internal/types/proposal.go#L28-L34
	EnableSpecificWasmProposals = ""

	// EmptyWasmOpts defines a type alias for a list of wasm options.
	EmptyWasmOpts []wasm.Option

	// Boolean to only emit seid version and git commit metric once per chain initialization
	EmittedSeidVersionMetric = false
	// EmptyAclmOpts defines a type alias for a list of wasm options.
	EmptyACLOpts []aclkeeper.Option
	// EnableOCC allows tests to override default OCC enablement behavior
	EnableOCC       = true
	EmptyAppOptions []AppOption
)

var (
	_ servertypes.Application = (*App)(nil)
	_ simapp.App              = (*App)(nil)
)

const (
	MinGasEVMTx = 21000
)

func init() {
	userHomeDir, err := os.UserHomeDir()
	if err != nil {
		panic(err)
	}

	DefaultNodeHome = filepath.Join(userHomeDir, "."+AppName)
}

// GetWasmEnabledProposals parses the WasmProposalsEnabled and
// EnableSpecificWasmProposals values to produce a list of enabled proposals to
// pass into the application.
func GetWasmEnabledProposals() []wasm.ProposalType {
	if EnableSpecificWasmProposals == "" {
		if WasmProposalsEnabled == "true" {
			return wasm.EnableAllProposals
		}

		return wasm.DisableAllProposals
	}

	chunks := strings.Split(EnableSpecificWasmProposals, ",")

	proposals, err := wasm.ConvertToProposals(chunks)
	if err != nil {
		panic(err)
	}

	return proposals
}

// App extends an ABCI application, but with most of its parameters exported.
// They are exported for convenience in creating helper functions, as object
// capabilities aren't needed for testing.
type App struct {
	*baseapp.BaseApp

	cdc               *codec.LegacyAmino
	appCodec          codec.Codec
	interfaceRegistry types.InterfaceRegistry

	invCheckPeriod uint

	// keys to access the substores
	keys    map[string]*sdk.KVStoreKey
	tkeys   map[string]*sdk.TransientStoreKey
	memKeys map[string]*sdk.MemoryStoreKey

	// keepers
	AccessControlKeeper aclkeeper.Keeper
	AccountKeeper       authkeeper.AccountKeeper
	AuthzKeeper         authzkeeper.Keeper
	BankKeeper          bankkeeper.Keeper
	CapabilityKeeper    *capabilitykeeper.Keeper
	StakingKeeper       stakingkeeper.Keeper
	SlashingKeeper      slashingkeeper.Keeper
	MintKeeper          mintkeeper.Keeper
	DistrKeeper         distrkeeper.Keeper
	GovKeeper           govkeeper.Keeper
	CrisisKeeper        crisiskeeper.Keeper
	UpgradeKeeper       upgradekeeper.Keeper
	ParamsKeeper        paramskeeper.Keeper
	IBCKeeper           *ibckeeper.Keeper // IBC Keeper must be a pointer in the app, so we can SetRouter on it correctly
	EvidenceKeeper      evidencekeeper.Keeper
	TransferKeeper      ibctransferkeeper.Keeper
	FeeGrantKeeper      feegrantkeeper.Keeper
	WasmKeeper          wasm.Keeper
	OracleKeeper        oraclekeeper.Keeper
	EvmKeeper           evmkeeper.Keeper

	// make scoped keepers public for test purposes
	ScopedIBCKeeper      capabilitykeeper.ScopedKeeper
	ScopedTransferKeeper capabilitykeeper.ScopedKeeper
	ScopedWasmKeeper     capabilitykeeper.ScopedKeeper

	EpochKeeper epochmodulekeeper.Keeper

	TokenFactoryKeeper tokenfactorykeeper.Keeper

	// mm is the module manager
	mm *module.Manager

	// sm is the simulation manager
	sm *module.SimulationManager

	configurator module.Configurator

	optimisticProcessingInfo *OptimisticProcessingInfo

	// batchVerifier *ante.SR25519BatchVerifier
	txDecoder   sdk.TxDecoder
	AnteHandler sdk.AnteHandler

	versionInfo version.Info

	// Stores mapping counter name to counter value
	metricCounter *map[string]float32

	mounter func()

	HardForkManager *upgrades.HardForkManager

	encodingConfig        appparams.EncodingConfig
	evmRPCConfig          evmrpc.Config
	evmTracer             *tracing.Hooks
	lightInvarianceConfig LightInvarianceConfig

	genesisImportConfig genesistypes.GenesisImportConfig

	stateStore   seidb.StateStore
	receiptStore seidb.StateStore

	forkInitializer func(sdk.Context)
}

type AppOption func(*App)

// New returns a reference to an initialized blockchain app
func New(
	logger log.Logger,
	db dbm.DB,
	traceStore io.Writer,
	_ bool,
	skipUpgradeHeights map[int64]bool,
	homePath string,
	invCheckPeriod uint,
	enableCustomEVMPrecompiles bool,
	tmConfig *tmcfg.Config,
	encodingConfig appparams.EncodingConfig,
	enabledProposals []wasm.ProposalType,
	appOpts servertypes.AppOptions,
	wasmOpts []wasm.Option,
	aclOpts []aclkeeper.Option,
	appOptions []AppOption,
	baseAppOptions ...func(*baseapp.BaseApp),
) *App {
	appCodec := encodingConfig.Marshaler
	cdc := encodingConfig.Amino
	interfaceRegistry := encodingConfig.InterfaceRegistry

	bAppOptions, stateStore := SetupSeiDB(logger, homePath, appOpts, baseAppOptions)

	bApp := baseapp.NewBaseApp(AppName, logger, db, encodingConfig.TxConfig.TxDecoder(), tmConfig, appOpts, bAppOptions...)
	bApp.SetCommitMultiStoreTracer(traceStore)
	bApp.SetVersion(version.Version)
	bApp.SetInterfaceRegistry(interfaceRegistry)

	keys := sdk.NewKVStoreKeys(
		acltypes.StoreKey, authtypes.StoreKey, authzkeeper.StoreKey, banktypes.StoreKey, stakingtypes.StoreKey,
		minttypes.StoreKey, distrtypes.StoreKey, slashingtypes.StoreKey,
		govtypes.StoreKey, paramstypes.StoreKey, ibchost.StoreKey, upgradetypes.StoreKey, feegrant.StoreKey,
		evidencetypes.StoreKey, ibctransfertypes.StoreKey, capabilitytypes.StoreKey, oracletypes.StoreKey,
		evmtypes.StoreKey, wasm.StoreKey,
		epochmoduletypes.StoreKey,
		tokenfactorytypes.StoreKey,
		// this line is used by starport scaffolding # stargate/app/storeKey
	)
	tkeys := sdk.NewTransientStoreKeys(paramstypes.TStoreKey, evmtypes.TransientStoreKey)
	memKeys := sdk.NewMemoryStoreKeys(capabilitytypes.MemStoreKey, banktypes.DeferredCacheStoreKey, oracletypes.MemStoreKey)

	app := &App{
		BaseApp:           bApp,
		cdc:               cdc,
		appCodec:          appCodec,
		interfaceRegistry: interfaceRegistry,
		invCheckPeriod:    invCheckPeriod,
		keys:              keys,
		tkeys:             tkeys,
		memKeys:           memKeys,
		txDecoder:         encodingConfig.TxConfig.TxDecoder(),
		versionInfo:       version.NewInfo(),
		metricCounter:     &map[string]float32{},
		encodingConfig:    encodingConfig,
		stateStore:        stateStore,
	}

	for _, option := range appOptions {
		option(app)
	}

	app.ParamsKeeper = initParamsKeeper(appCodec, cdc, keys[paramstypes.StoreKey], tkeys[paramstypes.TStoreKey])

	// set the BaseApp's parameter store
	bApp.SetParamStore(app.ParamsKeeper.Subspace(baseapp.Paramspace).WithKeyTable(paramskeeper.ConsensusParamsKeyTable()))

	// add capability keeper and ScopeToModule for ibc module
	app.CapabilityKeeper = capabilitykeeper.NewKeeper(appCodec, keys[capabilitytypes.StoreKey], memKeys[capabilitytypes.MemStoreKey])

	// grant capabilities for the ibc and ibc-transfer modules
	scopedIBCKeeper := app.CapabilityKeeper.ScopeToModule(ibchost.ModuleName)
	scopedTransferKeeper := app.CapabilityKeeper.ScopeToModule(ibctransfertypes.ModuleName)
	scopedWasmKeeper := app.CapabilityKeeper.ScopeToModule(wasm.ModuleName)
	// this line is used by starport scaffolding # stargate/app/scopedKeeper

	// add keepers
	app.AccountKeeper = authkeeper.NewAccountKeeper(
		appCodec, keys[authtypes.StoreKey], app.GetSubspace(authtypes.ModuleName), authtypes.ProtoBaseAccount, maccPerms,
	)
	app.BankKeeper = bankkeeper.NewBaseKeeperWithDeferredCache(
		appCodec, keys[banktypes.StoreKey], app.AccountKeeper, app.GetSubspace(banktypes.ModuleName), app.ModuleAccountAddrs(), memKeys[banktypes.DeferredCacheStoreKey],
	)
	stakingKeeper := stakingkeeper.NewKeeper(
		appCodec, keys[stakingtypes.StoreKey], app.AccountKeeper, app.BankKeeper, app.GetSubspace(stakingtypes.ModuleName),
	)
	app.AuthzKeeper = authzkeeper.NewKeeper(keys[authzkeeper.StoreKey], appCodec, app.MsgServiceRouter())
	app.MintKeeper = mintkeeper.NewKeeper(
		appCodec, keys[minttypes.StoreKey], app.GetSubspace(minttypes.ModuleName), &stakingKeeper,
		app.AccountKeeper, app.BankKeeper, app.EpochKeeper, authtypes.FeeCollectorName,
	)
	app.DistrKeeper = distrkeeper.NewKeeper(
		appCodec, keys[distrtypes.StoreKey], app.GetSubspace(distrtypes.ModuleName), app.AccountKeeper, app.BankKeeper,
		&stakingKeeper, authtypes.FeeCollectorName, app.ModuleAccountAddrs(),
	)
	app.SlashingKeeper = slashingkeeper.NewKeeper(
		appCodec, keys[slashingtypes.StoreKey], &stakingKeeper, app.GetSubspace(slashingtypes.ModuleName),
	)
	app.CrisisKeeper = crisiskeeper.NewKeeper(
		app.GetSubspace(crisistypes.ModuleName), invCheckPeriod, app.BankKeeper, authtypes.FeeCollectorName,
	)

	app.FeeGrantKeeper = feegrantkeeper.NewKeeper(appCodec, keys[feegrant.StoreKey], app.AccountKeeper)
	app.UpgradeKeeper = upgradekeeper.NewKeeper(skipUpgradeHeights, keys[upgradetypes.StoreKey], appCodec, homePath, app.BaseApp)

	// register the staking hooks
	// NOTE: stakingKeeper above is passed by reference, so that it will contain these hooks
	app.StakingKeeper = *stakingKeeper.SetHooks(
		stakingtypes.NewMultiStakingHooks(app.DistrKeeper.Hooks(), app.SlashingKeeper.Hooks()),
	)

	// ... other modules keepers

	// Create IBC Keeper
	app.IBCKeeper = ibckeeper.NewKeeper(
		appCodec, keys[ibchost.StoreKey], app.GetSubspace(ibchost.ModuleName), app.StakingKeeper, app.UpgradeKeeper, scopedIBCKeeper,
	)

	// Create Transfer Keepers
	app.TransferKeeper = ibctransferkeeper.NewKeeperWithAddressHandler(
		appCodec,
		keys[ibctransfertypes.StoreKey],
		app.GetSubspace(ibctransfertypes.ModuleName),
		app.IBCKeeper.ChannelKeeper,
		app.IBCKeeper.ChannelKeeper,
		&app.IBCKeeper.PortKeeper,
		app.AccountKeeper,
		app.BankKeeper,
		scopedTransferKeeper,
		evmkeeper.NewEvmAddressHandler(&app.EvmKeeper),
	)
	transferModule := transfer.NewAppModule(app.TransferKeeper)
	transferIBCModule := transfer.NewIBCModule(app.TransferKeeper)

	// Create evidence Keeper for to register the IBC light client misbehaviour evidence route
	evidenceKeeper := evidencekeeper.NewKeeper(
		appCodec, keys[evidencetypes.StoreKey], &app.StakingKeeper, app.SlashingKeeper,
	)
	// If evidence needs to be handled for the app, set routes in router here and seal
	app.EvidenceKeeper = *evidenceKeeper

	app.OracleKeeper = oraclekeeper.NewKeeper(
		appCodec, keys[oracletypes.StoreKey], memKeys[oracletypes.MemStoreKey], app.GetSubspace(oracletypes.ModuleName),
		app.AccountKeeper, app.BankKeeper, app.DistrKeeper, &stakingKeeper, distrtypes.ModuleName,
	)

	wasmDir := filepath.Join(homePath, "wasm")
	wasmConfig, err := wasm.ReadWasmConfig(appOpts)
	if err != nil {
		panic(fmt.Sprintf("error while reading wasm config: %s", err))
	}

	app.EpochKeeper = *epochmodulekeeper.NewKeeper(
		appCodec,
		keys[epochmoduletypes.StoreKey],
		keys[epochmoduletypes.MemStoreKey],
		app.GetSubspace(epochmoduletypes.ModuleName),
	).SetHooks(epochmoduletypes.NewMultiEpochHooks(
		app.MintKeeper.Hooks()))

	app.TokenFactoryKeeper = tokenfactorykeeper.NewKeeper(
		appCodec,
		app.keys[tokenfactorytypes.StoreKey],
		app.GetSubspace(tokenfactorytypes.ModuleName),
		app.AccountKeeper,
		app.BankKeeper.(bankkeeper.BaseKeeper).WithMintCoinsRestriction(tokenfactorytypes.NewTokenFactoryDenomMintCoinsRestriction()),
		app.DistrKeeper,
	)

	// The last arguments can contain custom message handlers, and custom query handlers,
	// if we want to allow any custom callbacks
	supportedFeatures := "iterator,staking,stargate,sei"
	wasmOpts = append(
		wasmbinding.RegisterCustomPlugins(
			&app.OracleKeeper,
			&app.EpochKeeper,
			&app.TokenFactoryKeeper,
			&app.AccountKeeper,
			app.MsgServiceRouter(),
			app.IBCKeeper.ChannelKeeper,
			scopedWasmKeeper,
			app.BankKeeper,
			appCodec,
			app.TransferKeeper,
			app.AccessControlKeeper,
			&app.EvmKeeper,
			app.StakingKeeper,
		),
		wasmOpts...,
	)
	app.WasmKeeper = wasm.NewKeeper(
		appCodec,
		keys[wasm.StoreKey],
		app.ParamsKeeper,
		app.GetSubspace(wasm.ModuleName),
		app.AccountKeeper,
		app.BankKeeper,
		app.StakingKeeper,
		app.DistrKeeper,
		app.IBCKeeper.ChannelKeeper,
		&app.IBCKeeper.PortKeeper,
		scopedWasmKeeper,
		app.TransferKeeper,
		app.MsgServiceRouter(),
		app.GRPCQueryRouter(),
		wasmDir,
		wasmConfig,
		supportedFeatures,
		wasmOpts...,
	)

	receiptStorePath := filepath.Join(homePath, "data", "receipt.db")
	ssConfig := ssconfig.DefaultStateStoreConfig()
	ssConfig.DedicatedChangelog = true
	ssConfig.KeepRecent = cast.ToInt(appOpts.Get(server.FlagMinRetainBlocks))
	ssConfig.DBDirectory = receiptStorePath
	ssConfig.KeepLastVersion = false
	if app.receiptStore == nil {
		app.receiptStore, err = ss.NewStateStore(logger, receiptStorePath, ssConfig)
		if err != nil {
			panic(fmt.Sprintf("error while creating receipt store: %s", err))
		}
	}
	app.EvmKeeper = *evmkeeper.NewKeeper(keys[evmtypes.StoreKey],
		tkeys[evmtypes.TransientStoreKey], app.GetSubspace(evmtypes.ModuleName), app.receiptStore, app.BankKeeper,
		&app.AccountKeeper, &app.StakingKeeper, app.TransferKeeper,
		wasmkeeper.NewDefaultPermissionKeeper(app.WasmKeeper), &app.WasmKeeper)
	app.BankKeeper.RegisterRecipientChecker(app.EvmKeeper.CanAddressReceive)

	bApp.SetPreCommitHandler(app.HandlePreCommit)
	bApp.SetCloseHandler(app.HandleClose)

	app.evmRPCConfig, err = evmrpc.ReadConfig(appOpts)
	if err != nil {
		panic(fmt.Sprintf("error reading EVM config due to %s", err))
	}
	evmQueryConfig, err := querier.ReadConfig(appOpts)
	if err != nil {
		panic(fmt.Sprintf("error reading evm query config due to %s", err))
	}
	app.EvmKeeper.QueryConfig = &evmQueryConfig
	ethReplayConfig, err := replay.ReadConfig(appOpts)
	if err != nil {
		panic(fmt.Sprintf("error reading eth replay config due to %s", err))
	}
	app.EvmKeeper.EthReplayConfig = ethReplayConfig
	ethBlockTestConfig, err := blocktest.ReadConfig(appOpts)
	if err != nil {
		panic(fmt.Sprintf("error reading eth block test config due to %s", err))
	}
	app.EvmKeeper.EthBlockTestConfig = ethBlockTestConfig
	if ethReplayConfig.Enabled {
		rpcclient, err := ethrpc.Dial(ethReplayConfig.EthRPC)
		if err != nil {
			panic(fmt.Sprintf("error dialing %s due to %s", ethReplayConfig.EthRPC, err))
		}
		app.EvmKeeper.EthClient = ethclient.NewClient(rpcclient)
	}
	lightInvarianceConfig, err := ReadLightInvarianceConfig(appOpts)
	if err != nil {
		panic(fmt.Sprintf("error reading light invariance config due to %s", err))
	}
	app.lightInvarianceConfig = lightInvarianceConfig

	genesisImportConfig, err := ReadGenesisImportConfig(appOpts)
	if err != nil {
		panic(fmt.Sprintf("error reading genesis import config due to %s", err))
	}
	app.genesisImportConfig = genesisImportConfig

	customDependencyGenerators := aclmapping.NewCustomDependencyGenerator()
	aclOpts = append(aclOpts, aclkeeper.WithResourceTypeToStoreKeyMap(aclutils.ResourceTypeToStoreKeyMap))
	aclOpts = append(aclOpts, aclkeeper.WithDependencyGeneratorMappings(customDependencyGenerators.GetCustomDependencyGenerators(app.EvmKeeper)))
	app.AccessControlKeeper = aclkeeper.NewKeeper(
		appCodec,
		app.keys[acltypes.StoreKey],
		app.GetSubspace(acltypes.ModuleName),
		app.AccountKeeper,
		app.StakingKeeper,
		aclOpts...,
	)

	epochModule := epochmodule.NewAppModule(appCodec, app.EpochKeeper, app.AccountKeeper, app.BankKeeper)

	// register the proposal types
	govRouter := govtypes.NewRouter()
	govRouter.AddRoute(govtypes.RouterKey, govtypes.ProposalHandler).
		AddRoute(paramproposal.RouterKey, params.NewParamChangeProposalHandler(app.ParamsKeeper)).
		AddRoute(distrtypes.RouterKey, distr.NewCommunityPoolSpendProposalHandler(app.DistrKeeper)).
		AddRoute(upgradetypes.RouterKey, upgrade.NewSoftwareUpgradeProposalHandler(app.UpgradeKeeper)).
		AddRoute(ibcclienttypes.RouterKey, ibcclient.NewClientProposalHandler(app.IBCKeeper.ClientKeeper)).
		AddRoute(minttypes.RouterKey, mint.NewProposalHandler(app.MintKeeper)).
		AddRoute(tokenfactorytypes.RouterKey, tokenfactorymodule.NewProposalHandler(app.TokenFactoryKeeper)).
		AddRoute(acltypes.ModuleName, aclmodule.NewProposalHandler(app.AccessControlKeeper)).
		AddRoute(evmtypes.RouterKey, evm.NewProposalHandler(app.EvmKeeper))
	if len(enabledProposals) != 0 {
		govRouter.AddRoute(wasm.RouterKey, wasm.NewWasmProposalHandler(app.WasmKeeper, enabledProposals))
	}

	app.GovKeeper = govkeeper.NewKeeper(
		appCodec, keys[govtypes.StoreKey], app.GetSubspace(govtypes.ModuleName), app.AccountKeeper, app.BankKeeper,
		&stakingKeeper, app.ParamsKeeper, govRouter,
	)

	// this line is used by starport scaffolding # stargate/app/keeperDefinition

	// Create static IBC router, add transfer route, then set and seal it
	ibcRouter := ibcporttypes.NewRouter()
	ibcRouter.AddRoute(ibctransfertypes.ModuleName, transferIBCModule)
	ibcRouter.AddRoute(wasm.ModuleName, wasm.NewIBCHandler(app.WasmKeeper, app.IBCKeeper.ChannelKeeper))
	// this line is used by starport scaffolding # ibc/app/router
	app.IBCKeeper.SetRouter(ibcRouter)

	if enableCustomEVMPrecompiles {
		customPrecompiles := precompiles.GetCustomPrecompiles(
			&app.EvmKeeper,
			app.BankKeeper,
			bankkeeper.NewMsgServerImpl(app.BankKeeper),
			wasmkeeper.NewDefaultPermissionKeeper(app.WasmKeeper),
			app.WasmKeeper,
			stakingkeeper.NewMsgServerImpl(app.StakingKeeper),
			stakingkeeper.Querier{Keeper: app.StakingKeeper},
			app.GovKeeper,
			app.DistrKeeper,
			app.OracleKeeper,
			app.TransferKeeper,
			app.IBCKeeper.ClientKeeper,
			app.IBCKeeper.ConnectionKeeper,
			app.IBCKeeper.ChannelKeeper,
			app.AccountKeeper,
		)
		app.EvmKeeper.SetCustomPrecompiles(customPrecompiles)
	}

	/****  Module Options ****/

	// NOTE: we may consider parsing `appOpts` inside module constructors. For the moment
	// we prefer to be more strict in what arguments the modules expect.
	skipGenesisInvariants := cast.ToBool(appOpts.Get(crisis.FlagSkipGenesisInvariants))

	// NOTE: Any module instantiated in the module manager that is later modified
	// must be passed by reference here.

	app.mm = module.NewManager(
		genutil.NewAppModule(
			app.AccountKeeper, app.StakingKeeper, app.BaseApp.DeliverTx,
			encodingConfig.TxConfig,
		),
		aclmodule.NewAppModule(appCodec, app.AccessControlKeeper),
		auth.NewAppModule(appCodec, app.AccountKeeper, nil),
		vesting.NewAppModule(app.AccountKeeper, app.BankKeeper),
		bank.NewAppModule(appCodec, app.BankKeeper, app.AccountKeeper),
		capability.NewAppModule(appCodec, *app.CapabilityKeeper),
		feegrantmodule.NewAppModule(appCodec, app.AccountKeeper, app.BankKeeper, app.FeeGrantKeeper, app.interfaceRegistry),
		crisis.NewAppModule(&app.CrisisKeeper, skipGenesisInvariants),
		gov.NewAppModule(appCodec, app.GovKeeper, app.AccountKeeper, app.BankKeeper),
		mint.NewAppModule(appCodec, app.MintKeeper, app.AccountKeeper),
		slashing.NewAppModule(appCodec, app.SlashingKeeper, app.AccountKeeper, app.BankKeeper, app.StakingKeeper),
		distr.NewAppModule(appCodec, app.DistrKeeper, app.AccountKeeper, app.BankKeeper, app.StakingKeeper),
		staking.NewAppModule(appCodec, app.StakingKeeper, app.AccountKeeper, app.BankKeeper),
		upgrade.NewAppModule(app.UpgradeKeeper),
		evidence.NewAppModule(app.EvidenceKeeper),
		ibc.NewAppModule(app.IBCKeeper),
		params.NewAppModule(app.ParamsKeeper),
		oraclemodule.NewAppModule(appCodec, app.OracleKeeper, app.AccountKeeper, app.BankKeeper),
		wasm.NewAppModule(appCodec, &app.WasmKeeper, app.StakingKeeper, app.AccountKeeper, app.BankKeeper),
		evm.NewAppModule(appCodec, &app.EvmKeeper),
		transferModule,
		epochModule,
		tokenfactorymodule.NewAppModule(app.TokenFactoryKeeper, app.AccountKeeper, app.BankKeeper),
		authzmodule.NewAppModule(appCodec, app.AuthzKeeper, app.AccountKeeper, app.BankKeeper, app.interfaceRegistry),
		// this line is used by starport scaffolding # stargate/app/appModule
	)

	// During begin block slashing happens after distr.BeginBlocker so that
	// there is nothing left over in the validator fee pool, so as to keep the
	// CanWithdrawInvariant invariant.
	// NOTE: staking module is required if HistoricalEntries param > 0
	app.mm.SetOrderBeginBlockers(
		epochmoduletypes.ModuleName,
		upgradetypes.ModuleName,
		capabilitytypes.ModuleName,
		minttypes.ModuleName,
		distrtypes.ModuleName,
		slashingtypes.ModuleName,
		evidencetypes.ModuleName,
		stakingtypes.ModuleName,
		authtypes.ModuleName,
		banktypes.ModuleName,
		govtypes.ModuleName,
		crisistypes.ModuleName,
		genutiltypes.ModuleName,
		authz.ModuleName,
		feegrant.ModuleName,
		paramstypes.ModuleName,
		vestingtypes.ModuleName,
		ibchost.ModuleName,
		ibctransfertypes.ModuleName,
		oracletypes.ModuleName,
		evmtypes.ModuleName,
		wasm.ModuleName,
		tokenfactorytypes.ModuleName,
		acltypes.ModuleName,
	)

	app.mm.SetOrderMidBlockers(
		oracletypes.ModuleName,
	)

	app.mm.SetOrderEndBlockers(
		crisistypes.ModuleName,
		govtypes.ModuleName,
		stakingtypes.ModuleName,
		capabilitytypes.ModuleName,
		authtypes.ModuleName,
		banktypes.ModuleName,
		distrtypes.ModuleName,
		slashingtypes.ModuleName,
		minttypes.ModuleName,
		genutiltypes.ModuleName,
		evidencetypes.ModuleName,
		authz.ModuleName,
		feegrant.ModuleName,
		paramstypes.ModuleName,
		upgradetypes.ModuleName,
		vestingtypes.ModuleName,
		ibchost.ModuleName,
		ibctransfertypes.ModuleName,
		oracletypes.ModuleName,
		epochmoduletypes.ModuleName,
		evmtypes.ModuleName,
		wasm.ModuleName,
		tokenfactorytypes.ModuleName,
		acltypes.ModuleName,
	)

	// NOTE: The genutils module must occur after staking so that pools are
	// properly initialized with tokens from genesis accounts.
	// NOTE: Capability module must occur first so that it can initialize any capabilities
	// so that other modules that want to create or claim capabilities afterwards in InitChain
	// can do so safely.
	app.mm.SetOrderInitGenesis(
		upgradetypes.ModuleName,
		paramstypes.ModuleName,
		capabilitytypes.ModuleName,
		authtypes.ModuleName,
		banktypes.ModuleName,
		distrtypes.ModuleName,
		stakingtypes.ModuleName,
		slashingtypes.ModuleName,
		govtypes.ModuleName,
		minttypes.ModuleName,
		vestingtypes.ModuleName,
		crisistypes.ModuleName,
		ibchost.ModuleName,
		genutiltypes.ModuleName,
		evidencetypes.ModuleName,
		ibctransfertypes.ModuleName,
		authz.ModuleName,
		feegrant.ModuleName,
		oracletypes.ModuleName,
		tokenfactorytypes.ModuleName,
		epochmoduletypes.ModuleName,
		wasm.ModuleName,
		evmtypes.ModuleName,
		acltypes.ModuleName,
		// this line is used by starport scaffolding # stargate/app/initGenesis
	)

	app.mm.RegisterInvariants(&app.CrisisKeeper)
	app.mm.RegisterRoutes(app.Router(), app.QueryRouter(), encodingConfig.Amino)
	app.configurator = module.NewConfigurator(app.appCodec, app.MsgServiceRouter(), app.GRPCQueryRouter())
	app.mm.RegisterServices(app.configurator)

	// create the simulation manager and define the order of the modules for deterministic simulations
	app.sm = module.NewSimulationManager(
		auth.NewAppModule(appCodec, app.AccountKeeper, authsims.RandomGenesisAccounts),
		bank.NewAppModule(appCodec, app.BankKeeper, app.AccountKeeper),
		capability.NewAppModule(appCodec, *app.CapabilityKeeper),
		feegrantmodule.NewAppModule(appCodec, app.AccountKeeper, app.BankKeeper, app.FeeGrantKeeper, app.interfaceRegistry),
		gov.NewAppModule(appCodec, app.GovKeeper, app.AccountKeeper, app.BankKeeper),
		mint.NewAppModule(appCodec, app.MintKeeper, app.AccountKeeper),
		staking.NewAppModule(appCodec, app.StakingKeeper, app.AccountKeeper, app.BankKeeper),
		distr.NewAppModule(appCodec, app.DistrKeeper, app.AccountKeeper, app.BankKeeper, app.StakingKeeper),
		slashing.NewAppModule(appCodec, app.SlashingKeeper, app.AccountKeeper, app.BankKeeper, app.StakingKeeper),
		params.NewAppModule(app.ParamsKeeper),
		evidence.NewAppModule(app.EvidenceKeeper),
		oraclemodule.NewAppModule(appCodec, app.OracleKeeper, app.AccountKeeper, app.BankKeeper),
		wasm.NewAppModule(appCodec, &app.WasmKeeper, app.StakingKeeper, app.AccountKeeper, app.BankKeeper),
		ibc.NewAppModule(app.IBCKeeper),
		transferModule,
		epochModule,
		tokenfactorymodule.NewAppModule(app.TokenFactoryKeeper, app.AccountKeeper, app.BankKeeper),
		// this line is used by starport scaffolding # stargate/app/appModule
	)
	app.sm.RegisterStoreDecoders()

	app.RegisterUpgradeHandlers()
	app.SetStoreUpgradeHandlers()

	// initialize stores
	app.mounter = func() {
		app.MountKVStores(keys)
		app.MountTransientStores(tkeys)
		app.MountMemoryStores(memKeys)
	}
	app.mounter()

	// initialize BaseApp
	app.SetInitChainer(app.InitChainer)
	app.SetBeginBlocker(app.BeginBlocker)

	signModeHandler := encodingConfig.TxConfig.SignModeHandler()
	// app.batchVerifier = ante.NewSR25519BatchVerifier(app.AccountKeeper, signModeHandler)

	anteHandler, anteDepGenerator, err := NewAnteHandlerAndDepGenerator(
		HandlerOptions{
			HandlerOptions: ante.HandlerOptions{
				AccountKeeper:   app.AccountKeeper,
				BankKeeper:      app.BankKeeper,
				FeegrantKeeper:  app.FeeGrantKeeper,
				ParamsKeeper:    app.ParamsKeeper,
				SignModeHandler: signModeHandler,
				SigGasConsumer:  ante.DefaultSigVerificationGasConsumer,
				// BatchVerifier:   app.batchVerifier,
			},
			IBCKeeper:           app.IBCKeeper,
			TXCounterStoreKey:   keys[wasm.StoreKey],
			WasmConfig:          &wasmConfig,
			WasmKeeper:          &app.WasmKeeper,
			OracleKeeper:        &app.OracleKeeper,
			EVMKeeper:           &app.EvmKeeper,
			TracingInfo:         app.GetBaseApp().TracingInfo,
			AccessControlKeeper: &app.AccessControlKeeper,
			LatestCtxGetter: func() sdk.Context {
				return app.GetCheckCtx()
			},
		},
	)
	if err != nil {
		panic(err)
	}
	app.AnteHandler = anteHandler

	app.SetAnteHandler(anteHandler)
	app.SetAnteDepGenerator(anteDepGenerator)
	app.SetMidBlocker(app.MidBlocker)
	app.SetEndBlocker(app.EndBlocker)
	app.SetPrepareProposalHandler(app.PrepareProposalHandler)
	app.SetProcessProposalHandler(app.ProcessProposalHandler)
	app.SetFinalizeBlocker(app.FinalizeBlocker)
	app.SetInplaceTestnetInitializer(app.inplacetestnetInitializer)

	// Register snapshot extensions to enable state-sync for wasm.
	if manager := app.SnapshotManager(); manager != nil {
		err := manager.RegisterExtensions(
			wasmkeeper.NewWasmSnapshotter(app.CommitMultiStore(), &app.WasmKeeper),
		)
		if err != nil {
			panic(fmt.Errorf("failed to register snapshot extension: %s", err))
		}
	}

	loadVersionHandler := func() error {
		if err := app.LoadLatestVersion(); err != nil {
			tmos.Exit(err.Error())
		}

		ctx := app.BaseApp.NewUncachedContext(true, tmproto.Header{})
		if err := app.WasmKeeper.InitializePinnedCodes(ctx); err != nil {
			tmos.Exit(fmt.Sprintf("failed initialize pinned codes %s", err))
		}
		return nil
	}

	if app.LastCommitID().Version > 0 || app.TmConfig == nil || !app.TmConfig.DBSync.Enable {
		if err := loadVersionHandler(); err != nil {
			panic(err)
		}
	} else {
		app.SetLoadVersionHandler(loadVersionHandler)
	}

	app.ScopedIBCKeeper = scopedIBCKeeper
	app.ScopedTransferKeeper = scopedTransferKeeper
	app.ScopedWasmKeeper = scopedWasmKeeper

	// Create hard fork manager and register all hard fork upgrade handlers. Note,
	// when creating the manager, BaseApp must already be instantiated.
	//
	// example: app.HardForkManager.RegisterHandler(myHandler)
	app.HardForkManager = upgrades.NewHardForkManager(app.ChainID)
	app.HardForkManager.RegisterHandler(v0upgrade.NewHardForkUpgradeHandler(100_000, upgrades.ChainIDSeiHardForkTest, app.WasmKeeper))

	app.RegisterDeliverTxHook(app.AddCosmosEventsToEVMReceiptIfApplicable)

	if app.evmRPCConfig.LiveEVMTracer != "" {
		chainConfig := evmtypes.DefaultChainConfig().EthereumConfig(app.EvmKeeper.ChainID(app.GetCheckCtx()))
		evmTracer, err := evmtracers.NewBlockchainTracer(evmtracers.GlobalLiveTracerRegistry, app.evmRPCConfig.LiveEVMTracer, chainConfig)
		if err != nil {
			panic(fmt.Sprintf("error creating EVM tracer due to %s", err))
		}
		app.evmTracer = evmTracer
	}

	return app
}

// HandlePreCommit happens right before the block is committed
func (app *App) HandlePreCommit(ctx sdk.Context) error {
	return app.EvmKeeper.FlushTransientReceipts(ctx)
}

// Close closes all items that needs closing (called by baseapp)
func (app *App) HandleClose() error {
	if app.receiptStore != nil {
		return app.receiptStore.Close()
	}
	return nil
}

// Add (or remove) keepers when they are introduced / removed in different versions
func (app *App) SetStoreUpgradeHandlers() {
	upgradeInfo, err := app.UpgradeKeeper.ReadUpgradeInfoFromDisk()
	if err != nil {
		panic(err)
	}

	if upgradeInfo.Name == "1.0.4beta" && !app.UpgradeKeeper.IsSkipHeight(upgradeInfo.Height) {
		storeUpgrades := storetypes.StoreUpgrades{
			Added: []string{oracletypes.StoreKey},
		}

		// configure store loader that checks if version == upgradeHeight and applies store upgrades
		app.SetStoreLoader(upgradetypes.UpgradeStoreLoader(upgradeInfo.Height, &storeUpgrades))
	}

	if upgradeInfo.Name == "1.1.1beta" && !app.UpgradeKeeper.IsSkipHeight(upgradeInfo.Height) {
		storeUpgrades := storetypes.StoreUpgrades{
			Added: []string{tokenfactorytypes.StoreKey},
		}

		// configure store loader that checks if version == upgradeHeight and applies store upgrades
		app.SetStoreLoader(upgradetypes.UpgradeStoreLoader(upgradeInfo.Height, &storeUpgrades))
	}

	if upgradeInfo.Name == "1.2.2beta" && !app.UpgradeKeeper.IsSkipHeight(upgradeInfo.Height) {
		storeUpgrades := storetypes.StoreUpgrades{}

		// configure store loader that checks if version == upgradeHeight and applies store upgrades
		app.SetStoreLoader(upgradetypes.UpgradeStoreLoader(upgradeInfo.Height, &storeUpgrades))
	}

	if upgradeInfo.Name == "2.0.0beta" && !app.UpgradeKeeper.IsSkipHeight(upgradeInfo.Height) {
		storeUpgrades := storetypes.StoreUpgrades{
			Added: []string{acltypes.StoreKey},
		}

		// configure store loader that checks if version == upgradeHeight and applies store upgrades
		app.SetStoreLoader(upgradetypes.UpgradeStoreLoader(upgradeInfo.Height, &storeUpgrades))
	}

	if upgradeInfo.Name == "3.0.6" && !app.UpgradeKeeper.IsSkipHeight(upgradeInfo.Height) {
		storeUpgrades := storetypes.StoreUpgrades{
			Added: []string{authzkeeper.StoreKey},
		}

		// configure store loader that checks if version == upgradeHeight and applies store upgrades
		app.SetStoreLoader(upgradetypes.UpgradeStoreLoader(upgradeInfo.Height, &storeUpgrades))
	}

	if (upgradeInfo.Name == "v5.1.0" || upgradeInfo.Name == "v5.5.2") && !app.UpgradeKeeper.IsSkipHeight(upgradeInfo.Height) {
		storeUpgrades := storetypes.StoreUpgrades{
			Added: []string{evmtypes.StoreKey},
		}

		// configure store loader that checks if version == upgradeHeight and applies store upgrades
		app.SetStoreLoader(upgradetypes.UpgradeStoreLoader(upgradeInfo.Height, &storeUpgrades))
	}

	if (upgradeInfo.Name == "v5.8.0") && !app.UpgradeKeeper.IsSkipHeight(upgradeInfo.Height) {
		dexStoreKeyName := "dex"
		storeUpgrades := storetypes.StoreUpgrades{
			Deleted: []string{dexStoreKeyName},
		}

		// configure store loader that checks if version == upgradeHeight and applies store upgrades
		app.SetStoreLoader(upgradetypes.UpgradeStoreLoader(upgradeInfo.Height, &storeUpgrades))
	}
}

// AppName returns the name of the App
func (app *App) Name() string { return app.BaseApp.Name() }

// GetBaseApp returns the base app of the application
func (app App) GetBaseApp() *baseapp.BaseApp { return app.BaseApp }

// GetStateStore returns the state store of the application
func (app App) GetStateStore() seidb.StateStore { return app.stateStore }

// BeginBlocker application updates every begin block
func (app *App) BeginBlocker(ctx sdk.Context, req abci.RequestBeginBlock) abci.ResponseBeginBlock {
	metrics.GaugeSeidVersionAndCommit(app.versionInfo.Version, app.versionInfo.GitCommit)
	// check if we've reached a target height, if so, execute any applicable handlers
	if app.forkInitializer != nil {
		app.forkInitializer(ctx)
		app.forkInitializer = nil
	}
	if app.HardForkManager.TargetHeightReached(ctx) {
		app.HardForkManager.ExecuteForTargetHeight(ctx)
	}
	return app.mm.BeginBlock(ctx, req)
}

// MidBlocker application updates every mid block
func (app *App) MidBlocker(ctx sdk.Context, height int64) []abci.Event {
	return app.mm.MidBlock(ctx, height)
}

// EndBlocker application updates every end block
func (app *App) EndBlocker(ctx sdk.Context, req abci.RequestEndBlock) abci.ResponseEndBlock {
	return app.mm.EndBlock(ctx, req)
}

// InitChainer application update at chain initialization
func (app *App) InitChainer(ctx sdk.Context, req abci.RequestInitChain) abci.ResponseInitChain {
	var genesisState GenesisState
	if !app.genesisImportConfig.StreamGenesisImport {
		if err := json.Unmarshal(req.AppStateBytes, &genesisState); err != nil {
			panic(err)
		}
	}
	app.UpgradeKeeper.SetModuleVersionMap(ctx, app.mm.GetVersionMap())
	return app.mm.InitGenesis(ctx, app.appCodec, genesisState, app.genesisImportConfig)
}

func (app *App) PrepareProposalHandler(_ sdk.Context, req *abci.RequestPrepareProposal) (*abci.ResponsePrepareProposal, error) {
	return &abci.ResponsePrepareProposal{
		TxRecords: utils.Map(req.Txs, func(tx []byte) *abci.TxRecord {
			return &abci.TxRecord{Action: abci.TxRecord_UNMODIFIED, Tx: tx}
		}),
	}, nil
}

func (app *App) GetOptimisticProcessingInfo() *OptimisticProcessingInfo {
	return app.optimisticProcessingInfo
}

func (app *App) ClearOptimisticProcessingInfo() {
	app.optimisticProcessingInfo = nil
}

func (app *App) ProcessProposalHandler(ctx sdk.Context, req *abci.RequestProcessProposal) (*abci.ResponseProcessProposal, error) {
	// TODO: this check decodes transactions which is redone in subsequent processing. We might be able to optimize performance
	// by recording the decoding results and avoid decoding again later on.

	if !app.checkTotalBlockGas(ctx, req.Txs) {
		metrics.IncrFailedTotalGasWantedCheck(string(req.GetProposerAddress()))
		return &abci.ResponseProcessProposal{
			Status: abci.ResponseProcessProposal_REJECT,
		}, nil
	}
	if app.optimisticProcessingInfo == nil {
		completionSignal := make(chan struct{}, 1)
		optimisticProcessingInfo := &OptimisticProcessingInfo{
			Height:     req.Height,
			Hash:       req.Hash,
			Completion: completionSignal,
		}
		app.optimisticProcessingInfo = optimisticProcessingInfo

		plan, found := app.UpgradeKeeper.GetUpgradePlan(ctx)
		if found && plan.ShouldExecute(ctx) {
			app.Logger().Info(fmt.Sprintf("Potential upgrade planned for height=%d skipping optimistic processing", plan.Height))
			app.optimisticProcessingInfo.Aborted = true
			app.optimisticProcessingInfo.Completion <- struct{}{}
		} else {
			go func() {
				events, txResults, endBlockResp, _ := app.ProcessBlock(ctx, req.Txs, req, req.ProposedLastCommit, false)
				optimisticProcessingInfo.Events = events
				optimisticProcessingInfo.TxRes = txResults
				optimisticProcessingInfo.EndBlockResp = endBlockResp
				optimisticProcessingInfo.Completion <- struct{}{}
			}()
		}
	} else if !bytes.Equal(app.optimisticProcessingInfo.Hash, req.Hash) {
		app.optimisticProcessingInfo.Aborted = true
	}
	return &abci.ResponseProcessProposal{
		Status: abci.ResponseProcessProposal_ACCEPT,
	}, nil
}

func (app *App) FinalizeBlocker(ctx sdk.Context, req *abci.RequestFinalizeBlock) (*abci.ResponseFinalizeBlock, error) {
	startTime := time.Now()
	defer func() {
		app.ClearOptimisticProcessingInfo()
		duration := time.Since(startTime)
		ctx.Logger().Info(fmt.Sprintf("FinalizeBlock took %dms", duration/time.Millisecond))
	}()
	if app.optimisticProcessingInfo != nil {
		<-app.optimisticProcessingInfo.Completion
		if !app.optimisticProcessingInfo.Aborted && bytes.Equal(app.optimisticProcessingInfo.Hash, req.Hash) {
			metrics.IncrementOptimisticProcessingCounter(true)
			app.SetProcessProposalStateToCommit()
			if app.EvmKeeper.EthReplayConfig.Enabled || app.EvmKeeper.EthBlockTestConfig.Enabled {
				return &abci.ResponseFinalizeBlock{}, nil
			}
			cms := app.WriteState()
			app.LightInvarianceChecks(cms, app.lightInvarianceConfig)
			appHash := app.GetWorkingHash()
			resp := app.getFinalizeBlockResponse(appHash, app.optimisticProcessingInfo.Events, app.optimisticProcessingInfo.TxRes, app.optimisticProcessingInfo.EndBlockResp)
			return &resp, nil
		}
	}
	metrics.IncrementOptimisticProcessingCounter(false)
	ctx.Logger().Info("optimistic processing ineligible")
	events, txResults, endBlockResp, _ := app.ProcessBlock(ctx, req.Txs, req, req.DecidedLastCommit, false)

	app.SetDeliverStateToCommit()
	if app.EvmKeeper.EthReplayConfig.Enabled || app.EvmKeeper.EthBlockTestConfig.Enabled {
		return &abci.ResponseFinalizeBlock{}, nil
	}
	cms := app.WriteState()
	app.LightInvarianceChecks(cms, app.lightInvarianceConfig)
	appHash := app.GetWorkingHash()
	resp := app.getFinalizeBlockResponse(appHash, events, txResults, endBlockResp)
	return &resp, nil
}

func (app *App) DeliverTxWithResult(ctx sdk.Context, tx []byte, typedTx sdk.Tx) *abci.ExecTxResult {
	deliverTxResp := app.DeliverTx(ctx, abci.RequestDeliverTx{
		Tx: tx,
	}, typedTx, sha256.Sum256(tx))

	metrics.IncrGasCounter("gas_used", deliverTxResp.GasUsed)
	metrics.IncrGasCounter("gas_wanted", deliverTxResp.GasWanted)

	return &abci.ExecTxResult{
		Code:      deliverTxResp.Code,
		Data:      deliverTxResp.Data,
		Log:       deliverTxResp.Log,
		Info:      deliverTxResp.Info,
		GasWanted: deliverTxResp.GasWanted,
		GasUsed:   deliverTxResp.GasUsed,
		Events:    deliverTxResp.Events,
		Codespace: deliverTxResp.Codespace,
		EvmTxInfo: deliverTxResp.EvmTxInfo,
	}
}

func (app *App) ProcessBlockSynchronous(ctx sdk.Context, txs [][]byte, typedTxs []sdk.Tx, absoluteTxIndices []int) []*abci.ExecTxResult {
	defer metrics.BlockProcessLatency(time.Now(), metrics.SYNCHRONOUS)

	txResults := []*abci.ExecTxResult{}
	for i, tx := range txs {
		ctx = ctx.WithTxIndex(absoluteTxIndices[i])
		res := app.DeliverTxWithResult(ctx, tx, typedTxs[i])
		txResults = append(txResults, res)
		metrics.IncrTxProcessTypeCounter(metrics.SYNCHRONOUS)
	}
	return txResults
}

// Returns a mapping of the accessOperation to the channels
func GetChannelsFromSignalMapping(signalMapping acltypes.MessageCompletionSignalMapping) sdkacltypes.MessageAccessOpsChannelMapping {
	channelsMapping := make(sdkacltypes.MessageAccessOpsChannelMapping)
	for messageIndex, accessOperationsToSignal := range signalMapping {
		channelsMapping[messageIndex] = make(sdkacltypes.AccessOpsChannelMapping)
		for accessOperation, completionSignals := range accessOperationsToSignal {
			var channels []chan interface{}
			for _, completionSignal := range completionSignals {
				channels = append(channels, completionSignal.Channel)
			}
			channelsMapping[messageIndex][accessOperation] = channels
		}
	}
	return channelsMapping
}

type ChannelResult struct {
	txIndex int
	result  *abci.ExecTxResult
}

// cacheContext returns a new context based off of the provided context with
// a branched multi-store.
func (app *App) CacheContext(ctx sdk.Context) (sdk.Context, sdk.CacheMultiStore) {
	ms := ctx.MultiStore()
	msCache := ms.CacheMultiStore()
	return ctx.WithMultiStore(msCache), msCache
}

// TODO: (occ) this is the roughly analogous to the execution + validation tasks for OCC, but this one performs validation in isolation
// rather than comparing against a multi-version store
// The validation happens immediately after execution all part of DeliverTx (which is a path that goes through sei-cosmos to runTx eventually)
func (app *App) ProcessTxConcurrent(
	ctx sdk.Context,
	txIndex int,
	absoluateTxIndex int,
	txBytes []byte,
	typedTx sdk.Tx,
	wg *sync.WaitGroup,
	resultChan chan<- ChannelResult,
	txCompletionSignalingMap acltypes.MessageCompletionSignalMapping,
	txBlockingSignalsMap acltypes.MessageCompletionSignalMapping,
	txMsgAccessOpMapping acltypes.MsgIndexToAccessOpMapping,
) {
	defer wg.Done()
	// Store the Channels in the Context Object for each transaction
	ctx = ctx.WithTxCompletionChannels(GetChannelsFromSignalMapping(txCompletionSignalingMap))
	ctx = ctx.WithTxBlockingChannels(GetChannelsFromSignalMapping(txBlockingSignalsMap))
	ctx = ctx.WithTxMsgAccessOps(txMsgAccessOpMapping)
	ctx = ctx.WithMsgValidator(
		sdkacltypes.NewMsgValidator(aclutils.StoreKeyToResourceTypePrefixMap),
	)
	ctx = ctx.WithTxIndex(absoluateTxIndex)

	// Deliver the transaction and store the result in the channel
	resultChan <- ChannelResult{txIndex, app.DeliverTxWithResult(ctx, txBytes, typedTx)}
	metrics.IncrTxProcessTypeCounter(metrics.CONCURRENT)
}

type ProcessBlockConcurrentFunction func(
	ctx sdk.Context,
	txs [][]byte,
	typedTxs []sdk.Tx,
	completionSignalingMap map[int]acltypes.MessageCompletionSignalMapping,
	blockingSignalsMap map[int]acltypes.MessageCompletionSignalMapping,
	txMsgAccessOpMapping map[int]acltypes.MsgIndexToAccessOpMapping,
	absoluteTxIndices []int,
) ([]*abci.ExecTxResult, bool)

func (app *App) ProcessBlockConcurrent(
	ctx sdk.Context,
	txs [][]byte,
	typedTxs []sdk.Tx,
	completionSignalingMap map[int]acltypes.MessageCompletionSignalMapping,
	blockingSignalsMap map[int]acltypes.MessageCompletionSignalMapping,
	txMsgAccessOpMapping map[int]acltypes.MsgIndexToAccessOpMapping,
	absoluteTxIndices []int,
) ([]*abci.ExecTxResult, bool) {
	defer metrics.BlockProcessLatency(time.Now(), metrics.CONCURRENT)

	txResults := []*abci.ExecTxResult{}
	// If there's no transactions then return empty results
	if len(txs) == 0 {
		return txResults, true
	}

	var waitGroup sync.WaitGroup
	resultChan := make(chan ChannelResult, len(txs))
	// For each transaction, start goroutine and deliver TX
	for txIndex, txBytes := range txs {
		waitGroup.Add(1)
		go app.ProcessTxConcurrent(
			ctx,
			txIndex,
			absoluteTxIndices[txIndex],
			txBytes,
			typedTxs[txIndex],
			&waitGroup,
			resultChan,
			completionSignalingMap[txIndex],
			blockingSignalsMap[txIndex],
			txMsgAccessOpMapping[txIndex],
		)
	}

	// Do not call waitGroup.Wait() synchronously as it blocks on channel reads
	// until all the messages are read. This closes the channel once
	// results are all read and prevent any further writes.
	go func() {
		waitGroup.Wait()
		close(resultChan)
	}()

	// Gather Results and store it based on txIndex and read results from channel
	// Concurrent results may be in different order than the original txIndex
	txResultsMap := map[int]*abci.ExecTxResult{}
	for result := range resultChan {
		txResultsMap[result.txIndex] = result.result
	}

	// Gather Results and store in array based on txIndex to preserve ordering
	for txIndex := range txs {
		txResults = append(txResults, txResultsMap[txIndex])
	}

	ok := true
	for i, result := range txResults {
		if result.GetCode() == sdkerrors.ErrInvalidConcurrencyExecution.ABCICode() {
			ctx.Logger().Error(fmt.Sprintf("Invalid concurrent execution of deliverTx index=%d", i))
			metrics.IncrFailedConcurrentDeliverTxCounter()
			ok = false
		}
	}

	return txResults, ok
}

func (app *App) ProcessTxs(
	ctx sdk.Context,
	txs [][]byte,
	typedTxs []sdk.Tx,
	dependencyDag *acltypes.Dag,
	processBlockConcurrentFunction ProcessBlockConcurrentFunction,
	absoluteTxIndices []int,
) ([]*abci.ExecTxResult, sdk.Context) {
	// Only run concurrently if no error
	// Branch off the current context and pass a cached context to the concurrent delivered TXs that are shared.
	// runTx will write to this ephermeral CacheMultiStore, after the process block is done, Write() is called on this
	// CacheMultiStore where it writes the data to the parent store (DeliverState) in sorted Key order to maintain
	// deterministic ordering between validators in the case of concurrent deliverTXs
	processBlockCtx, processBlockCache := app.CacheContext(ctx)
	// TODO: (occ) replaced with scheduler sending tasks to workers such as execution and validation
	concurrentResults, ok := processBlockConcurrentFunction(
		processBlockCtx,
		txs,
		typedTxs,
		dependencyDag.CompletionSignalingMap,
		dependencyDag.BlockingSignalsMap,
		dependencyDag.TxMsgAccessOpMapping,
		absoluteTxIndices,
	)
	if ok {
		// Write the results back to the concurrent contexts - if concurrent execution fails,
		// this should not be called and the state is rolled back and retried with synchronous execution
		processBlockCache.Write()
		return concurrentResults, ctx
	}
	// we need to add the wasm dependencies before we process synchronous otherwise it never gets included
	ctx = app.addBadWasmDependenciesToContext(ctx, concurrentResults)
	ctx.Logger().Error("Concurrent Execution failed, retrying with Synchronous")

	txResults := app.ProcessBlockSynchronous(ctx, txs, typedTxs, absoluteTxIndices)
	processBlockCache.Write()
	return txResults, ctx
}

func (app *App) PartitionPrioritizedTxs(_ sdk.Context, txs [][]byte, typedTxs []sdk.Tx) (
	prioritizedTxs, otherTxs [][]byte,
	prioritizedTypedTxs, otherTypedTxs []sdk.Tx,
	prioritizedIndices, otherIndices []int,
) {
	for idx, tx := range txs {
		if typedTxs[idx] == nil {
			otherTxs = append(otherTxs, tx)
			otherTypedTxs = append(otherTypedTxs, nil)
			otherIndices = append(otherIndices, idx)
			continue
		}

		prioritized := false
		// if all messages are prioritized, we want to add to prioritizedTxs
	msgLoop:
		for _, msg := range typedTxs[idx].GetMsgs() {
			switch msg.(type) {
			case *oracletypes.MsgAggregateExchangeRateVote:
				prioritized = true
			default:
				prioritized = false
				break msgLoop
			}
		}
		if prioritized {
			prioritizedTxs = append(prioritizedTxs, tx)
			prioritizedTypedTxs = append(prioritizedTypedTxs, typedTxs[idx])
			prioritizedIndices = append(prioritizedIndices, idx)
		} else {
			otherTxs = append(otherTxs, tx)
			otherTypedTxs = append(otherTypedTxs, typedTxs[idx])
			otherIndices = append(otherIndices, idx)
		}

	}
	return prioritizedTxs, otherTxs, prioritizedTypedTxs, otherTypedTxs, prioritizedIndices, otherIndices
}

// ExecuteTxsConcurrently calls the appropriate function for processing transacitons
func (app *App) ExecuteTxsConcurrently(ctx sdk.Context, txs [][]byte, typedTxs []sdk.Tx, absoluteTxIndices []int) ([]*abci.ExecTxResult, sdk.Context) {
	// TODO after OCC release, remove this check and call ProcessTXsWithOCC directly
	if ctx.IsOCCEnabled() {
		return app.ProcessTXsWithOCC(ctx, txs, typedTxs, absoluteTxIndices)
	}
	results := app.ProcessBlockSynchronous(ctx, txs, typedTxs, absoluteTxIndices)
	return results, ctx
}

func (app *App) GetDeliverTxEntry(ctx sdk.Context, txIndex int, absoluateIndex int, bz []byte, tx sdk.Tx) (res *sdk.DeliverTxEntry) {
	var txTracer sdk.TxTracer
	if app.evmTracer != nil {
		txTracer = app.evmTracer
		if app.evmTracer.GetTxTracer != nil {
			txTracer = app.evmTracer.GetTxTracer(absoluateIndex)
		}
	}

	res = &sdk.DeliverTxEntry{
		Request:       abci.RequestDeliverTx{Tx: bz},
		SdkTx:         tx,
		Checksum:      sha256.Sum256(bz),
		AbsoluteIndex: absoluateIndex,
		TxTracer:      txTracer,
	}
	if tx == nil {
		return
	}
	defer func() {
		if err := recover(); err != nil {
			ctx.Logger().Error(fmt.Sprintf("panic when generating estimated writeset for %X: %s", bz, err))
		}
	}()
	// get prefill estimate
	estimatedWritesets, err := app.AccessControlKeeper.GenerateEstimatedWritesets(ctx, app.GetAnteDepGenerator(), txIndex, tx)
	// if no error, then we assign the mapped writesets for prefill estimate
	if err == nil {
		res.EstimatedWritesets = estimatedWritesets
	}
	return
}

// ProcessTXsWithOCC runs the transactions concurrently via OCC
func (app *App) ProcessTXsWithOCC(ctx sdk.Context, txs [][]byte, typedTxs []sdk.Tx, absoluteTxIndices []int) ([]*abci.ExecTxResult, sdk.Context) {
	entries := make([]*sdk.DeliverTxEntry, len(txs))
	var span trace.Span
	if app.TracingEnabled {
		_, span = app.TracingInfo.Start("GenerateEstimatedWritesets")
	}
	wg := sync.WaitGroup{}
	for txIndex, tx := range txs {
		wg.Add(1)
		go func(txIndex int, tx []byte) {
			defer wg.Done()
			entries[txIndex] = app.GetDeliverTxEntry(ctx, txIndex, absoluteTxIndices[txIndex], tx, typedTxs[txIndex])
		}(txIndex, tx)
	}

	wg.Wait()

	if app.TracingEnabled {
		span.End()
	}

	batchResult := app.DeliverTxBatch(ctx, sdk.DeliverTxBatchRequest{TxEntries: entries})

	execResults := make([]*abci.ExecTxResult, 0, len(batchResult.Results))
	for _, r := range batchResult.Results {
		metrics.IncrTxProcessTypeCounter(metrics.OCC_CONCURRENT)
		metrics.IncrGasCounter("gas_used", r.Response.GasUsed)
		metrics.IncrGasCounter("gas_wanted", r.Response.GasWanted)
		execResults = append(execResults, &abci.ExecTxResult{
			Code:      r.Response.Code,
			Data:      r.Response.Data,
			Log:       r.Response.Log,
			Info:      r.Response.Info,
			GasWanted: r.Response.GasWanted,
			GasUsed:   r.Response.GasUsed,
			Events:    r.Response.Events,
			Codespace: r.Response.Codespace,
			EvmTxInfo: r.Response.EvmTxInfo,
		})
	}

	return execResults, ctx
}

// BuildDependenciesAndRunTxs deprecated, use ProcessTXsWithOCC instead
// Deprecated: this will be removed after OCC releases
func (app *App) BuildDependenciesAndRunTxs(ctx sdk.Context, txs [][]byte, typedTxs []sdk.Tx, absoluteTxIndices []int) ([]*abci.ExecTxResult, sdk.Context) {
	// dependencyDag, err := app.AccessControlKeeper.BuildDependencyDag(ctx, app.GetAnteDepGenerator(), typedTxs)

	// switch err {
	// case nil:
	// 	txResults, ctx = app.ProcessTxs(ctx, txs, typedTxs, dependencyDag, app.ProcessBlockConcurrent, absoluteTxIndices)
	// case acltypes.ErrGovMsgInBlock:
	// 	ctx.Logger().Info(fmt.Sprintf("Gov msg found while building DAG, processing synchronously: %s", err))
	// 	txResults = app.ProcessBlockSynchronous(ctx, txs, typedTxs, absoluteTxIndices)
	// 	metrics.IncrDagBuildErrorCounter(metrics.GovMsgInBlock)
	// default:
	// 	ctx.Logger().Error(fmt.Sprintf("Error while building DAG, processing synchronously: %s", err))
	// 	txResults = app.ProcessBlockSynchronous(ctx, txs, typedTxs, absoluteTxIndices)
	// 	metrics.IncrDagBuildErrorCounter(metrics.FailedToBuild)
	// }

	return app.ProcessBlockSynchronous(ctx, txs, typedTxs, absoluteTxIndices), ctx
}

<<<<<<< HEAD
func (app *App) ProcessBlock(ctx sdk.Context, txs [][]byte, req BlockProcessRequest, lastCommit abci.CommitInfo) (events []abci.Event, txResults []*abci.ExecTxResult, endBlockResp abci.ResponseEndBlock, err error) {
=======
func (app *App) ProcessBlock(ctx sdk.Context, txs [][]byte, req BlockProcessRequest, lastCommit abci.CommitInfo, simulate bool) ([]abci.Event, []*abci.ExecTxResult, abci.ResponseEndBlock, error) {
>>>>>>> afb5f83d
	ctx = ctx.WithIsOCCEnabled(app.OccEnabled())

	if app.evmTracer != nil {
		ctx = evmtracers.SetCtxBlockchainTracer(ctx, app.evmTracer)
	}

	events = []abci.Event{}
	beginBlockReq := abci.RequestBeginBlock{
		Hash: req.GetHash(),
		ByzantineValidators: utils.Map(req.GetByzantineValidators(), func(mis abci.Misbehavior) abci.Evidence {
			return abci.Evidence(mis)
		}),
		LastCommitInfo: abci.LastCommitInfo{
			Round: lastCommit.Round,
			Votes: utils.Map(lastCommit.Votes, func(vote abci.VoteInfo) abci.VoteInfo {
				return abci.VoteInfo{
					Validator:       vote.Validator,
					SignedLastBlock: vote.SignedLastBlock,
				}
			}),
		},
		Header: tmproto.Header{
			ChainID:         app.ChainID,
			Height:          req.GetHeight(),
			Time:            req.GetTime(),
			ProposerAddress: ctx.BlockHeader().ProposerAddress,
		},
		Simulate: simulate,
	}
	beginBlockResp := app.BeginBlock(ctx, beginBlockReq)
	events = append(events, beginBlockResp.Events...)

	evmTxs := make([]*evmtypes.MsgEVMTransaction, len(txs)) // nil for non-EVM txs
	txResults = make([]*abci.ExecTxResult, len(txs))
	typedTxs := app.DecodeTransactionsConcurrently(ctx, txs)

	if app.evmTracer != nil {
		header := ctx.BlockHeader()
		app.evmTracer.OnSeiBlockStart(req.GetHash(), uint64(header.Size()), TmBlockHeaderToEVM(ctx, header, &app.EvmKeeper))
		defer func() {
			app.evmTracer.OnSeiBlockEnd(err)
		}()
	}
	prioritizedTxs, otherTxs, prioritizedTypedTxs, otherTypedTxs, prioritizedIndices, otherIndices := app.PartitionPrioritizedTxs(ctx, txs, typedTxs)

	// run the prioritized txs
	prioritizedResults, ctx := app.ExecuteTxsConcurrently(ctx, prioritizedTxs, prioritizedTypedTxs, prioritizedIndices)
	for relativePrioritizedIndex, originalIndex := range prioritizedIndices {
		txResults[originalIndex] = prioritizedResults[relativePrioritizedIndex]
		evmTxs[originalIndex] = app.GetEVMMsg(prioritizedTypedTxs[relativePrioritizedIndex])
	}

	// Finalize all Bank Module Transfers here so that events are included for prioritiezd txs
	deferredWriteEvents := app.BankKeeper.WriteDeferredBalances(ctx)
	events = append(events, deferredWriteEvents...)

	midBlockEvents := app.MidBlock(ctx, req.GetHeight())
	events = append(events, midBlockEvents...)

	otherResults, ctx := app.ExecuteTxsConcurrently(ctx, otherTxs, otherTypedTxs, otherIndices)
	for relativeOtherIndex, originalIndex := range otherIndices {
		txResults[originalIndex] = otherResults[relativeOtherIndex]
		evmTxs[originalIndex] = app.GetEVMMsg(otherTypedTxs[relativeOtherIndex])
	}
	app.EvmKeeper.SetTxResults(txResults)
	app.EvmKeeper.SetMsgs(evmTxs)

	// Finalize all Bank Module Transfers here so that events are included
	lazyWriteEvents := app.BankKeeper.WriteDeferredBalances(ctx)
	events = append(events, lazyWriteEvents...)

	// Sum up total used per block only for evm transactions
	evmTotalGasUsed := int64(0)
	for _, txResult := range txResults {
		if txResult.EvmTxInfo != nil {
			evmTotalGasUsed += txResult.GasUsed
		}
	}

	endBlockResp = app.EndBlock(ctx, abci.RequestEndBlock{
		Height:       req.GetHeight(),
		BlockGasUsed: evmTotalGasUsed,
	})

	events = append(events, endBlockResp.Events...)
	return events, txResults, endBlockResp, nil
}

func (app *App) GetEVMMsg(tx sdk.Tx) (res *evmtypes.MsgEVMTransaction) {
	defer func() {
		if err := recover(); err != nil {
			res = nil
		}
	}()
	if tx == nil {
		return nil
	} else if emsg := evmtypes.GetEVMTransactionMessage(tx); emsg != nil && !emsg.IsAssociateTx() {
		return emsg
	} else {
		return nil
	}
}

func (app *App) DecodeTransactionsConcurrently(ctx sdk.Context, txs [][]byte) []sdk.Tx {
	typedTxs := make([]sdk.Tx, len(txs))
	wg := sync.WaitGroup{}
	for i, tx := range txs {
		wg.Add(1)
		go func(idx int, encodedTx []byte) {
			defer wg.Done()
			defer func() {
				if err := recover(); err != nil {
					ctx.Logger().Error(fmt.Sprintf("encountered panic during transaction decoding: %s", err))
					typedTxs[idx] = nil
				}
			}()
			typedTx, err := app.txDecoder(encodedTx)
			// get txkey from tx
			if err != nil {
				ctx.Logger().Error(fmt.Sprintf("error decoding transaction at index %d due to %s", idx, err))
				typedTxs[idx] = nil
			} else {
				if isEVM, _ := evmante.IsEVMMessage(typedTx); isEVM {
					msg := evmtypes.MustGetEVMTransactionMessage(typedTx)
					if err := evmante.Preprocess(ctx, msg); err != nil {
						ctx.Logger().Error(fmt.Sprintf("error preprocessing EVM tx due to %s", err))
						typedTxs[idx] = nil
						return
					}
				}
				typedTxs[idx] = typedTx
			}
		}(i, tx)
	}
	wg.Wait()
	return typedTxs
}

func (app *App) addBadWasmDependenciesToContext(ctx sdk.Context, txResults []*abci.ExecTxResult) sdk.Context {
	wasmContractsWithIncorrectDependencies := []sdk.AccAddress{}
	for _, txResult := range txResults {
		// we need to iterate in reverse and pick the first one
		if txResult.Codespace == sdkerrors.RootCodespace && txResult.Code == sdkerrors.ErrInvalidConcurrencyExecution.ABCICode() {
			for _, event := range txResult.Events {
				if event.Type == wasmtypes.EventTypeExecute {
					for _, attr := range event.Attributes {
						if string(attr.Key) == wasmtypes.AttributeKeyContractAddr {
							addr, err := sdk.AccAddressFromBech32(string(attr.Value))
							if err == nil {
								wasmContractsWithIncorrectDependencies = append(wasmContractsWithIncorrectDependencies, addr)
							}
						}
					}
				}
			}
		}
	}
	return ctx.WithContext(context.WithValue(ctx.Context(), aclconstants.BadWasmDependencyAddressesKey, wasmContractsWithIncorrectDependencies))
}

func (app *App) getFinalizeBlockResponse(appHash []byte, events []abci.Event, txResults []*abci.ExecTxResult, endBlockResp abci.ResponseEndBlock) abci.ResponseFinalizeBlock {
	if app.EvmKeeper.EthReplayConfig.Enabled || app.EvmKeeper.EthBlockTestConfig.Enabled {
		return abci.ResponseFinalizeBlock{}
	}
	return abci.ResponseFinalizeBlock{
		Events:    events,
		TxResults: txResults,
		ValidatorUpdates: utils.Map(endBlockResp.ValidatorUpdates, func(v abci.ValidatorUpdate) abci.ValidatorUpdate {
			return abci.ValidatorUpdate{
				PubKey: v.PubKey,
				Power:  v.Power,
			}
		}),
		ConsensusParamUpdates: &tmproto.ConsensusParams{
			Block: &tmproto.BlockParams{
				MaxBytes:      endBlockResp.ConsensusParamUpdates.Block.MaxBytes,
				MaxGas:        endBlockResp.ConsensusParamUpdates.Block.MaxGas,
				MinTxsInBlock: endBlockResp.ConsensusParamUpdates.Block.MinTxsInBlock,
			},
			Evidence: &tmproto.EvidenceParams{
				MaxAgeNumBlocks: endBlockResp.ConsensusParamUpdates.Evidence.MaxAgeNumBlocks,
				MaxAgeDuration:  endBlockResp.ConsensusParamUpdates.Evidence.MaxAgeDuration,
				MaxBytes:        endBlockResp.ConsensusParamUpdates.Evidence.MaxBytes,
			},
			Validator: &tmproto.ValidatorParams{
				PubKeyTypes: endBlockResp.ConsensusParamUpdates.Validator.PubKeyTypes,
			},
			Version: &tmproto.VersionParams{
				AppVersion: endBlockResp.ConsensusParamUpdates.Version.AppVersion,
			},
		},
		AppHash: appHash,
	}
}

// LoadHeight loads a particular height
func (app *App) LoadHeight(height int64) error {
	return app.LoadVersionWithoutInit(height)
}

// ModuleAccountAddrs returns all the app's module account addresses.
func (app *App) ModuleAccountAddrs() map[string]bool {
	modAccAddrs := make(map[string]bool)
	for acc := range maccPerms {
		modAccAddrs[authtypes.NewModuleAddress(acc).String()] = true
	}

	return modAccAddrs
}

// LegacyAmino returns SimApp's amino codec.
//
// NOTE: This is solely to be used for testing purposes as it may be desirable
// for modules to register their own custom testing types.
func (app *App) LegacyAmino() *codec.LegacyAmino {
	return app.cdc
}

// AppCodec returns an app codec.
//
// NOTE: This is solely to be used for testing purposes as it may be desirable
// for modules to register their own custom testing types.
func (app *App) AppCodec() codec.Codec {
	return app.appCodec
}

// InterfaceRegistry returns an InterfaceRegistry
func (app *App) InterfaceRegistry() types.InterfaceRegistry {
	return app.interfaceRegistry
}

// GetKey returns the KVStoreKey for the provided store key.
//
// NOTE: This is solely to be used for testing purposes.
func (app *App) GetKey(storeKey string) *sdk.KVStoreKey {
	return app.keys[storeKey]
}

// GetTKey returns the TransientStoreKey for the provided store key.
//
// NOTE: This is solely to be used for testing purposes.
func (app *App) GetTKey(storeKey string) *sdk.TransientStoreKey {
	return app.tkeys[storeKey]
}

// GetMemKey returns the MemStoreKey for the provided mem key.
//
// NOTE: This is solely used for testing purposes.
func (app *App) GetMemKey(storeKey string) *sdk.MemoryStoreKey {
	return app.memKeys[storeKey]
}

// GetSubspace returns a param subspace for a given module name.
//
// NOTE: This is solely to be used for testing purposes.
func (app *App) GetSubspace(moduleName string) paramstypes.Subspace {
	subspace, _ := app.ParamsKeeper.GetSubspace(moduleName)
	return subspace
}

// RegisterAPIRoutes registers all application module routes with the provided
// API server.
func (app *App) RegisterAPIRoutes(apiSvr *api.Server, apiConfig config.APIConfig) {
	clientCtx := apiSvr.ClientCtx
	rpc.RegisterRoutes(clientCtx, apiSvr.Router)
	// Register legacy tx routes.
	authrest.RegisterTxRoutes(clientCtx, apiSvr.Router)
	// Register new tx routes from grpc-gateway.
	authtx.RegisterGRPCGatewayRoutes(clientCtx, apiSvr.GRPCGatewayRouter)
	// Register new tendermint queries routes from grpc-gateway.
	tmservice.RegisterGRPCGatewayRoutes(clientCtx, apiSvr.GRPCGatewayRouter)

	// Register legacy and grpc-gateway routes for all modules.
	ModuleBasics.RegisterRESTRoutes(clientCtx, apiSvr.Router)
	ModuleBasics.RegisterGRPCGatewayRoutes(clientCtx, apiSvr.GRPCGatewayRouter)

	// register swagger API from root so that other applications can override easily
	if apiConfig.Swagger {
		RegisterSwaggerAPI(apiSvr.Router)
	}

}

// RegisterTxService implements the Application.RegisterTxService method.
func (app *App) RegisterTxService(clientCtx client.Context) {
	authtx.RegisterTxService(app.BaseApp.GRPCQueryRouter(), clientCtx, app.BaseApp.Simulate, app.interfaceRegistry)
}

func (app *App) RPCContextProvider(i int64) sdk.Context {
	if i == evmrpc.LatestCtxHeight {
		return app.GetCheckCtx()
	}
	ctx, err := app.CreateQueryContext(i, false)
	if err != nil {
		app.Logger().Error(fmt.Sprintf("failed to create query context for EVM; using latest context instead: %v+", err.Error()))
		return app.GetCheckCtx()
	}
	return ctx.WithIsEVM(true)
}

// RegisterTendermintService implements the Application.RegisterTendermintService method.
func (app *App) RegisterTendermintService(clientCtx client.Context) {
	tmservice.RegisterTendermintService(app.BaseApp.GRPCQueryRouter(), clientCtx, app.interfaceRegistry)

	if app.evmRPCConfig.HTTPEnabled {
		evmHTTPServer, err := evmrpc.NewEVMHTTPServer(app.Logger(), app.evmRPCConfig, clientCtx.Client, &app.EvmKeeper, app.BaseApp, app.AnteHandler, app.RPCContextProvider, app.encodingConfig.TxConfig, DefaultNodeHome, nil)
		if err != nil {
			panic(err)
		}
		if err := evmHTTPServer.Start(); err != nil {
			panic(err)
		}
	}

	if app.evmRPCConfig.WSEnabled {
		evmWSServer, err := evmrpc.NewEVMWebSocketServer(app.Logger(), app.evmRPCConfig, clientCtx.Client, &app.EvmKeeper, app.BaseApp, app.AnteHandler, app.RPCContextProvider, app.encodingConfig.TxConfig, DefaultNodeHome)
		if err != nil {
			panic(err)
		}
		if err := evmWSServer.Start(); err != nil {
			panic(err)
		}
	}
}

// RegisterSwaggerAPI registers swagger route with API Server
func RegisterSwaggerAPI(rtr *mux.Router) {
	statikFS, err := fs.NewWithNamespace("swagger")
	if err != nil {
		panic(err)
	}

	staticServer := http.FileServer(statikFS)
	rtr.PathPrefix("/swagger/").Handler(http.StripPrefix("/swagger/", staticServer))
}

// checkTotalBlockGas checks that the block gas limit is not exceeded by our best estimate of
// the total gas by the txs in the block. The gas of a tx is either the gas estimate if it's an EVM tx,
// or the gas wanted if it's a Cosmos tx.
func (app *App) checkTotalBlockGas(ctx sdk.Context, txs [][]byte) bool {
	totalGas := uint64(0)
	nonzeroTxsCnt := 0
	for _, tx := range txs {
		decodedTx, err := app.txDecoder(tx)
		if err != nil {
			// such tx will not be processed and thus won't consume gas. Skipping
			continue
		}
		// check gasless first (this has to happen before other checks to avoid panics)
		isGasless, err := antedecorators.IsTxGasless(decodedTx, ctx, app.OracleKeeper, &app.EvmKeeper)
		if err != nil {
			ctx.Logger().Error("error checking if tx is gasless", "error", err)
			continue
		}
		if isGasless {
			continue
		}
		// Check whether it's associate tx
		gasWanted := uint64(0)
		// Check whether it's an EVM or Cosmos tx
		isEVM, err := evmante.IsEVMMessage(decodedTx)
		if err != nil {
			continue
		}
		if isEVM {
			msg := evmtypes.MustGetEVMTransactionMessage(decodedTx)
			if msg.IsAssociateTx() {
				continue
			}
			etx, _ := msg.AsTransaction()
			gasWanted = etx.Gas()
		} else {
			feeTx, ok := decodedTx.(sdk.FeeTx)
			if !ok {
				// such tx will not be processed and thus won't consume gas. Skipping
				continue
			}

			// Check for overflow before adding
			gasWanted = feeTx.GetGas()
		}

		if int64(gasWanted) < 0 || int64(totalGas) > math.MaxInt64-int64(gasWanted) {
			return false
		}

		if gasWanted > 0 {
			nonzeroTxsCnt++
		}

		// If the gas estimate is set and at least 21k (the minimum gas needed for an EVM tx), use the gas estimate.
		// Otherwise, use the gas wanted. Typically the gas estimate is set for EVM txs and not set for Cosmos txs.
		if decodedTx.GetGasEstimate() >= MinGasEVMTx {
			totalGas += decodedTx.GetGasEstimate()
		} else {
			totalGas += gasWanted
		}

		if totalGas > uint64(ctx.ConsensusParams().Block.MaxGas) {
			if nonzeroTxsCnt > int(ctx.ConsensusParams().Block.MinTxsInBlock) {
				// early return
				return false
			}
		}
	}
	return true
}

func (app *App) GetTxConfig() client.TxConfig {
	return app.encodingConfig.TxConfig
}

// GetMaccPerms returns a copy of the module account permissions
func GetMaccPerms() map[string][]string {
	dupMaccPerms := make(map[string][]string)
	for k, v := range maccPerms {
		dupMaccPerms[k] = v
	}
	return dupMaccPerms
}

// initParamsKeeper init params keeper and its subspaces
func initParamsKeeper(appCodec codec.BinaryCodec, legacyAmino *codec.LegacyAmino, key, tkey sdk.StoreKey) paramskeeper.Keeper {
	paramsKeeper := paramskeeper.NewKeeper(appCodec, legacyAmino, key, tkey)

	paramsKeeper.Subspace(acltypes.ModuleName)
	paramsKeeper.Subspace(authtypes.ModuleName)
	paramsKeeper.Subspace(banktypes.ModuleName)
	paramsKeeper.Subspace(stakingtypes.ModuleName)
	paramsKeeper.Subspace(minttypes.ModuleName)
	paramsKeeper.Subspace(distrtypes.ModuleName)
	paramsKeeper.Subspace(slashingtypes.ModuleName)
	paramsKeeper.Subspace(govtypes.ModuleName).WithKeyTable(govtypes.ParamKeyTable())
	paramsKeeper.Subspace(crisistypes.ModuleName)
	paramsKeeper.Subspace(ibctransfertypes.ModuleName)
	paramsKeeper.Subspace(ibchost.ModuleName)
	paramsKeeper.Subspace(oracletypes.ModuleName)
	paramsKeeper.Subspace(wasm.ModuleName)
	paramsKeeper.Subspace(evmtypes.ModuleName)
	paramsKeeper.Subspace(epochmoduletypes.ModuleName)
	paramsKeeper.Subspace(tokenfactorytypes.ModuleName)
	// this line is used by starport scaffolding # stargate/app/paramSubspace

	return paramsKeeper
}

// SimulationManager implements the SimulationApp interface
func (app *App) SimulationManager() *module.SimulationManager {
	return app.sm
}

func (app *App) BlacklistedAccAddrs() map[string]bool {
	blacklistedAddrs := make(map[string]bool)
	for acc := range maccPerms {
		blacklistedAddrs[authtypes.NewModuleAddress(acc).String()] = !allowedReceivingModAcc[acc]
	}

	return blacklistedAddrs
}

// test-only
func (app *App) SetTxDecoder(txDecoder sdk.TxDecoder) {
	app.txDecoder = txDecoder
}

func (app *App) inplacetestnetInitializer(pk cryptotypes.PubKey) error {
	app.forkInitializer = func(ctx sdk.Context) {
		val, _ := stakingtypes.NewValidator(
			sdk.ValAddress(pk.Address()), pk, stakingtypes.NewDescription("test", "test", "test", "test", "test"))
		app.StakingKeeper.SetValidator(ctx, val)
		_ = app.StakingKeeper.SetValidatorByConsAddr(ctx, val)
		app.StakingKeeper.SetValidatorByPowerIndex(ctx, val)
		_ = app.SlashingKeeper.AddPubkey(ctx, pk)
		app.SlashingKeeper.SetValidatorSigningInfo(
			ctx,
			sdk.ConsAddress(pk.Address()),
			slashingtypes.NewValidatorSigningInfo(
				sdk.ConsAddress(pk.Address()), 0, 0, time.Unix(0, 0), false, 0,
			),
		)
	}
	return nil
}

func init() {
	// override max wasm size to 2MB
	wasmtypes.MaxWasmSize = 2 * 1024 * 1024
}

func TmBlockHeaderToEVM(
	ctx sdk.Context,
	block tmproto.Header,
	k *evmkeeper.Keeper,
) (header *ethtypes.Header) {
	noGasBillingCtx := ctx.WithGasMeter(storetypes.NewNoConsumptionInfiniteGasMeter())

	number := big.NewInt(block.Height)
	lastHash := ethcommon.BytesToHash(block.LastBlockId.Hash)
	appHash := ethcommon.BytesToHash(block.AppHash)
	txHash := ethcommon.BytesToHash(block.DataHash)
	resultHash := ethcommon.BytesToHash(block.LastResultsHash)
	miner := ethcommon.BytesToAddress(block.ProposerAddress)
	gasLimit, gasWanted := uint64(0), uint64(0)

	header = &ethtypes.Header{
		Number:      number,
		ParentHash:  lastHash,
		Nonce:       ethtypes.BlockNonce{},   // inapplicable to Sei
		MixDigest:   ethcommon.Hash{},        // inapplicable to Sei
		UncleHash:   ethtypes.EmptyUncleHash, // inapplicable to Sei
		Bloom:       k.GetBlockBloom(noGasBillingCtx),
		Root:        appHash,
		Coinbase:    miner,
		Difficulty:  big.NewInt(0),      // inapplicable to Sei
		Extra:       ethhexutil.Bytes{}, // inapplicable to Sei
		GasLimit:    gasLimit,
		GasUsed:     gasWanted,
		Time:        uint64(block.Time.Unix()),
		TxHash:      txHash,
		ReceiptHash: resultHash,
		BaseFee:     k.GetBaseFeePerGas(noGasBillingCtx).RoundInt().BigInt(),
	}

	return
}<|MERGE_RESOLUTION|>--- conflicted
+++ resolved
@@ -1578,11 +1578,7 @@
 	return app.ProcessBlockSynchronous(ctx, txs, typedTxs, absoluteTxIndices), ctx
 }
 
-<<<<<<< HEAD
-func (app *App) ProcessBlock(ctx sdk.Context, txs [][]byte, req BlockProcessRequest, lastCommit abci.CommitInfo) (events []abci.Event, txResults []*abci.ExecTxResult, endBlockResp abci.ResponseEndBlock, err error) {
-=======
-func (app *App) ProcessBlock(ctx sdk.Context, txs [][]byte, req BlockProcessRequest, lastCommit abci.CommitInfo, simulate bool) ([]abci.Event, []*abci.ExecTxResult, abci.ResponseEndBlock, error) {
->>>>>>> afb5f83d
+func (app *App) ProcessBlock(ctx sdk.Context, txs [][]byte, req BlockProcessRequest, lastCommit abci.CommitInfo, simulate bool) (events []abci.Event, txResults []*abci.ExecTxResult, endBlockResp abci.ResponseEndBlock, err error) {
 	ctx = ctx.WithIsOCCEnabled(app.OccEnabled())
 
 	if app.evmTracer != nil {
