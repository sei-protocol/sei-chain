--- conflicted
+++ resolved
@@ -1640,20 +1640,15 @@
 	lazyWriteEvents := app.BankKeeper.WriteDeferredBalances(ctx)
 	events = append(events, lazyWriteEvents...)
 
-<<<<<<< HEAD
-	endBlockResp = app.EndBlock(ctx, abci.RequestEndBlock{
-		Height: req.GetHeight(),
-=======
 	// Sum up total used per block
 	blockTotalGasUsed := int64(0)
 	for _, txResult := range txResults {
 		blockTotalGasUsed += txResult.GasUsed
 	}
 
-	endBlockResp := app.EndBlock(ctx, abci.RequestEndBlock{
+	endBlockResp = app.EndBlock(ctx, abci.RequestEndBlock{
 		Height:       req.GetHeight(),
 		BlockGasUsed: blockTotalGasUsed,
->>>>>>> 38418afe
 	})
 
 	events = append(events, endBlockResp.Events...)
