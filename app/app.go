--- conflicted
+++ resolved
@@ -574,11 +574,9 @@
 	app.SeinetKeeper = seinetkeeper.NewKeeper(
 		appCodec,
 		app.keys[seinettypes.StoreKey],
-		app.BankKeeper,
-<<<<<<< HEAD
+		app.
 		app.AccountKeeper,
-=======
->>>>>>> dcce4754
+
 	)
 
 	// The last arguments can contain custom message handlers, and custom query handlers,
