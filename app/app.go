package app

import (
	"bytes"
	"context"
	"crypto/sha256"
	"encoding/json"
	"fmt"
	"io"
<<<<<<< HEAD
	"math/big"
=======
	"net/http"
>>>>>>> 35a7bf03
	"os"
	"path/filepath"
	"strings"
	"sync"
	"time"

<<<<<<< HEAD
	ethcommon "github.com/ethereum/go-ethereum/common"
	ethhexutil "github.com/ethereum/go-ethereum/common/hexutil"
	ethtypes "github.com/ethereum/go-ethereum/core/types"
=======
	"github.com/gorilla/mux"
	"github.com/rakyll/statik/fs"

>>>>>>> 35a7bf03
	"github.com/ethereum/go-ethereum/ethclient"
	ethrpc "github.com/ethereum/go-ethereum/rpc"

	"github.com/sei-protocol/sei-chain/app/antedecorators"
	"github.com/sei-protocol/sei-chain/evmrpc"
	"github.com/sei-protocol/sei-chain/precompiles"
	"go.opentelemetry.io/otel/trace"

	storetypes "github.com/cosmos/cosmos-sdk/store/types"

	"github.com/sei-protocol/sei-chain/aclmapping"
	aclutils "github.com/sei-protocol/sei-chain/aclmapping/utils"
	appparams "github.com/sei-protocol/sei-chain/app/params"
	"github.com/sei-protocol/sei-chain/app/upgrades"
	v0upgrade "github.com/sei-protocol/sei-chain/app/upgrades/v0"
	"github.com/sei-protocol/sei-chain/utils"
	"github.com/sei-protocol/sei-chain/wasmbinding"

	wasmkeeper "github.com/CosmWasm/wasmd/x/wasm/keeper"
	"github.com/cosmos/cosmos-sdk/baseapp"
	"github.com/cosmos/cosmos-sdk/client"
	"github.com/cosmos/cosmos-sdk/client/grpc/tmservice"
	"github.com/cosmos/cosmos-sdk/client/rpc"
	"github.com/cosmos/cosmos-sdk/codec"
	"github.com/cosmos/cosmos-sdk/codec/types"
	"github.com/cosmos/cosmos-sdk/server/api"
	"github.com/cosmos/cosmos-sdk/server/config"
	servertypes "github.com/cosmos/cosmos-sdk/server/types"
	"github.com/cosmos/cosmos-sdk/simapp"
	sdk "github.com/cosmos/cosmos-sdk/types"
	sdkacltypes "github.com/cosmos/cosmos-sdk/types/accesscontrol"
	"github.com/cosmos/cosmos-sdk/types/module"
	"github.com/cosmos/cosmos-sdk/version"
	"github.com/cosmos/cosmos-sdk/x/auth"
	"github.com/cosmos/cosmos-sdk/x/auth/ante"
	"github.com/cosmos/cosmos-sdk/x/authz"
	authzkeeper "github.com/cosmos/cosmos-sdk/x/authz/keeper"
	authzmodule "github.com/cosmos/cosmos-sdk/x/authz/module"

	sdkerrors "github.com/cosmos/cosmos-sdk/types/errors"
	aclmodule "github.com/cosmos/cosmos-sdk/x/accesscontrol"
	aclclient "github.com/cosmos/cosmos-sdk/x/accesscontrol/client"
	aclconstants "github.com/cosmos/cosmos-sdk/x/accesscontrol/constants"
	aclkeeper "github.com/cosmos/cosmos-sdk/x/accesscontrol/keeper"
	acltypes "github.com/cosmos/cosmos-sdk/x/accesscontrol/types"
	authrest "github.com/cosmos/cosmos-sdk/x/auth/client/rest"
	authkeeper "github.com/cosmos/cosmos-sdk/x/auth/keeper"
	authsims "github.com/cosmos/cosmos-sdk/x/auth/simulation"
	authtx "github.com/cosmos/cosmos-sdk/x/auth/tx"
	authtypes "github.com/cosmos/cosmos-sdk/x/auth/types"
	"github.com/cosmos/cosmos-sdk/x/auth/vesting"
	vestingtypes "github.com/cosmos/cosmos-sdk/x/auth/vesting/types"
	"github.com/cosmos/cosmos-sdk/x/bank"
	bankkeeper "github.com/cosmos/cosmos-sdk/x/bank/keeper"
	banktypes "github.com/cosmos/cosmos-sdk/x/bank/types"
	"github.com/cosmos/cosmos-sdk/x/capability"
	capabilitykeeper "github.com/cosmos/cosmos-sdk/x/capability/keeper"
	capabilitytypes "github.com/cosmos/cosmos-sdk/x/capability/types"
	"github.com/cosmos/cosmos-sdk/x/crisis"
	crisiskeeper "github.com/cosmos/cosmos-sdk/x/crisis/keeper"
	crisistypes "github.com/cosmos/cosmos-sdk/x/crisis/types"
	distr "github.com/cosmos/cosmos-sdk/x/distribution"
	distrclient "github.com/cosmos/cosmos-sdk/x/distribution/client"
	distrkeeper "github.com/cosmos/cosmos-sdk/x/distribution/keeper"
	distrtypes "github.com/cosmos/cosmos-sdk/x/distribution/types"
	"github.com/cosmos/cosmos-sdk/x/evidence"
	evidencekeeper "github.com/cosmos/cosmos-sdk/x/evidence/keeper"
	evidencetypes "github.com/cosmos/cosmos-sdk/x/evidence/types"
	"github.com/cosmos/cosmos-sdk/x/feegrant"
	feegrantkeeper "github.com/cosmos/cosmos-sdk/x/feegrant/keeper"
	feegrantmodule "github.com/cosmos/cosmos-sdk/x/feegrant/module"
	"github.com/cosmos/cosmos-sdk/x/genutil"
	genutiltypes "github.com/cosmos/cosmos-sdk/x/genutil/types"
	"github.com/cosmos/cosmos-sdk/x/gov"
	govclient "github.com/cosmos/cosmos-sdk/x/gov/client"
	govkeeper "github.com/cosmos/cosmos-sdk/x/gov/keeper"
	govtypes "github.com/cosmos/cosmos-sdk/x/gov/types"
	"github.com/cosmos/cosmos-sdk/x/params"
	paramsclient "github.com/cosmos/cosmos-sdk/x/params/client"
	paramskeeper "github.com/cosmos/cosmos-sdk/x/params/keeper"
	paramstypes "github.com/cosmos/cosmos-sdk/x/params/types"
	paramproposal "github.com/cosmos/cosmos-sdk/x/params/types/proposal"
	"github.com/cosmos/cosmos-sdk/x/slashing"
	slashingkeeper "github.com/cosmos/cosmos-sdk/x/slashing/keeper"
	slashingtypes "github.com/cosmos/cosmos-sdk/x/slashing/types"
	"github.com/cosmos/cosmos-sdk/x/staking"
	stakingkeeper "github.com/cosmos/cosmos-sdk/x/staking/keeper"
	stakingtypes "github.com/cosmos/cosmos-sdk/x/staking/types"
	"github.com/cosmos/cosmos-sdk/x/upgrade"
	upgradeclient "github.com/cosmos/cosmos-sdk/x/upgrade/client"
	upgradekeeper "github.com/cosmos/cosmos-sdk/x/upgrade/keeper"
	upgradetypes "github.com/cosmos/cosmos-sdk/x/upgrade/types"
	"github.com/cosmos/ibc-go/v3/modules/apps/transfer"
	ibctransferkeeper "github.com/cosmos/ibc-go/v3/modules/apps/transfer/keeper"
	ibctransfertypes "github.com/cosmos/ibc-go/v3/modules/apps/transfer/types"
	ibc "github.com/cosmos/ibc-go/v3/modules/core"
	ibcclient "github.com/cosmos/ibc-go/v3/modules/core/02-client"
	ibcclientclient "github.com/cosmos/ibc-go/v3/modules/core/02-client/client"
	ibcclienttypes "github.com/cosmos/ibc-go/v3/modules/core/02-client/types"
	ibcporttypes "github.com/cosmos/ibc-go/v3/modules/core/05-port/types"
	ibchost "github.com/cosmos/ibc-go/v3/modules/core/24-host"
	ibckeeper "github.com/cosmos/ibc-go/v3/modules/core/keeper"
	"github.com/sei-protocol/sei-chain/x/mint"
	mintclient "github.com/sei-protocol/sei-chain/x/mint/client/cli"
	mintkeeper "github.com/sei-protocol/sei-chain/x/mint/keeper"
	minttypes "github.com/sei-protocol/sei-chain/x/mint/types"

	"github.com/sei-protocol/sei-chain/x/evm"
	evmante "github.com/sei-protocol/sei-chain/x/evm/ante"
	"github.com/sei-protocol/sei-chain/x/evm/blocktest"
	evmkeeper "github.com/sei-protocol/sei-chain/x/evm/keeper"
	"github.com/sei-protocol/sei-chain/x/evm/querier"
	"github.com/sei-protocol/sei-chain/x/evm/replay"
	evmtracers "github.com/sei-protocol/sei-chain/x/evm/tracers"
	"github.com/sei-protocol/sei-chain/x/evm/tracing"
	evmtypes "github.com/sei-protocol/sei-chain/x/evm/types"
	"github.com/spf13/cast"
	abci "github.com/tendermint/tendermint/abci/types"
	tmcfg "github.com/tendermint/tendermint/config"
	"github.com/tendermint/tendermint/libs/log"
	tmos "github.com/tendermint/tendermint/libs/os"
	tmproto "github.com/tendermint/tendermint/proto/tendermint/types"
	dbm "github.com/tendermint/tm-db"

	"github.com/sei-protocol/sei-chain/utils/metrics"

	dexmodule "github.com/sei-protocol/sei-chain/x/dex"
	dexcache "github.com/sei-protocol/sei-chain/x/dex/cache"
	dexmodulekeeper "github.com/sei-protocol/sei-chain/x/dex/keeper"
	dexmoduletypes "github.com/sei-protocol/sei-chain/x/dex/types"
	dexutils "github.com/sei-protocol/sei-chain/x/dex/utils"

	oraclemodule "github.com/sei-protocol/sei-chain/x/oracle"
	oraclekeeper "github.com/sei-protocol/sei-chain/x/oracle/keeper"
	oracletypes "github.com/sei-protocol/sei-chain/x/oracle/types"

	epochmodule "github.com/sei-protocol/sei-chain/x/epoch"
	epochmodulekeeper "github.com/sei-protocol/sei-chain/x/epoch/keeper"
	epochmoduletypes "github.com/sei-protocol/sei-chain/x/epoch/types"

	tokenfactorymodule "github.com/sei-protocol/sei-chain/x/tokenfactory"
	tokenfactorykeeper "github.com/sei-protocol/sei-chain/x/tokenfactory/keeper"
	tokenfactorytypes "github.com/sei-protocol/sei-chain/x/tokenfactory/types"

	// this line is used by starport scaffolding # stargate/app/moduleImport

	"github.com/CosmWasm/wasmd/x/wasm"
	wasmclient "github.com/CosmWasm/wasmd/x/wasm/client"
	wasmtypes "github.com/CosmWasm/wasmd/x/wasm/types"

	// unnamed import of statik for openapi/swagger UI support
	_ "github.com/sei-protocol/sei-chain/docs/swagger"
)

// this line is used by starport scaffolding # stargate/wasm/app/enabledProposals
func getGovProposalHandlers() []govclient.ProposalHandler {
	govProposalHandlers := append(wasmclient.ProposalHandlers, //nolint:gocritic // ignore: appending to a slice is OK
		paramsclient.ProposalHandler,
		distrclient.ProposalHandler,
		upgradeclient.ProposalHandler,
		upgradeclient.CancelProposalHandler,
		ibcclientclient.UpdateClientProposalHandler,
		ibcclientclient.UpgradeProposalHandler,
		aclclient.ResourceDependencyProposalHandler,
		mintclient.UpdateMinterHandler,
		// this line is used by starport scaffolding # stargate/app/govProposalHandler
	)

	return govProposalHandlers
}

var (
	// DefaultNodeHome default home directories for the application daemon
	DefaultNodeHome string

	// ModuleBasics defines the module BasicManager is in charge of setting up basic,
	// non-dependant module elements, such as codec registration
	// and genesis verification.
	ModuleBasics = module.NewBasicManager(
		aclmodule.AppModuleBasic{},
		auth.AppModuleBasic{},
		authzmodule.AppModuleBasic{},
		genutil.AppModuleBasic{},
		bank.AppModuleBasic{},
		capability.AppModuleBasic{},
		staking.AppModuleBasic{},
		mint.AppModuleBasic{},
		distr.AppModuleBasic{},
		gov.NewAppModuleBasic(getGovProposalHandlers()...),
		params.AppModuleBasic{},
		crisis.AppModuleBasic{},
		slashing.AppModuleBasic{},
		feegrantmodule.AppModuleBasic{},
		ibc.AppModuleBasic{},
		upgrade.AppModuleBasic{},
		evidence.AppModuleBasic{},
		transfer.AppModuleBasic{},
		vesting.AppModuleBasic{},
		oraclemodule.AppModuleBasic{},
		evm.AppModuleBasic{},
		wasm.AppModuleBasic{},
		dexmodule.AppModuleBasic{},
		epochmodule.AppModuleBasic{},
		tokenfactorymodule.AppModuleBasic{},
		// this line is used by starport scaffolding # stargate/app/moduleBasic
	)

	// module account permissions
	maccPerms = map[string][]string{
		acltypes.ModuleName:            nil,
		authtypes.FeeCollectorName:     nil,
		distrtypes.ModuleName:          nil,
		minttypes.ModuleName:           {authtypes.Minter},
		stakingtypes.BondedPoolName:    {authtypes.Burner, authtypes.Staking},
		stakingtypes.NotBondedPoolName: {authtypes.Burner, authtypes.Staking},
		govtypes.ModuleName:            {authtypes.Burner},
		ibctransfertypes.ModuleName:    {authtypes.Minter, authtypes.Burner},
		oracletypes.ModuleName:         nil,
		wasm.ModuleName:                {authtypes.Burner},
		evmtypes.ModuleName:            {authtypes.Minter, authtypes.Burner},
		dexmoduletypes.ModuleName:      nil,
		tokenfactorytypes.ModuleName:   {authtypes.Minter, authtypes.Burner},
		// this line is used by starport scaffolding # stargate/app/maccPerms
	}

	allowedReceivingModAcc = map[string]bool{
		oracletypes.ModuleName: true,
	}

	// WasmProposalsEnabled enables all x/wasm proposals when it's value is "true"
	// and EnableSpecificWasmProposals is empty. Otherwise, all x/wasm proposals
	// are disabled.
	// Used as a flag to turn it on and off
	WasmProposalsEnabled = "true"

	// EnableSpecificWasmProposals, if set, must be comma-separated list of values
	// that are all a subset of "EnableAllProposals", which takes precedence over
	// WasmProposalsEnabled.
	//
	// See: https://github.com/CosmWasm/wasmd/blob/02a54d33ff2c064f3539ae12d75d027d9c665f05/x/wasm/internal/types/proposal.go#L28-L34
	EnableSpecificWasmProposals = ""

	// EmptyWasmOpts defines a type alias for a list of wasm options.
	EmptyWasmOpts []wasm.Option

	// Boolean to only emit seid version and git commit metric once per chain initialization
	EmittedSeidVersionMetric = false
	// EmptyAclmOpts defines a type alias for a list of wasm options.
	EmptyACLOpts []aclkeeper.Option
	// EnableOCC allows tests to override default OCC enablement behavior
	EnableOCC = true
)

var (
	_ servertypes.Application = (*App)(nil)
	_ simapp.App              = (*App)(nil)
)

func init() {
	userHomeDir, err := os.UserHomeDir()
	if err != nil {
		panic(err)
	}

	DefaultNodeHome = filepath.Join(userHomeDir, "."+AppName)
}

// GetWasmEnabledProposals parses the WasmProposalsEnabled and
// EnableSpecificWasmProposals values to produce a list of enabled proposals to
// pass into the application.
func GetWasmEnabledProposals() []wasm.ProposalType {
	if EnableSpecificWasmProposals == "" {
		if WasmProposalsEnabled == "true" {
			return wasm.EnableAllProposals
		}

		return wasm.DisableAllProposals
	}

	chunks := strings.Split(EnableSpecificWasmProposals, ",")

	proposals, err := wasm.ConvertToProposals(chunks)
	if err != nil {
		panic(err)
	}

	return proposals
}

// App extends an ABCI application, but with most of its parameters exported.
// They are exported for convenience in creating helper functions, as object
// capabilities aren't needed for testing.
type App struct {
	*baseapp.BaseApp

	cdc               *codec.LegacyAmino
	appCodec          codec.Codec
	interfaceRegistry types.InterfaceRegistry

	invCheckPeriod uint

	// keys to access the substores
	keys    map[string]*sdk.KVStoreKey
	tkeys   map[string]*sdk.TransientStoreKey
	memKeys map[string]*sdk.MemoryStoreKey

	// keepers
	AccessControlKeeper aclkeeper.Keeper
	AccountKeeper       authkeeper.AccountKeeper
	AuthzKeeper         authzkeeper.Keeper
	BankKeeper          bankkeeper.Keeper
	CapabilityKeeper    *capabilitykeeper.Keeper
	StakingKeeper       stakingkeeper.Keeper
	SlashingKeeper      slashingkeeper.Keeper
	MintKeeper          mintkeeper.Keeper
	DistrKeeper         distrkeeper.Keeper
	GovKeeper           govkeeper.Keeper
	CrisisKeeper        crisiskeeper.Keeper
	UpgradeKeeper       upgradekeeper.Keeper
	ParamsKeeper        paramskeeper.Keeper
	IBCKeeper           *ibckeeper.Keeper // IBC Keeper must be a pointer in the app, so we can SetRouter on it correctly
	EvidenceKeeper      evidencekeeper.Keeper
	TransferKeeper      ibctransferkeeper.Keeper
	FeeGrantKeeper      feegrantkeeper.Keeper
	WasmKeeper          wasm.Keeper
	OracleKeeper        oraclekeeper.Keeper
	EvmKeeper           evmkeeper.Keeper

	// make scoped keepers public for test purposes
	ScopedIBCKeeper      capabilitykeeper.ScopedKeeper
	ScopedTransferKeeper capabilitykeeper.ScopedKeeper
	ScopedWasmKeeper     capabilitykeeper.ScopedKeeper

	DexKeeper dexmodulekeeper.Keeper

	EpochKeeper epochmodulekeeper.Keeper

	TokenFactoryKeeper tokenfactorykeeper.Keeper

	// mm is the module manager
	mm *module.Manager

	// sm is the simulation manager
	sm *module.SimulationManager

	configurator module.Configurator

	optimisticProcessingInfo *OptimisticProcessingInfo

	// batchVerifier *ante.SR25519BatchVerifier
	txDecoder sdk.TxDecoder

	versionInfo version.Info

	// Stores mapping counter name to counter value
	metricCounter *map[string]float32

	mounter func()

	CheckTxMemState         *dexcache.MemState
	ProcessProposalMemState *dexcache.MemState
	MemState                *dexcache.MemState

	HardForkManager *upgrades.HardForkManager

<<<<<<< HEAD
	encodingConfig appparams.EncodingConfig
	evmRPCConfig   evmrpc.Config
	evmTracer      *tracing.Hooks
=======
	encodingConfig        appparams.EncodingConfig
	evmRPCConfig          evmrpc.Config
	lightInvarianceConfig LightInvarianceConfig
>>>>>>> 35a7bf03
}

// New returns a reference to an initialized blockchain app
func New(
	logger log.Logger,
	db dbm.DB,
	traceStore io.Writer,
	_ bool,
	skipUpgradeHeights map[int64]bool,
	homePath string,
	invCheckPeriod uint,
	enableCustomEVMPrecompiles bool,
	tmConfig *tmcfg.Config,
	encodingConfig appparams.EncodingConfig,
	enabledProposals []wasm.ProposalType,
	appOpts servertypes.AppOptions,
	wasmOpts []wasm.Option,
	aclOpts []aclkeeper.Option,
	baseAppOptions ...func(*baseapp.BaseApp),
) *App {
	appCodec := encodingConfig.Marshaler
	cdc := encodingConfig.Amino
	interfaceRegistry := encodingConfig.InterfaceRegistry

	bAppOptions := SetupSeiDB(logger, homePath, appOpts, baseAppOptions)
	bApp := baseapp.NewBaseApp(AppName, logger, db, encodingConfig.TxConfig.TxDecoder(), tmConfig, appOpts, bAppOptions...)
	bApp.SetCommitMultiStoreTracer(traceStore)
	bApp.SetVersion(version.Version)
	bApp.SetInterfaceRegistry(interfaceRegistry)

	keys := sdk.NewKVStoreKeys(
		acltypes.StoreKey, authtypes.StoreKey, authzkeeper.StoreKey, banktypes.StoreKey, stakingtypes.StoreKey,
		minttypes.StoreKey, distrtypes.StoreKey, slashingtypes.StoreKey,
		govtypes.StoreKey, paramstypes.StoreKey, ibchost.StoreKey, upgradetypes.StoreKey, feegrant.StoreKey,
		evidencetypes.StoreKey, ibctransfertypes.StoreKey, capabilitytypes.StoreKey, oracletypes.StoreKey,
		evmtypes.StoreKey, wasm.StoreKey,
		dexmoduletypes.StoreKey,
		epochmoduletypes.StoreKey,
		tokenfactorytypes.StoreKey,
		// this line is used by starport scaffolding # stargate/app/storeKey
	)
	tkeys := sdk.NewTransientStoreKeys(paramstypes.TStoreKey)
	memKeys := sdk.NewMemoryStoreKeys(capabilitytypes.MemStoreKey, dexmoduletypes.MemStoreKey, banktypes.DeferredCacheStoreKey, evmtypes.MemStoreKey, oracletypes.MemStoreKey)

	app := &App{
		BaseApp:           bApp,
		cdc:               cdc,
		appCodec:          appCodec,
		interfaceRegistry: interfaceRegistry,
		invCheckPeriod:    invCheckPeriod,
		keys:              keys,
		tkeys:             tkeys,
		memKeys:           memKeys,
		txDecoder:         encodingConfig.TxConfig.TxDecoder(),
		versionInfo:       version.NewInfo(),
		metricCounter:     &map[string]float32{},
		encodingConfig:    encodingConfig,
	}
	app.ParamsKeeper = initParamsKeeper(appCodec, cdc, keys[paramstypes.StoreKey], tkeys[paramstypes.TStoreKey])

	// set the BaseApp's parameter store
	bApp.SetParamStore(app.ParamsKeeper.Subspace(baseapp.Paramspace).WithKeyTable(paramskeeper.ConsensusParamsKeyTable()))

	// add capability keeper and ScopeToModule for ibc module
	app.CapabilityKeeper = capabilitykeeper.NewKeeper(appCodec, keys[capabilitytypes.StoreKey], memKeys[capabilitytypes.MemStoreKey])

	// grant capabilities for the ibc and ibc-transfer modules
	scopedIBCKeeper := app.CapabilityKeeper.ScopeToModule(ibchost.ModuleName)
	scopedTransferKeeper := app.CapabilityKeeper.ScopeToModule(ibctransfertypes.ModuleName)
	scopedWasmKeeper := app.CapabilityKeeper.ScopeToModule(wasm.ModuleName)
	// this line is used by starport scaffolding # stargate/app/scopedKeeper

	// add keepers
	app.AccountKeeper = authkeeper.NewAccountKeeper(
		appCodec, keys[authtypes.StoreKey], app.GetSubspace(authtypes.ModuleName), authtypes.ProtoBaseAccount, maccPerms,
	)
	app.BankKeeper = bankkeeper.NewBaseKeeperWithDeferredCache(
		appCodec, keys[banktypes.StoreKey], app.AccountKeeper, app.GetSubspace(banktypes.ModuleName), app.ModuleAccountAddrs(), memKeys[banktypes.DeferredCacheStoreKey],
	)
	stakingKeeper := stakingkeeper.NewKeeper(
		appCodec, keys[stakingtypes.StoreKey], app.AccountKeeper, app.BankKeeper, app.GetSubspace(stakingtypes.ModuleName),
	)
	app.AuthzKeeper = authzkeeper.NewKeeper(keys[authzkeeper.StoreKey], appCodec, app.MsgServiceRouter())
	app.MintKeeper = mintkeeper.NewKeeper(
		appCodec, keys[minttypes.StoreKey], app.GetSubspace(minttypes.ModuleName), &stakingKeeper,
		app.AccountKeeper, app.BankKeeper, app.EpochKeeper, authtypes.FeeCollectorName,
	)
	app.DistrKeeper = distrkeeper.NewKeeper(
		appCodec, keys[distrtypes.StoreKey], app.GetSubspace(distrtypes.ModuleName), app.AccountKeeper, app.BankKeeper,
		&stakingKeeper, authtypes.FeeCollectorName, app.ModuleAccountAddrs(),
	)
	app.SlashingKeeper = slashingkeeper.NewKeeper(
		appCodec, keys[slashingtypes.StoreKey], &stakingKeeper, app.GetSubspace(slashingtypes.ModuleName),
	)
	app.CrisisKeeper = crisiskeeper.NewKeeper(
		app.GetSubspace(crisistypes.ModuleName), invCheckPeriod, app.BankKeeper, authtypes.FeeCollectorName,
	)

	app.FeeGrantKeeper = feegrantkeeper.NewKeeper(appCodec, keys[feegrant.StoreKey], app.AccountKeeper)
	app.UpgradeKeeper = upgradekeeper.NewKeeper(skipUpgradeHeights, keys[upgradetypes.StoreKey], appCodec, homePath, app.BaseApp)

	// register the staking hooks
	// NOTE: stakingKeeper above is passed by reference, so that it will contain these hooks
	app.StakingKeeper = *stakingKeeper.SetHooks(
		stakingtypes.NewMultiStakingHooks(app.DistrKeeper.Hooks(), app.SlashingKeeper.Hooks()),
	)

	// ... other modules keepers

	// Create IBC Keeper
	app.IBCKeeper = ibckeeper.NewKeeper(
		appCodec, keys[ibchost.StoreKey], app.GetSubspace(ibchost.ModuleName), app.StakingKeeper, app.UpgradeKeeper, scopedIBCKeeper,
	)

	// Create Transfer Keepers
	app.TransferKeeper = ibctransferkeeper.NewKeeper(
		appCodec,
		keys[ibctransfertypes.StoreKey],
		app.GetSubspace(ibctransfertypes.ModuleName),
		app.IBCKeeper.ChannelKeeper,
		app.IBCKeeper.ChannelKeeper,
		&app.IBCKeeper.PortKeeper,
		app.AccountKeeper,
		app.BankKeeper,
		scopedTransferKeeper,
	)
	transferModule := transfer.NewAppModule(app.TransferKeeper)
	transferIBCModule := transfer.NewIBCModule(app.TransferKeeper)

	// Create evidence Keeper for to register the IBC light client misbehaviour evidence route
	evidenceKeeper := evidencekeeper.NewKeeper(
		appCodec, keys[evidencetypes.StoreKey], &app.StakingKeeper, app.SlashingKeeper,
	)
	// If evidence needs to be handled for the app, set routes in router here and seal
	app.EvidenceKeeper = *evidenceKeeper

	app.OracleKeeper = oraclekeeper.NewKeeper(
		appCodec, keys[oracletypes.StoreKey], memKeys[oracletypes.MemStoreKey], app.GetSubspace(oracletypes.ModuleName),
		app.AccountKeeper, app.BankKeeper, app.DistrKeeper, &stakingKeeper, distrtypes.ModuleName,
	)

	wasmDir := filepath.Join(homePath, "wasm")
	wasmConfig, err := wasm.ReadWasmConfig(appOpts)
	if err != nil {
		panic(fmt.Sprintf("error while reading wasm config: %s", err))
	}

	app.EpochKeeper = *epochmodulekeeper.NewKeeper(
		appCodec,
		keys[epochmoduletypes.StoreKey],
		keys[epochmoduletypes.MemStoreKey],
		app.GetSubspace(epochmoduletypes.ModuleName),
	).SetHooks(epochmoduletypes.NewMultiEpochHooks(
		app.MintKeeper.Hooks()))
	app.DexKeeper = *dexmodulekeeper.NewKeeper(
		appCodec,
		keys[dexmoduletypes.StoreKey],
		memKeys[dexmoduletypes.MemStoreKey],
		app.GetSubspace(dexmoduletypes.ModuleName),
		app.EpochKeeper,
		app.BankKeeper,
		app.AccountKeeper,
	)
	app.TokenFactoryKeeper = tokenfactorykeeper.NewKeeper(
		appCodec,
		app.keys[tokenfactorytypes.StoreKey],
		app.GetSubspace(tokenfactorytypes.ModuleName),
		app.AccountKeeper,
		app.BankKeeper.(bankkeeper.BaseKeeper).WithMintCoinsRestriction(tokenfactorytypes.NewTokenFactoryDenomMintCoinsRestriction()),
		app.DistrKeeper,
	)

	// The last arguments can contain custom message handlers, and custom query handlers,
	// if we want to allow any custom callbacks
	supportedFeatures := "iterator,staking,stargate,sei"
	wasmOpts = append(
		wasmbinding.RegisterCustomPlugins(
			&app.OracleKeeper,
			&app.DexKeeper,
			&app.EpochKeeper,
			&app.TokenFactoryKeeper,
			&app.AccountKeeper,
			app.MsgServiceRouter(),
			app.IBCKeeper.ChannelKeeper,
			scopedWasmKeeper,
			app.BankKeeper,
			appCodec,
			app.TransferKeeper,
			app.AccessControlKeeper,
			&app.EvmKeeper,
		),
		wasmOpts...,
	)
	app.WasmKeeper = wasm.NewKeeper(
		appCodec,
		keys[wasm.StoreKey],
		app.ParamsKeeper,
		app.GetSubspace(wasm.ModuleName),
		app.AccountKeeper,
		app.BankKeeper,
		app.StakingKeeper,
		app.DistrKeeper,
		app.IBCKeeper.ChannelKeeper,
		&app.IBCKeeper.PortKeeper,
		scopedWasmKeeper,
		app.TransferKeeper,
		app.MsgServiceRouter(),
		app.GRPCQueryRouter(),
		wasmDir,
		wasmConfig,
		supportedFeatures,
		wasmOpts...,
	)

	app.EvmKeeper = *evmkeeper.NewKeeper(keys[evmtypes.StoreKey], memKeys[evmtypes.MemStoreKey],
		app.GetSubspace(evmtypes.ModuleName), app.BankKeeper, &app.AccountKeeper, &app.StakingKeeper,
		app.TransferKeeper, wasmkeeper.NewDefaultPermissionKeeper(app.WasmKeeper), &app.WasmKeeper)
	app.evmRPCConfig, err = evmrpc.ReadConfig(appOpts)
	if err != nil {
		panic(fmt.Sprintf("error reading EVM config due to %s", err))
	}
	evmQueryConfig, err := querier.ReadConfig(appOpts)
	if err != nil {
		panic(fmt.Sprintf("error reading evm query config due to %s", err))
	}
	app.EvmKeeper.QueryConfig = &evmQueryConfig
	ethReplayConfig, err := replay.ReadConfig(appOpts)
	if err != nil {
		panic(fmt.Sprintf("error reading eth replay config due to %s", err))
	}
	app.EvmKeeper.EthReplayConfig = ethReplayConfig
	ethBlockTestConfig, err := blocktest.ReadConfig(appOpts)
	if err != nil {
		panic(fmt.Sprintf("error reading eth block test config due to %s", err))
	}
	app.EvmKeeper.EthBlockTestConfig = ethBlockTestConfig
	if ethReplayConfig.Enabled {
		rpcclient, err := ethrpc.Dial(ethReplayConfig.EthRPC)
		if err != nil {
			panic(fmt.Sprintf("error dialing %s due to %s", ethReplayConfig.EthRPC, err))
		}
		app.EvmKeeper.EthClient = ethclient.NewClient(rpcclient)
	}
	lightInvarianceConfig, err := ReadLightInvarianceConfig(appOpts)
	if err != nil {
		panic(fmt.Sprintf("error reading light invariance config due to %s", err))
	}
	app.lightInvarianceConfig = lightInvarianceConfig

	customDependencyGenerators := aclmapping.NewCustomDependencyGenerator()
	aclOpts = append(aclOpts, aclkeeper.WithResourceTypeToStoreKeyMap(aclutils.ResourceTypeToStoreKeyMap))
	aclOpts = append(aclOpts, aclkeeper.WithDependencyGeneratorMappings(customDependencyGenerators.GetCustomDependencyGenerators(app.EvmKeeper)))
	app.AccessControlKeeper = aclkeeper.NewKeeper(
		appCodec,
		app.keys[acltypes.StoreKey],
		app.GetSubspace(acltypes.ModuleName),
		app.AccountKeeper,
		app.StakingKeeper,
		aclOpts...,
	)

	app.DexKeeper.SetWasmKeeper(&app.WasmKeeper)
	dexModule := dexmodule.NewAppModule(appCodec, app.DexKeeper, app.AccountKeeper, app.BankKeeper, app.WasmKeeper, app.GetBaseApp().TracingInfo)
	epochModule := epochmodule.NewAppModule(appCodec, app.EpochKeeper, app.AccountKeeper, app.BankKeeper)

	// register the proposal types
	govRouter := govtypes.NewRouter()
	govRouter.AddRoute(govtypes.RouterKey, govtypes.ProposalHandler).
		AddRoute(paramproposal.RouterKey, params.NewParamChangeProposalHandler(app.ParamsKeeper)).
		AddRoute(distrtypes.RouterKey, distr.NewCommunityPoolSpendProposalHandler(app.DistrKeeper)).
		AddRoute(upgradetypes.RouterKey, upgrade.NewSoftwareUpgradeProposalHandler(app.UpgradeKeeper)).
		AddRoute(ibcclienttypes.RouterKey, ibcclient.NewClientProposalHandler(app.IBCKeeper.ClientKeeper)).
		AddRoute(dexmoduletypes.RouterKey, dexmodule.NewProposalHandler(app.DexKeeper)).
		AddRoute(minttypes.RouterKey, mint.NewProposalHandler(app.MintKeeper)).
		AddRoute(tokenfactorytypes.RouterKey, tokenfactorymodule.NewProposalHandler(app.TokenFactoryKeeper)).
		AddRoute(acltypes.ModuleName, aclmodule.NewProposalHandler(app.AccessControlKeeper)).
		AddRoute(evmtypes.RouterKey, evm.NewProposalHandler(app.EvmKeeper))
	if len(enabledProposals) != 0 {
		govRouter.AddRoute(wasm.RouterKey, wasm.NewWasmProposalHandler(app.WasmKeeper, enabledProposals))
	}

	app.GovKeeper = govkeeper.NewKeeper(
		appCodec, keys[govtypes.StoreKey], app.GetSubspace(govtypes.ModuleName), app.AccountKeeper, app.BankKeeper,
		&stakingKeeper, govRouter,
	)

	// this line is used by starport scaffolding # stargate/app/keeperDefinition

	// Create static IBC router, add transfer route, then set and seal it
	ibcRouter := ibcporttypes.NewRouter()
	ibcRouter.AddRoute(ibctransfertypes.ModuleName, transferIBCModule)
	ibcRouter.AddRoute(wasm.ModuleName, wasm.NewIBCHandler(app.WasmKeeper, app.IBCKeeper.ChannelKeeper))
	// this line is used by starport scaffolding # ibc/app/router
	app.IBCKeeper.SetRouter(ibcRouter)

	if enableCustomEVMPrecompiles {
		if err := precompiles.InitializePrecompiles(
			false,
			&app.EvmKeeper,
			app.BankKeeper,
			wasmkeeper.NewDefaultPermissionKeeper(app.WasmKeeper),
			app.WasmKeeper,
			stakingkeeper.NewMsgServerImpl(app.StakingKeeper),
			app.GovKeeper,
			app.DistrKeeper,
			app.OracleKeeper,
			app.TransferKeeper,
			app.IBCKeeper.ClientKeeper,
			app.IBCKeeper.ConnectionKeeper,
			app.IBCKeeper.ChannelKeeper,
		); err != nil {
			panic(err)
		}
	}

	/****  Module Options ****/

	// NOTE: we may consider parsing `appOpts` inside module constructors. For the moment
	// we prefer to be more strict in what arguments the modules expect.
	skipGenesisInvariants := cast.ToBool(appOpts.Get(crisis.FlagSkipGenesisInvariants))

	// NOTE: Any module instantiated in the module manager that is later modified
	// must be passed by reference here.

	app.mm = module.NewManager(
		genutil.NewAppModule(
			app.AccountKeeper, app.StakingKeeper, app.BaseApp.DeliverTx,
			encodingConfig.TxConfig,
		),
		aclmodule.NewAppModule(appCodec, app.AccessControlKeeper),
		auth.NewAppModule(appCodec, app.AccountKeeper, nil),
		vesting.NewAppModule(app.AccountKeeper, app.BankKeeper),
		bank.NewAppModule(appCodec, app.BankKeeper, app.AccountKeeper),
		capability.NewAppModule(appCodec, *app.CapabilityKeeper),
		feegrantmodule.NewAppModule(appCodec, app.AccountKeeper, app.BankKeeper, app.FeeGrantKeeper, app.interfaceRegistry),
		crisis.NewAppModule(&app.CrisisKeeper, skipGenesisInvariants),
		gov.NewAppModule(appCodec, app.GovKeeper, app.AccountKeeper, app.BankKeeper),
		mint.NewAppModule(appCodec, app.MintKeeper, app.AccountKeeper),
		slashing.NewAppModule(appCodec, app.SlashingKeeper, app.AccountKeeper, app.BankKeeper, app.StakingKeeper),
		distr.NewAppModule(appCodec, app.DistrKeeper, app.AccountKeeper, app.BankKeeper, app.StakingKeeper),
		staking.NewAppModule(appCodec, app.StakingKeeper, app.AccountKeeper, app.BankKeeper),
		upgrade.NewAppModule(app.UpgradeKeeper),
		evidence.NewAppModule(app.EvidenceKeeper),
		ibc.NewAppModule(app.IBCKeeper),
		params.NewAppModule(app.ParamsKeeper),
		oraclemodule.NewAppModule(appCodec, app.OracleKeeper, app.AccountKeeper, app.BankKeeper),
		wasm.NewAppModule(appCodec, &app.WasmKeeper, app.StakingKeeper, app.AccountKeeper, app.BankKeeper),
		evm.NewAppModule(appCodec, &app.EvmKeeper),
		transferModule,
		dexModule,
		epochModule,
		tokenfactorymodule.NewAppModule(app.TokenFactoryKeeper, app.AccountKeeper, app.BankKeeper),
		authzmodule.NewAppModule(appCodec, app.AuthzKeeper, app.AccountKeeper, app.BankKeeper, app.interfaceRegistry),
		// this line is used by starport scaffolding # stargate/app/appModule
	)

	// During begin block slashing happens after distr.BeginBlocker so that
	// there is nothing left over in the validator fee pool, so as to keep the
	// CanWithdrawInvariant invariant.
	// NOTE: staking module is required if HistoricalEntries param > 0
	app.mm.SetOrderBeginBlockers(
		epochmoduletypes.ModuleName,
		upgradetypes.ModuleName,
		capabilitytypes.ModuleName,
		minttypes.ModuleName,
		distrtypes.ModuleName,
		slashingtypes.ModuleName,
		evidencetypes.ModuleName,
		stakingtypes.ModuleName,
		authtypes.ModuleName,
		banktypes.ModuleName,
		govtypes.ModuleName,
		crisistypes.ModuleName,
		genutiltypes.ModuleName,
		authz.ModuleName,
		feegrant.ModuleName,
		paramstypes.ModuleName,
		vestingtypes.ModuleName,
		ibchost.ModuleName,
		ibctransfertypes.ModuleName,
		oracletypes.ModuleName,
		dexmoduletypes.ModuleName,
		evmtypes.ModuleName,
		wasm.ModuleName,
		tokenfactorytypes.ModuleName,
		acltypes.ModuleName,
	)

	app.mm.SetOrderMidBlockers(
		oracletypes.ModuleName,
	)

	app.mm.SetOrderEndBlockers(
		crisistypes.ModuleName,
		govtypes.ModuleName,
		stakingtypes.ModuleName,
		capabilitytypes.ModuleName,
		authtypes.ModuleName,
		banktypes.ModuleName,
		distrtypes.ModuleName,
		slashingtypes.ModuleName,
		minttypes.ModuleName,
		genutiltypes.ModuleName,
		evidencetypes.ModuleName,
		authz.ModuleName,
		feegrant.ModuleName,
		paramstypes.ModuleName,
		upgradetypes.ModuleName,
		vestingtypes.ModuleName,
		ibchost.ModuleName,
		ibctransfertypes.ModuleName,
		oracletypes.ModuleName,
		epochmoduletypes.ModuleName,
		dexmoduletypes.ModuleName,
		evmtypes.ModuleName,
		wasm.ModuleName,
		tokenfactorytypes.ModuleName,
		acltypes.ModuleName,
	)

	// NOTE: The genutils module must occur after staking so that pools are
	// properly initialized with tokens from genesis accounts.
	// NOTE: Capability module must occur first so that it can initialize any capabilities
	// so that other modules that want to create or claim capabilities afterwards in InitChain
	// can do so safely.
	app.mm.SetOrderInitGenesis(
		upgradetypes.ModuleName,
		paramstypes.ModuleName,
		capabilitytypes.ModuleName,
		authtypes.ModuleName,
		banktypes.ModuleName,
		distrtypes.ModuleName,
		stakingtypes.ModuleName,
		slashingtypes.ModuleName,
		govtypes.ModuleName,
		minttypes.ModuleName,
		vestingtypes.ModuleName,
		crisistypes.ModuleName,
		ibchost.ModuleName,
		dexmoduletypes.ModuleName,
		genutiltypes.ModuleName,
		evidencetypes.ModuleName,
		ibctransfertypes.ModuleName,
		authz.ModuleName,
		feegrant.ModuleName,
		oracletypes.ModuleName,
		tokenfactorytypes.ModuleName,
		epochmoduletypes.ModuleName,
		wasm.ModuleName,
		evmtypes.ModuleName,
		acltypes.ModuleName,
		// this line is used by starport scaffolding # stargate/app/initGenesis
	)

	app.mm.RegisterInvariants(&app.CrisisKeeper)
	app.mm.RegisterRoutes(app.Router(), app.QueryRouter(), encodingConfig.Amino)
	app.configurator = module.NewConfigurator(app.appCodec, app.MsgServiceRouter(), app.GRPCQueryRouter())
	app.mm.RegisterServices(app.configurator)

	// create the simulation manager and define the order of the modules for deterministic simulations
	app.sm = module.NewSimulationManager(
		auth.NewAppModule(appCodec, app.AccountKeeper, authsims.RandomGenesisAccounts),
		bank.NewAppModule(appCodec, app.BankKeeper, app.AccountKeeper),
		capability.NewAppModule(appCodec, *app.CapabilityKeeper),
		feegrantmodule.NewAppModule(appCodec, app.AccountKeeper, app.BankKeeper, app.FeeGrantKeeper, app.interfaceRegistry),
		gov.NewAppModule(appCodec, app.GovKeeper, app.AccountKeeper, app.BankKeeper),
		mint.NewAppModule(appCodec, app.MintKeeper, app.AccountKeeper),
		staking.NewAppModule(appCodec, app.StakingKeeper, app.AccountKeeper, app.BankKeeper),
		distr.NewAppModule(appCodec, app.DistrKeeper, app.AccountKeeper, app.BankKeeper, app.StakingKeeper),
		slashing.NewAppModule(appCodec, app.SlashingKeeper, app.AccountKeeper, app.BankKeeper, app.StakingKeeper),
		params.NewAppModule(app.ParamsKeeper),
		evidence.NewAppModule(app.EvidenceKeeper),
		oraclemodule.NewAppModule(appCodec, app.OracleKeeper, app.AccountKeeper, app.BankKeeper),
		wasm.NewAppModule(appCodec, &app.WasmKeeper, app.StakingKeeper, app.AccountKeeper, app.BankKeeper),
		ibc.NewAppModule(app.IBCKeeper),
		transferModule,
		dexModule,
		epochModule,
		tokenfactorymodule.NewAppModule(app.TokenFactoryKeeper, app.AccountKeeper, app.BankKeeper),
		// this line is used by starport scaffolding # stargate/app/appModule
	)
	app.sm.RegisterStoreDecoders()

	app.RegisterUpgradeHandlers()
	app.SetStoreUpgradeHandlers()

	// initialize stores
	app.mounter = func() {
		app.MountKVStores(keys)
		app.MountTransientStores(tkeys)
		app.MountMemoryStores(memKeys)
	}
	app.mounter()

	app.CheckTxMemState = dexcache.NewMemState(app.GetMemKey(dexmoduletypes.MemStoreKey))
	app.ProcessProposalMemState = dexcache.NewMemState(app.GetMemKey(dexmoduletypes.MemStoreKey))
	app.MemState = dexcache.NewMemState(app.GetMemKey(dexmoduletypes.MemStoreKey))

	// initialize BaseApp
	app.SetInitChainer(app.InitChainer)
	app.SetBeginBlocker(app.BeginBlocker)

	signModeHandler := encodingConfig.TxConfig.SignModeHandler()
	// app.batchVerifier = ante.NewSR25519BatchVerifier(app.AccountKeeper, signModeHandler)

	anteHandler, anteDepGenerator, err := NewAnteHandlerAndDepGenerator(
		HandlerOptions{
			HandlerOptions: ante.HandlerOptions{
				AccountKeeper:   app.AccountKeeper,
				BankKeeper:      app.BankKeeper,
				FeegrantKeeper:  app.FeeGrantKeeper,
				ParamsKeeper:    app.ParamsKeeper,
				SignModeHandler: signModeHandler,
				SigGasConsumer:  ante.DefaultSigVerificationGasConsumer,
				// BatchVerifier:   app.batchVerifier,
			},
			IBCKeeper:           app.IBCKeeper,
			TXCounterStoreKey:   keys[wasm.StoreKey],
			WasmConfig:          &wasmConfig,
			WasmKeeper:          &app.WasmKeeper,
			OracleKeeper:        &app.OracleKeeper,
			DexKeeper:           &app.DexKeeper,
			EVMKeeper:           &app.EvmKeeper,
			TracingInfo:         app.GetBaseApp().TracingInfo,
			AccessControlKeeper: &app.AccessControlKeeper,
			CheckTxMemState:     app.CheckTxMemState,
			LatestCtxGetter: func() sdk.Context {
				return app.GetCheckCtx()
			},
		},
	)
	if err != nil {
		panic(err)
	}

	app.SetAnteHandler(anteHandler)
	app.SetAnteDepGenerator(anteDepGenerator)
	app.SetMidBlocker(app.MidBlocker)
	app.SetEndBlocker(app.EndBlocker)
	app.SetPrepareProposalHandler(app.PrepareProposalHandler)
	app.SetProcessProposalHandler(app.ProcessProposalHandler)
	app.SetFinalizeBlocker(app.FinalizeBlocker)

	// Register snapshot extensions to enable state-sync for wasm.
	if manager := app.SnapshotManager(); manager != nil {
		err := manager.RegisterExtensions(
			wasmkeeper.NewWasmSnapshotter(app.CommitMultiStore(), &app.WasmKeeper),
		)
		if err != nil {
			panic(fmt.Errorf("failed to register snapshot extension: %s", err))
		}
	}

	loadVersionHandler := func() error {
		if err := app.LoadLatestVersion(); err != nil {
			tmos.Exit(err.Error())
		}

		ctx := app.BaseApp.NewUncachedContext(true, tmproto.Header{})
		if err := app.WasmKeeper.InitializePinnedCodes(ctx); err != nil {
			tmos.Exit(fmt.Sprintf("failed initialize pinned codes %s", err))
		}
		return nil
	}

	if app.LastCommitID().Version > 0 || app.TmConfig == nil || !app.TmConfig.DBSync.Enable {
		if err := loadVersionHandler(); err != nil {
			panic(err)
		}
	} else {
		app.SetLoadVersionHandler(loadVersionHandler)
	}

	app.ScopedIBCKeeper = scopedIBCKeeper
	app.ScopedTransferKeeper = scopedTransferKeeper
	app.ScopedWasmKeeper = scopedWasmKeeper

	// Create hard fork manager and register all hard fork upgrade handlers. Note,
	// when creating the manager, BaseApp must already be instantiated.
	//
	// example: app.HardForkManager.RegisterHandler(myHandler)
	app.HardForkManager = upgrades.NewHardForkManager(app.ChainID)
	app.HardForkManager.RegisterHandler(v0upgrade.NewHardForkUpgradeHandler(100_000, upgrades.ChainIDSeiHardForkTest, app.WasmKeeper))

	if app.evmRPCConfig.LiveEVMTracer != "" {
		chainConfig := evmtypes.DefaultChainConfig().EthereumConfig(app.EvmKeeper.ChainID(app.GetCheckCtx()))
		evmTracer, err := evmtracers.NewBlockchainTracer(evmtracers.GlobalLiveTracerRegistry, app.evmRPCConfig.LiveEVMTracer, chainConfig)
		if err != nil {
			panic(fmt.Sprintf("error creating EVM tracer due to %s", err))
		}
		app.evmTracer = evmTracer
	}

	return app
}

// Add (or remove) keepers when they are introduced / removed in different versions
func (app *App) SetStoreUpgradeHandlers() {
	upgradeInfo, err := app.UpgradeKeeper.ReadUpgradeInfoFromDisk()
	if err != nil {
		panic(err)
	}

	if upgradeInfo.Name == "1.0.4beta" && !app.UpgradeKeeper.IsSkipHeight(upgradeInfo.Height) {
		storeUpgrades := storetypes.StoreUpgrades{
			Added: []string{oracletypes.StoreKey},
		}

		// configure store loader that checks if version == upgradeHeight and applies store upgrades
		app.SetStoreLoader(upgradetypes.UpgradeStoreLoader(upgradeInfo.Height, &storeUpgrades))
	}

	if upgradeInfo.Name == "1.1.1beta" && !app.UpgradeKeeper.IsSkipHeight(upgradeInfo.Height) {
		storeUpgrades := storetypes.StoreUpgrades{
			Added: []string{tokenfactorytypes.StoreKey},
		}

		// configure store loader that checks if version == upgradeHeight and applies store upgrades
		app.SetStoreLoader(upgradetypes.UpgradeStoreLoader(upgradeInfo.Height, &storeUpgrades))
	}

	if upgradeInfo.Name == "1.2.2beta" && !app.UpgradeKeeper.IsSkipHeight(upgradeInfo.Height) {
		storeUpgrades := storetypes.StoreUpgrades{}

		// configure store loader that checks if version == upgradeHeight and applies store upgrades
		app.SetStoreLoader(upgradetypes.UpgradeStoreLoader(upgradeInfo.Height, &storeUpgrades))
	}

	if upgradeInfo.Name == "2.0.0beta" && !app.UpgradeKeeper.IsSkipHeight(upgradeInfo.Height) {
		storeUpgrades := storetypes.StoreUpgrades{
			Added: []string{acltypes.StoreKey},
		}

		// configure store loader that checks if version == upgradeHeight and applies store upgrades
		app.SetStoreLoader(upgradetypes.UpgradeStoreLoader(upgradeInfo.Height, &storeUpgrades))
	}

	if upgradeInfo.Name == "3.0.6" && !app.UpgradeKeeper.IsSkipHeight(upgradeInfo.Height) {
		storeUpgrades := storetypes.StoreUpgrades{
			Added: []string{authzkeeper.StoreKey},
		}

		// configure store loader that checks if version == upgradeHeight and applies store upgrades
		app.SetStoreLoader(upgradetypes.UpgradeStoreLoader(upgradeInfo.Height, &storeUpgrades))
	}

	if (upgradeInfo.Name == "v5.1.0" || upgradeInfo.Name == "v5.5.2") && !app.UpgradeKeeper.IsSkipHeight(upgradeInfo.Height) {
		storeUpgrades := storetypes.StoreUpgrades{
			Added: []string{evmtypes.StoreKey},
		}

		// configure store loader that checks if version == upgradeHeight and applies store upgrades
		app.SetStoreLoader(upgradetypes.UpgradeStoreLoader(upgradeInfo.Height, &storeUpgrades))
	}
}

// AppName returns the name of the App
func (app *App) Name() string { return app.BaseApp.Name() }

// GetBaseApp returns the base app of the application
func (app App) GetBaseApp() *baseapp.BaseApp { return app.BaseApp }

// BeginBlocker application updates every begin block
func (app *App) BeginBlocker(ctx sdk.Context, req abci.RequestBeginBlock) abci.ResponseBeginBlock {
	metrics.GaugeSeidVersionAndCommit(app.versionInfo.Version, app.versionInfo.GitCommit)
	// check if we've reached a target height, if so, execute any applicable handlers
	if app.HardForkManager.TargetHeightReached(ctx) {
		app.HardForkManager.ExecuteForTargetHeight(ctx)
	}
	return app.mm.BeginBlock(ctx, req)
}

// MidBlocker application updates every mid block
func (app *App) MidBlocker(ctx sdk.Context, height int64) []abci.Event {
	return app.mm.MidBlock(ctx, height)
}

// EndBlocker application updates every end block
func (app *App) EndBlocker(ctx sdk.Context, req abci.RequestEndBlock) abci.ResponseEndBlock {
	return app.mm.EndBlock(ctx, req)
}

// InitChainer application update at chain initialization
func (app *App) InitChainer(ctx sdk.Context, req abci.RequestInitChain) abci.ResponseInitChain {
	var genesisState GenesisState
	if err := json.Unmarshal(req.AppStateBytes, &genesisState); err != nil {
		panic(err)
	}
	ctx = ctx.WithContext(app.decorateContextWithDexMemState(ctx.Context()))
	app.UpgradeKeeper.SetModuleVersionMap(ctx, app.mm.GetVersionMap())
	return app.mm.InitGenesis(ctx, app.appCodec, genesisState)
}

func (app *App) PrepareProposalHandler(_ sdk.Context, req *abci.RequestPrepareProposal) (*abci.ResponsePrepareProposal, error) {
	return &abci.ResponsePrepareProposal{
		TxRecords: utils.Map(req.Txs, func(tx []byte) *abci.TxRecord {
			return &abci.TxRecord{Action: abci.TxRecord_UNMODIFIED, Tx: tx}
		}),
	}, nil
}

func (app *App) GetOptimisticProcessingInfo() *OptimisticProcessingInfo {
	return app.optimisticProcessingInfo
}

func (app *App) ClearOptimisticProcessingInfo() {
	app.optimisticProcessingInfo = nil
}

func (app *App) ProcessProposalHandler(ctx sdk.Context, req *abci.RequestProcessProposal) (*abci.ResponseProcessProposal, error) {
	// TODO: this check decodes transactions which is redone in subsequent processing. We might be able to optimize performance
	// by recording the decoding results and avoid decoding again later on.

	if !app.checkTotalBlockGasWanted(ctx, req.Txs) {
		metrics.IncrFailedTotalGasWantedCheck(string(req.GetProposerAddress()))
		return &abci.ResponseProcessProposal{
			Status: abci.ResponseProcessProposal_REJECT,
		}, nil
	}
	if app.optimisticProcessingInfo == nil {
		completionSignal := make(chan struct{}, 1)
		optimisticProcessingInfo := &OptimisticProcessingInfo{
			Height:     req.Height,
			Hash:       req.Hash,
			Completion: completionSignal,
		}
		app.optimisticProcessingInfo = optimisticProcessingInfo

		plan, found := app.UpgradeKeeper.GetUpgradePlan(ctx)
		if found && plan.ShouldExecute(ctx) {
			app.Logger().Info(fmt.Sprintf("Potential upgrade planned for height=%d skipping optimistic processing", plan.Height))
			app.optimisticProcessingInfo.Aborted = true
			app.optimisticProcessingInfo.Completion <- struct{}{}
		} else {
			go func() {
				ctx = ctx.WithContext(app.decorateProcessProposalContextWithDexMemState(ctx.Context()))
				events, txResults, endBlockResp, _ := app.ProcessBlock(ctx, req.Txs, req, req.ProposedLastCommit)
				optimisticProcessingInfo.Events = events
				optimisticProcessingInfo.TxRes = txResults
				optimisticProcessingInfo.EndBlockResp = endBlockResp
				optimisticProcessingInfo.Completion <- struct{}{}
			}()
		}
	} else if !bytes.Equal(app.optimisticProcessingInfo.Hash, req.Hash) {
		app.optimisticProcessingInfo.Aborted = true
	}
	return &abci.ResponseProcessProposal{
		Status: abci.ResponseProcessProposal_ACCEPT,
	}, nil
}

func (app *App) FinalizeBlocker(ctx sdk.Context, req *abci.RequestFinalizeBlock) (*abci.ResponseFinalizeBlock, error) {
	startTime := time.Now()
	defer func() {
		app.ClearOptimisticProcessingInfo()
		duration := time.Since(startTime)
		ctx.Logger().Info(fmt.Sprintf("FinalizeBlock took %dms", duration/time.Millisecond))
	}()
	if app.optimisticProcessingInfo != nil {
		<-app.optimisticProcessingInfo.Completion
		if !app.optimisticProcessingInfo.Aborted && bytes.Equal(app.optimisticProcessingInfo.Hash, req.Hash) {
			metrics.IncrementOptimisticProcessingCounter(true)
			app.SetProcessProposalStateToCommit()
			if app.EvmKeeper.EthReplayConfig.Enabled || app.EvmKeeper.EthBlockTestConfig.Enabled {
				return &abci.ResponseFinalizeBlock{}, nil
			}
			cms := app.WriteState()
			app.LightInvarianceChecks(cms, app.lightInvarianceConfig)
			appHash := app.GetWorkingHash()
			resp := app.getFinalizeBlockResponse(appHash, app.optimisticProcessingInfo.Events, app.optimisticProcessingInfo.TxRes, app.optimisticProcessingInfo.EndBlockResp)
			return &resp, nil
		}
	}
	metrics.IncrementOptimisticProcessingCounter(false)
	ctx.Logger().Info("optimistic processing ineligible")
	ctx = ctx.WithContext(app.decorateContextWithDexMemState(ctx.Context()))

	events, txResults, endBlockResp, _ := app.ProcessBlock(ctx, req.Txs, req, req.DecidedLastCommit)

	app.SetDeliverStateToCommit()
	if app.EvmKeeper.EthReplayConfig.Enabled || app.EvmKeeper.EthBlockTestConfig.Enabled {
		return &abci.ResponseFinalizeBlock{}, nil
	}
	cms := app.WriteState()
	app.LightInvarianceChecks(cms, app.lightInvarianceConfig)
	appHash := app.GetWorkingHash()
	resp := app.getFinalizeBlockResponse(appHash, events, txResults, endBlockResp)
	return &resp, nil
}

func (app *App) DeliverTxWithResult(ctx sdk.Context, tx []byte, typedTx sdk.Tx) *abci.ExecTxResult {
	deliverTxResp := app.DeliverTx(ctx, abci.RequestDeliverTx{
		Tx: tx,
	}, typedTx, sha256.Sum256(tx))

	metrics.IncrGasCounter("gas_used", deliverTxResp.GasUsed)
	metrics.IncrGasCounter("gas_wanted", deliverTxResp.GasWanted)

	return &abci.ExecTxResult{
		Code:      deliverTxResp.Code,
		Data:      deliverTxResp.Data,
		Log:       deliverTxResp.Log,
		Info:      deliverTxResp.Info,
		GasWanted: deliverTxResp.GasWanted,
		GasUsed:   deliverTxResp.GasUsed,
		Events:    deliverTxResp.Events,
		Codespace: deliverTxResp.Codespace,
		EvmTxInfo: deliverTxResp.EvmTxInfo,
	}
}

func (app *App) ProcessBlockSynchronous(ctx sdk.Context, txs [][]byte, typedTxs []sdk.Tx, absoluteTxIndices []int) []*abci.ExecTxResult {
	defer metrics.BlockProcessLatency(time.Now(), metrics.SYNCHRONOUS)

	txResults := []*abci.ExecTxResult{}
	for i, tx := range txs {
		ctx = ctx.WithTxIndex(absoluteTxIndices[i])
		res := app.DeliverTxWithResult(ctx, tx, typedTxs[i])
		txResults = append(txResults, res)
		metrics.IncrTxProcessTypeCounter(metrics.SYNCHRONOUS)
	}
	return txResults
}

// Returns a mapping of the accessOperation to the channels
func GetChannelsFromSignalMapping(signalMapping acltypes.MessageCompletionSignalMapping) sdkacltypes.MessageAccessOpsChannelMapping {
	channelsMapping := make(sdkacltypes.MessageAccessOpsChannelMapping)
	for messageIndex, accessOperationsToSignal := range signalMapping {
		channelsMapping[messageIndex] = make(sdkacltypes.AccessOpsChannelMapping)
		for accessOperation, completionSignals := range accessOperationsToSignal {
			var channels []chan interface{}
			for _, completionSignal := range completionSignals {
				channels = append(channels, completionSignal.Channel)
			}
			channelsMapping[messageIndex][accessOperation] = channels
		}
	}
	return channelsMapping
}

type ChannelResult struct {
	txIndex int
	result  *abci.ExecTxResult
}

// cacheContext returns a new context based off of the provided context with
// a branched multi-store.
func (app *App) CacheContext(ctx sdk.Context) (sdk.Context, sdk.CacheMultiStore) {
	ms := ctx.MultiStore()
	msCache := ms.CacheMultiStore()
	return ctx.WithMultiStore(msCache), msCache
}

// TODO: (occ) this is the roughly analogous to the execution + validation tasks for OCC, but this one performs validation in isolation
// rather than comparing against a multi-version store
// The validation happens immediately after execution all part of DeliverTx (which is a path that goes through sei-cosmos to runTx eventually)
func (app *App) ProcessTxConcurrent(
	ctx sdk.Context,
	txIndex int,
	absoluateTxIndex int,
	txBytes []byte,
	typedTx sdk.Tx,
	wg *sync.WaitGroup,
	resultChan chan<- ChannelResult,
	txCompletionSignalingMap acltypes.MessageCompletionSignalMapping,
	txBlockingSignalsMap acltypes.MessageCompletionSignalMapping,
	txMsgAccessOpMapping acltypes.MsgIndexToAccessOpMapping,
) {
	defer wg.Done()
	// Store the Channels in the Context Object for each transaction
	ctx = ctx.WithTxCompletionChannels(GetChannelsFromSignalMapping(txCompletionSignalingMap))
	ctx = ctx.WithTxBlockingChannels(GetChannelsFromSignalMapping(txBlockingSignalsMap))
	ctx = ctx.WithTxMsgAccessOps(txMsgAccessOpMapping)
	ctx = ctx.WithMsgValidator(
		sdkacltypes.NewMsgValidator(aclutils.StoreKeyToResourceTypePrefixMap),
	)
	ctx = ctx.WithTxIndex(absoluateTxIndex)

	// Deliver the transaction and store the result in the channel
	resultChan <- ChannelResult{txIndex, app.DeliverTxWithResult(ctx, txBytes, typedTx)}
	metrics.IncrTxProcessTypeCounter(metrics.CONCURRENT)
}

type ProcessBlockConcurrentFunction func(
	ctx sdk.Context,
	txs [][]byte,
	typedTxs []sdk.Tx,
	completionSignalingMap map[int]acltypes.MessageCompletionSignalMapping,
	blockingSignalsMap map[int]acltypes.MessageCompletionSignalMapping,
	txMsgAccessOpMapping map[int]acltypes.MsgIndexToAccessOpMapping,
	absoluteTxIndices []int,
) ([]*abci.ExecTxResult, bool)

func (app *App) ProcessBlockConcurrent(
	ctx sdk.Context,
	txs [][]byte,
	typedTxs []sdk.Tx,
	completionSignalingMap map[int]acltypes.MessageCompletionSignalMapping,
	blockingSignalsMap map[int]acltypes.MessageCompletionSignalMapping,
	txMsgAccessOpMapping map[int]acltypes.MsgIndexToAccessOpMapping,
	absoluteTxIndices []int,
) ([]*abci.ExecTxResult, bool) {
	defer metrics.BlockProcessLatency(time.Now(), metrics.CONCURRENT)

	txResults := []*abci.ExecTxResult{}
	// If there's no transactions then return empty results
	if len(txs) == 0 {
		return txResults, true
	}

	var waitGroup sync.WaitGroup
	resultChan := make(chan ChannelResult, len(txs))
	// For each transaction, start goroutine and deliver TX
	for txIndex, txBytes := range txs {
		waitGroup.Add(1)
		go app.ProcessTxConcurrent(
			ctx,
			txIndex,
			absoluteTxIndices[txIndex],
			txBytes,
			typedTxs[txIndex],
			&waitGroup,
			resultChan,
			completionSignalingMap[txIndex],
			blockingSignalsMap[txIndex],
			txMsgAccessOpMapping[txIndex],
		)
	}

	// Do not call waitGroup.Wait() synchronously as it blocks on channel reads
	// until all the messages are read. This closes the channel once
	// results are all read and prevent any further writes.
	go func() {
		waitGroup.Wait()
		close(resultChan)
	}()

	// Gather Results and store it based on txIndex and read results from channel
	// Concurrent results may be in different order than the original txIndex
	txResultsMap := map[int]*abci.ExecTxResult{}
	for result := range resultChan {
		txResultsMap[result.txIndex] = result.result
	}

	// Gather Results and store in array based on txIndex to preserve ordering
	for txIndex := range txs {
		txResults = append(txResults, txResultsMap[txIndex])
	}

	ok := true
	for i, result := range txResults {
		if result.GetCode() == sdkerrors.ErrInvalidConcurrencyExecution.ABCICode() {
			ctx.Logger().Error(fmt.Sprintf("Invalid concurrent execution of deliverTx index=%d", i))
			metrics.IncrFailedConcurrentDeliverTxCounter()
			ok = false
		}
	}

	return txResults, ok
}

func (app *App) ProcessTxs(
	ctx sdk.Context,
	txs [][]byte,
	typedTxs []sdk.Tx,
	dependencyDag *acltypes.Dag,
	processBlockConcurrentFunction ProcessBlockConcurrentFunction,
	absoluteTxIndices []int,
) ([]*abci.ExecTxResult, sdk.Context) {
	// Only run concurrently if no error
	// Branch off the current context and pass a cached context to the concurrent delivered TXs that are shared.
	// runTx will write to this ephermeral CacheMultiStore, after the process block is done, Write() is called on this
	// CacheMultiStore where it writes the data to the parent store (DeliverState) in sorted Key order to maintain
	// deterministic ordering between validators in the case of concurrent deliverTXs
	processBlockCtx, processBlockCache := app.CacheContext(ctx)
	// TODO: (occ) replaced with scheduler sending tasks to workers such as execution and validation
	concurrentResults, ok := processBlockConcurrentFunction(
		processBlockCtx,
		txs,
		typedTxs,
		dependencyDag.CompletionSignalingMap,
		dependencyDag.BlockingSignalsMap,
		dependencyDag.TxMsgAccessOpMapping,
		absoluteTxIndices,
	)
	oldDexMemState := dexutils.GetMemState(ctx.Context()).DeepCopy()
	if ok {
		// Write the results back to the concurrent contexts - if concurrent execution fails,
		// this should not be called and the state is rolled back and retried with synchronous execution
		processBlockCache.Write()
		return concurrentResults, ctx
	}
	// we need to add the wasm dependencies before we process synchronous otherwise it never gets included
	ctx = app.addBadWasmDependenciesToContext(ctx, concurrentResults)
	ctx.Logger().Error("Concurrent Execution failed, retrying with Synchronous")

	oldDexMemStateCtx := context.WithValue(ctx.Context(), dexutils.DexMemStateContextKey, oldDexMemState)
	ctx = ctx.WithContext(oldDexMemStateCtx)

	dexMemState := dexutils.GetMemState(ctx.Context())
	dexMemState.Clear(ctx)
	dexMemState.ClearContractToDependencies(ctx)

	txResults := app.ProcessBlockSynchronous(ctx, txs, typedTxs, absoluteTxIndices)
	processBlockCache.Write()
	return txResults, ctx
}

func (app *App) PartitionPrioritizedTxs(_ sdk.Context, txs [][]byte, typedTxs []sdk.Tx) (
	prioritizedTxs, otherTxs [][]byte,
	prioritizedTypedTxs, otherTypedTxs []sdk.Tx,
	prioritizedIndices, otherIndices []int,
) {
	for idx, tx := range txs {
		if typedTxs[idx] == nil {
			otherTxs = append(otherTxs, tx)
			otherTypedTxs = append(otherTypedTxs, nil)
			otherIndices = append(otherIndices, idx)
			continue
		}

		prioritized := false
		// if all messages are prioritized, we want to add to prioritizedTxs
	msgLoop:
		for _, msg := range typedTxs[idx].GetMsgs() {
			switch msg.(type) {
			case *oracletypes.MsgAggregateExchangeRateVote:
				prioritized = true
			case *dexmoduletypes.MsgRegisterContract:
				prioritized = true
			case *dexmoduletypes.MsgUnregisterContract:
				prioritized = true
			case *dexmoduletypes.MsgUnsuspendContract:
				prioritized = true
			default:
				prioritized = false
				break msgLoop
			}
		}
		if prioritized {
			prioritizedTxs = append(prioritizedTxs, tx)
			prioritizedTypedTxs = append(prioritizedTypedTxs, typedTxs[idx])
			prioritizedIndices = append(prioritizedIndices, idx)
		} else {
			otherTxs = append(otherTxs, tx)
			otherTypedTxs = append(otherTypedTxs, typedTxs[idx])
			otherIndices = append(otherIndices, idx)
		}

	}
	return prioritizedTxs, otherTxs, prioritizedTypedTxs, otherTypedTxs, prioritizedIndices, otherIndices
}

// ExecuteTxsConcurrently calls the appropriate function for processing transacitons
func (app *App) ExecuteTxsConcurrently(ctx sdk.Context, txs [][]byte, typedTxs []sdk.Tx, absoluteTxIndices []int) ([]*abci.ExecTxResult, sdk.Context) {
	// TODO after OCC release, remove this check and call ProcessTXsWithOCC directly
	if ctx.IsOCCEnabled() {
		return app.ProcessTXsWithOCC(ctx, txs, typedTxs, absoluteTxIndices)
	}
	results := app.ProcessBlockSynchronous(ctx, txs, typedTxs, absoluteTxIndices)
	return results, ctx
}

// ProcessTXsWithOCC runs the transactions concurrently via OCC
func (app *App) ProcessTXsWithOCC(ctx sdk.Context, txs [][]byte, typedTxs []sdk.Tx, absoluteTxIndices []int) ([]*abci.ExecTxResult, sdk.Context) {
	entries := make([]*sdk.DeliverTxEntry, len(txs))
	var span trace.Span
	if app.TracingEnabled {
		_, span = app.TracingInfo.Start("GenerateEstimatedWritesets")
	}
	wg := sync.WaitGroup{}
	for txIndex, tx := range txs {
		wg.Add(1)
		go func(txIndex int, tx []byte) {
			defer wg.Done()

			var txTracer sdk.TxTracer
			if app.evmTracer != nil {
				txTracer = app.evmTracer
				if app.evmTracer.GetTxTracer != nil {
					txTracer = app.evmTracer.GetTxTracer(absoluteTxIndices[txIndex])
				}
			}

			deliverTxEntry := &sdk.DeliverTxEntry{
				Request:       abci.RequestDeliverTx{Tx: tx},
				SdkTx:         typedTxs[txIndex],
				Checksum:      sha256.Sum256(tx),
				AbsoluteIndex: absoluteTxIndices[txIndex],
				TxTracer:      txTracer,
			}

			// get prefill estimate
			estimatedWritesets, err := app.AccessControlKeeper.GenerateEstimatedWritesets(ctx, app.GetAnteDepGenerator(), txIndex, typedTxs[txIndex])
			// if no error, then we assign the mapped writesets for prefill estimate
			if err == nil {
				deliverTxEntry.EstimatedWritesets = estimatedWritesets
			}
			entries[txIndex] = deliverTxEntry
		}(txIndex, tx)
	}

	wg.Wait()

	if app.TracingEnabled {
		span.End()
	}

	batchResult := app.DeliverTxBatch(ctx, sdk.DeliverTxBatchRequest{TxEntries: entries})

	execResults := make([]*abci.ExecTxResult, 0, len(batchResult.Results))
	for _, r := range batchResult.Results {
		metrics.IncrTxProcessTypeCounter(metrics.OCC_CONCURRENT)
		metrics.IncrGasCounter("gas_used", r.Response.GasUsed)
		metrics.IncrGasCounter("gas_wanted", r.Response.GasWanted)
		execResults = append(execResults, &abci.ExecTxResult{
			Code:      r.Response.Code,
			Data:      r.Response.Data,
			Log:       r.Response.Log,
			Info:      r.Response.Info,
			GasWanted: r.Response.GasWanted,
			GasUsed:   r.Response.GasUsed,
			Events:    r.Response.Events,
			Codespace: r.Response.Codespace,
			EvmTxInfo: r.Response.EvmTxInfo,
		})
	}

	return execResults, ctx
}

// BuildDependenciesAndRunTxs deprecated, use ProcessTXsWithOCC instead
// Deprecated: this will be removed after OCC releases
func (app *App) BuildDependenciesAndRunTxs(ctx sdk.Context, txs [][]byte, typedTxs []sdk.Tx, absoluteTxIndices []int) ([]*abci.ExecTxResult, sdk.Context) {
	// dependencyDag, err := app.AccessControlKeeper.BuildDependencyDag(ctx, app.GetAnteDepGenerator(), typedTxs)

	// switch err {
	// case nil:
	// 	txResults, ctx = app.ProcessTxs(ctx, txs, typedTxs, dependencyDag, app.ProcessBlockConcurrent, absoluteTxIndices)
	// case acltypes.ErrGovMsgInBlock:
	// 	ctx.Logger().Info(fmt.Sprintf("Gov msg found while building DAG, processing synchronously: %s", err))
	// 	txResults = app.ProcessBlockSynchronous(ctx, txs, typedTxs, absoluteTxIndices)
	// 	metrics.IncrDagBuildErrorCounter(metrics.GovMsgInBlock)
	// default:
	// 	ctx.Logger().Error(fmt.Sprintf("Error while building DAG, processing synchronously: %s", err))
	// 	txResults = app.ProcessBlockSynchronous(ctx, txs, typedTxs, absoluteTxIndices)
	// 	metrics.IncrDagBuildErrorCounter(metrics.FailedToBuild)
	// }

	return app.ProcessBlockSynchronous(ctx, txs, typedTxs, absoluteTxIndices), ctx
}

func (app *App) ProcessBlock(ctx sdk.Context, txs [][]byte, req BlockProcessRequest, lastCommit abci.CommitInfo) (events []abci.Event, txResults []*abci.ExecTxResult, endBlockResp abci.ResponseEndBlock, err error) {
	ctx = ctx.WithIsOCCEnabled(app.OccEnabled())

	goCtx := app.decorateContextWithDexMemState(ctx.Context())
	ctx = ctx.WithContext(goCtx)

	if app.evmTracer != nil {
		ctx = evmtracers.SetCtxBlockchainTracer(ctx, app.evmTracer)
	}

	events = []abci.Event{}
	beginBlockReq := abci.RequestBeginBlock{
		Hash: req.GetHash(),
		ByzantineValidators: utils.Map(req.GetByzantineValidators(), func(mis abci.Misbehavior) abci.Evidence {
			return abci.Evidence(mis)
		}),
		LastCommitInfo: abci.LastCommitInfo{
			Round: lastCommit.Round,
			Votes: utils.Map(lastCommit.Votes, func(vote abci.VoteInfo) abci.VoteInfo {
				return abci.VoteInfo{
					Validator:       vote.Validator,
					SignedLastBlock: vote.SignedLastBlock,
				}
			}),
		},
		Header: tmproto.Header{
			ChainID:         app.ChainID,
			Height:          req.GetHeight(),
			Time:            req.GetTime(),
			ProposerAddress: ctx.BlockHeader().ProposerAddress,
		},
	}
	beginBlockResp := app.BeginBlock(ctx, beginBlockReq)
	events = append(events, beginBlockResp.Events...)

	txResults = make([]*abci.ExecTxResult, len(txs))
	typedTxs := app.DecodeTransactionsConcurrently(ctx, txs)

	if app.evmTracer != nil {
		header := ctx.BlockHeader()
		app.evmTracer.OnSeiBlockStart(req.GetHash(), uint64(header.Size()), TmBlockHeaderToEVM(ctx, header, &app.EvmKeeper))
		defer func() {
			app.evmTracer.OnSeiBlockEnd(err)
		}()
	}
	prioritizedTxs, otherTxs, prioritizedTypedTxs, otherTypedTxs, prioritizedIndices, otherIndices := app.PartitionPrioritizedTxs(ctx, txs, typedTxs)

	// run the prioritized txs
	prioritizedResults, ctx := app.ExecuteTxsConcurrently(ctx, prioritizedTxs, prioritizedTypedTxs, prioritizedIndices)
	for relativePrioritizedIndex, originalIndex := range prioritizedIndices {
		txResults[originalIndex] = prioritizedResults[relativePrioritizedIndex]
	}

	// Finalize all Bank Module Transfers here so that events are included for prioritiezd txs
	deferredWriteEvents := app.BankKeeper.WriteDeferredBalances(ctx)
	events = append(events, deferredWriteEvents...)

	midBlockEvents := app.MidBlock(ctx, req.GetHeight())
	events = append(events, midBlockEvents...)

	otherResults, ctx := app.ExecuteTxsConcurrently(ctx, otherTxs, otherTypedTxs, otherIndices)
	for relativeOtherIndex, originalIndex := range otherIndices {
		txResults[originalIndex] = otherResults[relativeOtherIndex]
	}
	app.EvmKeeper.SetTxResults(txResults)

	// Finalize all Bank Module Transfers here so that events are included
	lazyWriteEvents := app.BankKeeper.WriteDeferredBalances(ctx)
	events = append(events, lazyWriteEvents...)

	endBlockResp = app.EndBlock(ctx, abci.RequestEndBlock{
		Height: req.GetHeight(),
	})

	events = append(events, endBlockResp.Events...)
	return events, txResults, endBlockResp, nil
}

func (app *App) DecodeTransactionsConcurrently(ctx sdk.Context, txs [][]byte) []sdk.Tx {
	typedTxs := make([]sdk.Tx, len(txs))
	wg := sync.WaitGroup{}
	for i, tx := range txs {
		wg.Add(1)
		go func(idx int, encodedTx []byte) {
			defer wg.Done()
			typedTx, err := app.txDecoder(encodedTx)
			// get txkey from tx
			if err != nil {
				ctx.Logger().Error(fmt.Sprintf("error decoding transaction at index %d due to %s", idx, err))
				typedTxs[idx] = nil
			} else {
				if isEVM, _ := evmante.IsEVMMessage(typedTx); isEVM {
					msg := evmtypes.MustGetEVMTransactionMessage(typedTx)
					if err := evmante.Preprocess(ctx, msg); err != nil {
						ctx.Logger().Error(fmt.Sprintf("error preprocessing EVM tx due to %s", err))
						typedTxs[idx] = nil
						return
					}
				}
				typedTxs[idx] = typedTx
			}
		}(i, tx)
	}
	wg.Wait()
	return typedTxs
}

func (app *App) addBadWasmDependenciesToContext(ctx sdk.Context, txResults []*abci.ExecTxResult) sdk.Context {
	wasmContractsWithIncorrectDependencies := []sdk.AccAddress{}
	for _, txResult := range txResults {
		// we need to iterate in reverse and pick the first one
		if txResult.Codespace == sdkerrors.RootCodespace && txResult.Code == sdkerrors.ErrInvalidConcurrencyExecution.ABCICode() {
			for _, event := range txResult.Events {
				if event.Type == wasmtypes.EventTypeExecute {
					for _, attr := range event.Attributes {
						if string(attr.Key) == wasmtypes.AttributeKeyContractAddr {
							addr, err := sdk.AccAddressFromBech32(string(attr.Value))
							if err == nil {
								wasmContractsWithIncorrectDependencies = append(wasmContractsWithIncorrectDependencies, addr)
							}
						}
					}
				}
			}
		}
	}
	return ctx.WithContext(context.WithValue(ctx.Context(), aclconstants.BadWasmDependencyAddressesKey, wasmContractsWithIncorrectDependencies))
}

func (app *App) getFinalizeBlockResponse(appHash []byte, events []abci.Event, txResults []*abci.ExecTxResult, endBlockResp abci.ResponseEndBlock) abci.ResponseFinalizeBlock {
	if app.EvmKeeper.EthReplayConfig.Enabled || app.EvmKeeper.EthBlockTestConfig.Enabled {
		return abci.ResponseFinalizeBlock{}
	}
	return abci.ResponseFinalizeBlock{
		Events:    events,
		TxResults: txResults,
		ValidatorUpdates: utils.Map(endBlockResp.ValidatorUpdates, func(v abci.ValidatorUpdate) abci.ValidatorUpdate {
			return abci.ValidatorUpdate{
				PubKey: v.PubKey,
				Power:  v.Power,
			}
		}),
		ConsensusParamUpdates: &tmproto.ConsensusParams{
			Block: &tmproto.BlockParams{
				MaxBytes: endBlockResp.ConsensusParamUpdates.Block.MaxBytes,
				MaxGas:   endBlockResp.ConsensusParamUpdates.Block.MaxGas,
			},
			Evidence: &tmproto.EvidenceParams{
				MaxAgeNumBlocks: endBlockResp.ConsensusParamUpdates.Evidence.MaxAgeNumBlocks,
				MaxAgeDuration:  endBlockResp.ConsensusParamUpdates.Evidence.MaxAgeDuration,
				MaxBytes:        endBlockResp.ConsensusParamUpdates.Block.MaxBytes,
			},
			Validator: &tmproto.ValidatorParams{
				PubKeyTypes: endBlockResp.ConsensusParamUpdates.Validator.PubKeyTypes,
			},
			Version: &tmproto.VersionParams{
				AppVersion: endBlockResp.ConsensusParamUpdates.Version.AppVersion,
			},
		},
		AppHash: appHash,
	}
}

// LoadHeight loads a particular height
func (app *App) LoadHeight(height int64) error {
	return app.LoadVersionWithoutInit(height)
}

// ModuleAccountAddrs returns all the app's module account addresses.
func (app *App) ModuleAccountAddrs() map[string]bool {
	modAccAddrs := make(map[string]bool)
	for acc := range maccPerms {
		modAccAddrs[authtypes.NewModuleAddress(acc).String()] = true
	}

	return modAccAddrs
}

// LegacyAmino returns SimApp's amino codec.
//
// NOTE: This is solely to be used for testing purposes as it may be desirable
// for modules to register their own custom testing types.
func (app *App) LegacyAmino() *codec.LegacyAmino {
	return app.cdc
}

// AppCodec returns an app codec.
//
// NOTE: This is solely to be used for testing purposes as it may be desirable
// for modules to register their own custom testing types.
func (app *App) AppCodec() codec.Codec {
	return app.appCodec
}

// InterfaceRegistry returns an InterfaceRegistry
func (app *App) InterfaceRegistry() types.InterfaceRegistry {
	return app.interfaceRegistry
}

// GetKey returns the KVStoreKey for the provided store key.
//
// NOTE: This is solely to be used for testing purposes.
func (app *App) GetKey(storeKey string) *sdk.KVStoreKey {
	return app.keys[storeKey]
}

// GetTKey returns the TransientStoreKey for the provided store key.
//
// NOTE: This is solely to be used for testing purposes.
func (app *App) GetTKey(storeKey string) *sdk.TransientStoreKey {
	return app.tkeys[storeKey]
}

// GetMemKey returns the MemStoreKey for the provided mem key.
//
// NOTE: This is solely used for testing purposes.
func (app *App) GetMemKey(storeKey string) *sdk.MemoryStoreKey {
	return app.memKeys[storeKey]
}

// GetSubspace returns a param subspace for a given module name.
//
// NOTE: This is solely to be used for testing purposes.
func (app *App) GetSubspace(moduleName string) paramstypes.Subspace {
	subspace, _ := app.ParamsKeeper.GetSubspace(moduleName)
	return subspace
}

// RegisterAPIRoutes registers all application module routes with the provided
// API server.
func (app *App) RegisterAPIRoutes(apiSvr *api.Server, apiConfig config.APIConfig) {
	clientCtx := apiSvr.ClientCtx
	rpc.RegisterRoutes(clientCtx, apiSvr.Router)
	// Register legacy tx routes.
	authrest.RegisterTxRoutes(clientCtx, apiSvr.Router)
	// Register new tx routes from grpc-gateway.
	authtx.RegisterGRPCGatewayRoutes(clientCtx, apiSvr.GRPCGatewayRouter)
	// Register new tendermint queries routes from grpc-gateway.
	tmservice.RegisterGRPCGatewayRoutes(clientCtx, apiSvr.GRPCGatewayRouter)

	// Register legacy and grpc-gateway routes for all modules.
	ModuleBasics.RegisterRESTRoutes(clientCtx, apiSvr.Router)
	ModuleBasics.RegisterGRPCGatewayRoutes(clientCtx, apiSvr.GRPCGatewayRouter)

	// register swagger API from root so that other applications can override easily
	if apiConfig.Swagger {
		RegisterSwaggerAPI(apiSvr.Router)
	}

}

// RegisterTxService implements the Application.RegisterTxService method.
func (app *App) RegisterTxService(clientCtx client.Context) {
	authtx.RegisterTxService(app.BaseApp.GRPCQueryRouter(), clientCtx, app.BaseApp.Simulate, app.interfaceRegistry)
}

// RegisterTendermintService implements the Application.RegisterTendermintService method.
func (app *App) RegisterTendermintService(clientCtx client.Context) {
	tmservice.RegisterTendermintService(app.BaseApp.GRPCQueryRouter(), clientCtx, app.interfaceRegistry)

	ctxProvider := func(i int64) sdk.Context {
		if i == evmrpc.LatestCtxHeight {
			return app.GetCheckCtx()
		}
		ctx, err := app.CreateQueryContext(i, false)
		if err != nil {
			app.Logger().Error(fmt.Sprintf("failed to create query context for EVM; using latest context instead: %v+", err.Error()))
			return app.GetCheckCtx()
		}
		return ctx.WithIsEVM(true)
	}
	if app.evmRPCConfig.HTTPEnabled {
		evmHTTPServer, err := evmrpc.NewEVMHTTPServer(app.Logger(), app.evmRPCConfig, clientCtx.Client, &app.EvmKeeper, ctxProvider, app.encodingConfig.TxConfig, DefaultNodeHome)
		if err != nil {
			panic(err)
		}
		if err := evmHTTPServer.Start(); err != nil {
			panic(err)
		}
	}

	if app.evmRPCConfig.WSEnabled {
		evmWSServer, err := evmrpc.NewEVMWebSocketServer(app.Logger(), app.evmRPCConfig, clientCtx.Client, &app.EvmKeeper, ctxProvider, app.encodingConfig.TxConfig, DefaultNodeHome)
		if err != nil {
			panic(err)
		}
		if err := evmWSServer.Start(); err != nil {
			panic(err)
		}
	}
}

// RegisterSwaggerAPI registers swagger route with API Server
func RegisterSwaggerAPI(rtr *mux.Router) {
	statikFS, err := fs.NewWithNamespace("swagger")
	if err != nil {
		panic(err)
	}

	staticServer := http.FileServer(statikFS)
	rtr.PathPrefix("/swagger/").Handler(http.StripPrefix("/swagger/", staticServer))
}

func (app *App) checkTotalBlockGasWanted(ctx sdk.Context, txs [][]byte) bool {
	totalGasWanted := uint64(0)
	for _, tx := range txs {
		decoded, err := app.txDecoder(tx)
		if err != nil {
			// such tx will not be processed and thus won't consume gas. Skipping
			continue
		}
		feeTx, ok := decoded.(sdk.FeeTx)
		if !ok {
			// such tx will not be processed and thus won't consume gas. Skipping
			continue
		}
		isGasless, err := antedecorators.IsTxGasless(decoded, ctx, app.OracleKeeper, &app.EvmKeeper)
		if err != nil {
			ctx.Logger().Error("error checking if tx is gasless", "error", err)
			continue
		}
		if isGasless {
			continue
		}
		totalGasWanted += feeTx.GetGas()
		if totalGasWanted > uint64(ctx.ConsensusParams().Block.MaxGas) {
			// early return
			return false
		}
	}
	return true
}

func (app *App) GetTxConfig() client.TxConfig {
	return app.encodingConfig.TxConfig
}

// GetMaccPerms returns a copy of the module account permissions
func GetMaccPerms() map[string][]string {
	dupMaccPerms := make(map[string][]string)
	for k, v := range maccPerms {
		dupMaccPerms[k] = v
	}
	return dupMaccPerms
}

// initParamsKeeper init params keeper and its subspaces
func initParamsKeeper(appCodec codec.BinaryCodec, legacyAmino *codec.LegacyAmino, key, tkey sdk.StoreKey) paramskeeper.Keeper {
	paramsKeeper := paramskeeper.NewKeeper(appCodec, legacyAmino, key, tkey)

	paramsKeeper.Subspace(acltypes.ModuleName)
	paramsKeeper.Subspace(authtypes.ModuleName)
	paramsKeeper.Subspace(banktypes.ModuleName)
	paramsKeeper.Subspace(stakingtypes.ModuleName)
	paramsKeeper.Subspace(minttypes.ModuleName)
	paramsKeeper.Subspace(distrtypes.ModuleName)
	paramsKeeper.Subspace(slashingtypes.ModuleName)
	paramsKeeper.Subspace(govtypes.ModuleName).WithKeyTable(govtypes.ParamKeyTable())
	paramsKeeper.Subspace(crisistypes.ModuleName)
	paramsKeeper.Subspace(ibctransfertypes.ModuleName)
	paramsKeeper.Subspace(ibchost.ModuleName)
	paramsKeeper.Subspace(oracletypes.ModuleName)
	paramsKeeper.Subspace(wasm.ModuleName)
	paramsKeeper.Subspace(evmtypes.ModuleName)
	paramsKeeper.Subspace(dexmoduletypes.ModuleName)
	paramsKeeper.Subspace(epochmoduletypes.ModuleName)
	paramsKeeper.Subspace(tokenfactorytypes.ModuleName)
	// this line is used by starport scaffolding # stargate/app/paramSubspace

	return paramsKeeper
}

// SimulationManager implements the SimulationApp interface
func (app *App) SimulationManager() *module.SimulationManager {
	return app.sm
}

func (app *App) BlacklistedAccAddrs() map[string]bool {
	blacklistedAddrs := make(map[string]bool)
	for acc := range maccPerms {
		blacklistedAddrs[authtypes.NewModuleAddress(acc).String()] = !allowedReceivingModAcc[acc]
	}

	return blacklistedAddrs
}

func (app *App) decorateProcessProposalContextWithDexMemState(base context.Context) context.Context {
	return context.WithValue(base, dexutils.DexMemStateContextKey, app.ProcessProposalMemState)
}

func (app *App) decorateContextWithDexMemState(base context.Context) context.Context {
	return context.WithValue(base, dexutils.DexMemStateContextKey, app.MemState)
}

func init() {
	// override max wasm size to 2MB
	wasmtypes.MaxWasmSize = 2 * 1024 * 1024
}

func TmBlockHeaderToEVM(
	ctx sdk.Context,
	block tmproto.Header,
	k *evmkeeper.Keeper,
) (header *ethtypes.Header) {
	number := big.NewInt(block.Height)
	lastHash := ethcommon.BytesToHash(block.LastBlockId.Hash)
	appHash := ethcommon.BytesToHash(block.AppHash)
	txHash := ethcommon.BytesToHash(block.DataHash)
	resultHash := ethcommon.BytesToHash(block.LastResultsHash)
	miner := ethcommon.BytesToAddress(block.ProposerAddress)
	gasLimit, gasWanted := uint64(0), uint64(0)

	header = &ethtypes.Header{
		Number:      number,
		ParentHash:  lastHash,
		Nonce:       ethtypes.BlockNonce{},   // inapplicable to Sei
		MixDigest:   ethcommon.Hash{},        // inapplicable to Sei
		UncleHash:   ethtypes.EmptyUncleHash, // inapplicable to Sei
		Bloom:       k.GetBlockBloom(ctx, block.Height),
		Root:        appHash,
		Coinbase:    miner,
		Difficulty:  big.NewInt(0),      // inapplicable to Sei
		Extra:       ethhexutil.Bytes{}, // inapplicable to Sei
		GasLimit:    gasLimit,
		GasUsed:     gasWanted,
		Time:        uint64(block.Time.Unix()),
		TxHash:      txHash,
		ReceiptHash: resultHash,
		BaseFee:     k.GetBaseFeePerGas(ctx).RoundInt().BigInt(),
	}

	return
}<|MERGE_RESOLUTION|>--- conflicted
+++ resolved
@@ -7,26 +7,20 @@
 	"encoding/json"
 	"fmt"
 	"io"
-<<<<<<< HEAD
 	"math/big"
-=======
 	"net/http"
->>>>>>> 35a7bf03
 	"os"
 	"path/filepath"
 	"strings"
 	"sync"
 	"time"
 
-<<<<<<< HEAD
 	ethcommon "github.com/ethereum/go-ethereum/common"
 	ethhexutil "github.com/ethereum/go-ethereum/common/hexutil"
 	ethtypes "github.com/ethereum/go-ethereum/core/types"
-=======
 	"github.com/gorilla/mux"
 	"github.com/rakyll/statik/fs"
 
->>>>>>> 35a7bf03
 	"github.com/ethereum/go-ethereum/ethclient"
 	ethrpc "github.com/ethereum/go-ethereum/rpc"
 
@@ -392,15 +386,10 @@
 
 	HardForkManager *upgrades.HardForkManager
 
-<<<<<<< HEAD
-	encodingConfig appparams.EncodingConfig
-	evmRPCConfig   evmrpc.Config
-	evmTracer      *tracing.Hooks
-=======
 	encodingConfig        appparams.EncodingConfig
 	evmRPCConfig          evmrpc.Config
+	evmTracer             *tracing.Hooks
 	lightInvarianceConfig LightInvarianceConfig
->>>>>>> 35a7bf03
 }
 
 // New returns a reference to an initialized blockchain app
