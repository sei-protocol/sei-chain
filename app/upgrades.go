package app

import (
	"log"
	"os"
	"sort"
	"strings"

	sdk "github.com/cosmos/cosmos-sdk/types"
	"github.com/cosmos/cosmos-sdk/types/module"
	upgradetypes "github.com/cosmos/cosmos-sdk/x/upgrade/types"
)

// NOTE: When performing upgrades, make sure to keep / register the handlers
// for both the current (n) and the previous (n-1) upgrade name. There is a bug
// in a missing value in a log statement for which the fix is not released
var upgradesList = []string{
	// 1.x.x versions use open source tendermint
	"1.0.2beta",
	"1.0.3beta",
	"1.0.4beta",
	"1.0.5beta upgrade",
	"1.0.6beta",
	"1.0.7beta",
	"1.0.7beta-postfix",
	"1.0.8beta",
	"1.0.9beta",
	"1.1.0beta",
	"1.1.1beta",
	"1.1.2beta-internal",
	"1.1.3beta",
	"1.1.4beta",
	"1.2.0beta",
	"1.2.1beta",
	"1.2.2beta",
	"1.2.2beta-postfix",
	// 2.x.x versions use forked sei-tendermint and forked sei-cosmos
	"2.0.29beta",
	"2.0.32beta",
	"2.0.36beta",
	"2.0.37beta",
	"2.0.38beta",
	"2.0.39beta",
	"2.0.40beta",
	"2.0.41beta",
	"2.0.42beta",
	"2.0.43beta",
	"2.0.44beta",
	"2.0.45beta",
	"2.0.46beta",
	"2.0.47beta",
	"2.0.48beta",
	// 3.x.x versions have a revamped and optimized dex changes. We also change naming conventions to remove "beta"
	"3.0.0",
	"3.0.1",
	"3.0.2",
	"3.0.3",
	"3.0.4",
	"3.0.5",
	"3.0.6",
	"3.0.7",
	"3.0.8",
	// We change naming convention to prepend version with "v"
	"v3.0.9",
	"v3.1.1",
	"v3.2.1",
	"v3.3.0",
	"v3.5.0",
	"v3.6.1",
	"v3.7.0",
	"v3.8.0",
	"v3.9.0",
	"v4.0.0-evm-devnet",
	"v4.0.1-evm-devnet",
	"v4.0.3-evm-devnet",
	"v4.0.4-evm-devnet",
	"v4.0.5-evm-devnet",
	"v4.0.6-evm-devnet",
	"v4.0.7-evm-devnet",
	"v4.0.8-evm-devnet",
	"v4.0.9-evm-devnet",
	"v4.1.0-evm-devnet",
	"v4.1.1-evm-devnet",
	"v4.1.2-evm-devnet",
	"v4.1.3-evm-devnet",
	"v4.1.4-evm-devnet",
	"v4.1.5-evm-devnet",
	"v4.1.6-evm-devnet",
	"v4.1.7-evm-devnet",
	"v4.1.8-evm-devnet",
	"v4.1.9-evm-devnet",
	"v4.2.0-evm-devnet",
	"v5.0.0",
	"v5.0.1",
	"v5.1.0",
	"v5.2.0",
	"v5.2.1",
	"v5.2.2",
	"v5.3.0",
	"v5.4.0",
	"v5.5.0",
	"v5.5.1",
	"v5.5.2",
	"v5.5.5",
	"v5.6.0",
	"v5.6.2",
	"v5.7.0",
	"v5.7.1",
	"v5.7.2",
	"v5.7.4",
	"v5.7.5",
	"v5.8.0",
	"v5.9.0",
	"v6.0.0",
	"v6.0.1",
	"v6.0.2",
	"v6.0.3",
	"v6.0.4",
	"v6.0.5",
	"v6.0.6",
<<<<<<< HEAD
	"v6.0.7-simplify-base-fee",
=======
	"v6.1.0",
>>>>>>> f6273635
}

var LatestUpgrade = upgradesList[len(upgradesList)-1]

// if there is an override list, use that instead, for integration tests
func overrideList() {
	// if there is an override list, use that instead, for integration tests
	envList := os.Getenv("UPGRADE_VERSION_LIST")
	if envList != "" {
		upgradesList = strings.Split(envList, ",")
	}
}

func (app App) RegisterUpgradeHandlers() {
	// Upgrades names must be in alphabetical order
	// https://github.com/cosmos/cosmos-sdk/issues/11707
	if !sort.StringsAreSorted(upgradesList) {
		log.Fatal("New upgrades must be appended to 'upgradesList' in alphabetical order")
	}

	// if there is an override list, use that instead, for integration tests
	overrideList()
	for _, upgradeName := range upgradesList {
		app.UpgradeKeeper.SetUpgradeHandler(upgradeName, func(ctx sdk.Context, plan upgradetypes.Plan, fromVM module.VersionMap) (module.VersionMap, error) {
			// Set params to Distribution here when migrating
			if upgradeName == "1.2.3beta" {
				newVM, err := app.mm.RunMigrations(ctx, app.configurator, fromVM)
				if err != nil {
					return newVM, err
				}

				params := app.DistrKeeper.GetParams(ctx)
				params.CommunityTax = sdk.NewDec(0)
				app.DistrKeeper.SetParams(ctx, params)

				return newVM, err
			}

			if upgradeName == "v6.0.2" {
				newVM, err := app.mm.RunMigrations(ctx, app.configurator, fromVM)
				if err != nil {
					return newVM, err
				}

				cp := app.GetConsensusParams(ctx)
				cp.Block.MinTxsInBlock = 10
				app.StoreConsensusParams(ctx, cp)
				return newVM, err
			}

			if upgradeName == "v6.0.5" {
				newVM, err := app.mm.RunMigrations(ctx, app.configurator, fromVM)
				if err != nil {
					return newVM, err
				}

				cp := app.GetConsensusParams(ctx)
				cp.Block.MaxGasWanted = 50000000 // 50 mil
				app.StoreConsensusParams(ctx, cp)
				return newVM, err
			}

			return app.mm.RunMigrations(ctx, app.configurator, fromVM)
		})
	}
}<|MERGE_RESOLUTION|>--- conflicted
+++ resolved
@@ -118,11 +118,8 @@
 	"v6.0.4",
 	"v6.0.5",
 	"v6.0.6",
-<<<<<<< HEAD
-	"v6.0.7-simplify-base-fee",
-=======
 	"v6.1.0",
->>>>>>> f6273635
+	"v6.1.1-simplify-base-fee",
 }
 
 var LatestUpgrade = upgradesList[len(upgradesList)-1]
