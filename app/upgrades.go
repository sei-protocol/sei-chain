--- conflicted
+++ resolved
@@ -111,10 +111,7 @@
 	"v5.7.5",
 	"v5.8.0",
 	"v5.9.0",
-<<<<<<< HEAD
-=======
 	"v6.0.0",
->>>>>>> 38418afe
 }
 
 // if there is an override list, use that instead, for integration tests
