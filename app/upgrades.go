--- conflicted
+++ resolved
@@ -115,10 +115,7 @@
 	"v6.0.1",
 	"v6.0.2",
 	"v6.0.3",
-<<<<<<< HEAD
-=======
 	"v6.0.4",
->>>>>>> afb5f83d
 }
 
 // if there is an override list, use that instead, for integration tests
