package app

import (
	"log"
	"os"
	"sort"
	"strings"

	sdk "github.com/cosmos/cosmos-sdk/types"
	"github.com/cosmos/cosmos-sdk/types/module"
	upgradetypes "github.com/cosmos/cosmos-sdk/x/upgrade/types"
)

// NOTE: When performing upgrades, make sure to keep / register the handlers
// for both the current (n) and the previous (n-1) upgrade name. There is a bug
// in a missing value in a log statement for which the fix is not released
var upgradesList = []string{
	// 1.x.x versions use open source tendermint
	"1.0.2beta",
	"1.0.3beta",
	"1.0.4beta",
	"1.0.5beta upgrade",
	"1.0.6beta",
	"1.0.7beta",
	"1.0.7beta-postfix",
	"1.0.8beta",
	"1.0.9beta",
	"1.1.0beta",
	"1.1.1beta",
	"1.1.2beta-internal",
	"1.1.3beta",
	"1.1.4beta",
	"1.2.0beta",
	"1.2.1beta",
	"1.2.2beta",
	"1.2.2beta-postfix",
	// 2.x.x versions use forked sei-tendermint and forked sei-cosmos
	"2.0.29beta",
	"2.0.32beta",
	"2.0.36beta",
	"2.0.37beta",
	"2.0.38beta",
	"2.0.39beta",
	"2.0.40beta",
	"2.0.41beta",
	"2.0.42beta",
	"2.0.43beta",
	"2.0.44beta",
	"2.0.45beta",
	"2.0.46beta",
	"2.0.47beta",
	"2.0.48beta",
	// 3.x.x versions have a revamped and optimized dex changes. We also change naming conventions to remove "beta"
	"3.0.0",
	"3.0.1",
	"3.0.2",
	"3.0.3",
	"3.0.4",
	"3.0.5",
	"3.0.6",
	"3.0.7",
	"3.0.8",
	// We change naming convention to prepend version with "v"
	"v3.0.9",
	"v3.1.1",
	"v3.2.1",
	"v3.3.0",
	"v3.5.0",
	"v3.6.1",
	"v3.7.0",
	"v3.8.0",
	"v3.9.0",
	"v4.0.0-evm-devnet",
	"v4.0.1-evm-devnet",
	"v4.0.3-evm-devnet",
	"v4.0.4-evm-devnet",
	"v4.0.5-evm-devnet",
	"v4.0.6-evm-devnet",
	"v4.0.7-evm-devnet",
	"v4.0.8-evm-devnet",
	"v4.0.9-evm-devnet",
	"v4.1.0-evm-devnet",
	"v4.1.1-evm-devnet",
	"v4.1.2-evm-devnet",
	"v4.1.3-evm-devnet",
	"v4.1.4-evm-devnet",
	"v4.1.5-evm-devnet",
	"v4.1.6-evm-devnet",
	"v4.1.7-evm-devnet",
	"v4.1.8-evm-devnet",
	"v4.1.9-evm-devnet",
	"v4.2.0-evm-devnet",
	"v5.0.0",
	"v5.0.1",
	"v5.1.0",
	"v5.2.0",
	"v5.2.1",
	"v5.2.2",
	"v5.3.0",
	"v5.4.0",
	"v5.5.0",
	"v5.5.1",
	"v5.5.2",
	"v5.5.5",
	"v5.6.0",
	"v5.7.0",
<<<<<<< HEAD
=======
	"v5.7.1",
>>>>>>> 3a155f95
}

// if there is an override list, use that instead, for integration tests
func overrideList() {
	// if there is an override list, use that instead, for integration tests
	envList := os.Getenv("UPGRADE_VERSION_LIST")
	if envList != "" {
		upgradesList = strings.Split(envList, ",")
	}
}

func (app App) RegisterUpgradeHandlers() {
	// Upgrades names must be in alphabetical order
	// https://github.com/cosmos/cosmos-sdk/issues/11707
	if !sort.StringsAreSorted(upgradesList) {
		log.Fatal("New upgrades must be appended to 'upgradesList' in alphabetical order")
	}

	// if there is an override list, use that instead, for integration tests
	overrideList()
	for _, upgradeName := range upgradesList {
		app.UpgradeKeeper.SetUpgradeHandler(upgradeName, func(ctx sdk.Context, plan upgradetypes.Plan, fromVM module.VersionMap) (module.VersionMap, error) {
			// Set params to Distribution here when migrating
			if upgradeName == "1.2.3beta" {
				newVM, err := app.mm.RunMigrations(ctx, app.configurator, fromVM)
				if err != nil {
					return newVM, err
				}

				params := app.DistrKeeper.GetParams(ctx)
				params.CommunityTax = sdk.NewDec(0)
				app.DistrKeeper.SetParams(ctx, params)

				return newVM, err
			}

			return app.mm.RunMigrations(ctx, app.configurator, fromVM)
		})
	}
}<|MERGE_RESOLUTION|>--- conflicted
+++ resolved
@@ -104,10 +104,7 @@
 	"v5.5.5",
 	"v5.6.0",
 	"v5.7.0",
-<<<<<<< HEAD
-=======
 	"v5.7.1",
->>>>>>> 3a155f95
 }
 
 // if there is an override list, use that instead, for integration tests
