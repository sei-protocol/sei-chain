--- conflicted
+++ resolved
@@ -3,11 +3,7 @@
 go 1.18
 
 require (
-<<<<<<< HEAD
 	github.com/CosmWasm/wasmvm v1.0.1
-=======
-	github.com/CosmWasm/wasmvm v1.0.0
->>>>>>> 98478837
 	github.com/armon/go-metrics v0.3.10
 	github.com/cosmos/cosmos-sdk v0.45.4
 	github.com/cosmos/iavl v0.19.4
@@ -40,12 +36,9 @@
 require (
 	filippo.io/edwards25519 v1.0.0-beta.2 // indirect
 	github.com/99designs/keyring v1.1.6 // indirect
-<<<<<<< HEAD
 	github.com/ChainSafe/go-schnorrkel v0.0.0-20200405005733-88cbf1b4c40d // indirect
 	github.com/DataDog/zstd v1.4.5 // indirect
 	github.com/Workiva/go-datastructures v1.0.53 // indirect
-=======
->>>>>>> 98478837
 	github.com/beorn7/perks v1.0.1 // indirect
 	github.com/bgentry/speakeasy v0.1.0 // indirect
 	github.com/btcsuite/btcd v0.22.1 // indirect
