--- conflicted
+++ resolved
@@ -496,14 +496,9 @@
 		v := vote.ToProto()
 		err := privVal.SignVote(context.Background(), chainID, v)
 		require.NoError(chain.t, err)
-<<<<<<< HEAD
 		vote.Signature = utils.Some(utils.OrPanic1(crypto.SigFromBytes(v.Signature)))
-		voteSet.AddVote(vote)
-=======
-		vote.Signature = v.Signature
 		_, err = voteSet.AddVote(vote)
 		require.NoError(chain.t, err)
->>>>>>> def3050c
 	}
 
 	commit := voteSet.MakeCommit()
