package pebbledb

import (
	"bytes"
	"encoding/binary"
	"errors"
	"fmt"
	"math"

	"github.com/cockroachdb/pebble"
	"github.com/cockroachdb/pebble/bloom"
	"github.com/cosmos/cosmos-sdk/store/types"
	"github.com/sei-protocol/sei-db/common/utils"
	"github.com/sei-protocol/sei-db/proto"
	sstypes "github.com/sei-protocol/sei-db/ss/types"
	"golang.org/x/exp/slices"
)

const (
	VersionSize = 8

	StorePrefixTpl   = "s/k:%s/"   // s/k:<storeKey>
	latestVersionKey = "s/_latest" // NB: latestVersionKey key must be lexically smaller than StorePrefixTpl
	tombstoneVal     = "TOMBSTONE"

	// TODO: Make configurable
	ImportCommitBatchSize = 10000
)

var (
	_ sstypes.StateStore = (*Database)(nil)

	defaultWriteOpts = pebble.NoSync
)

type Database struct {
	storage *pebble.DB
}

func New(dataDir string) (*Database, error) {
	cache := pebble.NewCache(1024 * 1024 * 32)
	defer cache.Unref()
	opts := &pebble.Options{
		Cache:                       cache,
		Comparer:                    MVCCComparer,
		FormatMajorVersion:          pebble.FormatNewest,
		L0CompactionThreshold:       2,
		L0StopWritesThreshold:       1000,
		LBaseMaxBytes:               64 << 20, // 64 MB
		Levels:                      make([]pebble.LevelOptions, 7),
		MaxConcurrentCompactions:    func() int { return 3 }, // TODO: Make Configurable
		MemTableSize:                64 << 20,
		MemTableStopWritesThreshold: 4,
	}

	for i := 0; i < len(opts.Levels); i++ {
		l := &opts.Levels[i]
		l.BlockSize = 32 << 10       // 32 KB
		l.IndexBlockSize = 256 << 10 // 256 KB
		l.FilterPolicy = bloom.FilterPolicy(10)
		l.FilterType = pebble.TableFilter
		if i > 0 {
			l.TargetFileSize = opts.Levels[i-1].TargetFileSize * 2
		}
		l.EnsureDefaults()
	}

	opts.Levels[6].FilterPolicy = nil
	opts.FlushSplitBytes = opts.Levels[0].TargetFileSize
	opts = opts.EnsureDefaults()

	db, err := pebble.Open(dataDir, opts)
	if err != nil {
		return nil, fmt.Errorf("failed to open PebbleDB: %w", err)
	}

	return &Database{
		storage: db,
	}, nil
}

func NewWithDB(storage *pebble.DB) *Database {
	return &Database{
		storage: storage,
	}
}

func (db *Database) Close() error {
	err := db.storage.Close()
	db.storage = nil
	return err
}

func (db *Database) SetLatestVersion(version int64) error {
	var ts [VersionSize]byte
	binary.LittleEndian.PutUint64(ts[:], uint64(version))
	return db.storage.Set([]byte(latestVersionKey), ts[:], defaultWriteOpts)
}

func (db *Database) GetLatestVersion() (int64, error) {
	bz, closer, err := db.storage.Get([]byte(latestVersionKey))
	if err != nil {
		if errors.Is(err, pebble.ErrNotFound) {
			// in case of a fresh database
			return 0, nil
		}

		return 0, err
	}

	if len(bz) == 0 {
		return 0, closer.Close()
	}

	return int64(binary.LittleEndian.Uint64(bz)), closer.Close()
}

func (db *Database) Has(storeKey string, version int64, key []byte) (bool, error) {
	val, err := db.Get(storeKey, version, key)
	if err != nil {
		return false, err
	}

	return val != nil, nil
}

func (db *Database) Get(storeKey string, targetVersion int64, key []byte) ([]byte, error) {
	prefixedVal, err := getMVCCSlice(db.storage, storeKey, key, targetVersion)
	if err != nil {
		if errors.Is(err, utils.ErrRecordNotFound) {
			return nil, nil
		}

		return nil, fmt.Errorf("failed to perform PebbleDB read: %w", err)
	}

	valBz, tombBz, ok := SplitMVCCKey(prefixedVal)
	if !ok {
		return nil, fmt.Errorf("invalid PebbleDB MVCC value: %s", prefixedVal)
	}

	// A tombstone of zero or a target version that is less than the tombstone
	// version means the key is not deleted at the target version.
	if len(tombBz) == 0 {
		return valBz, nil
	}

	tombstone, err := decodeUint64Ascending(tombBz)
	if err != nil {
		return nil, fmt.Errorf("failed to decode value tombstone: %w", err)
	}
	if tombstone > targetVersion {
		return nil, fmt.Errorf("value tombstone too large: %d", tombstone)
	}

	// A tombstone of zero or a target version that is less than the tombstone
	// version means the key is not deleted at the target version.
	if targetVersion < tombstone {
		return valBz, nil
	}

	// the value is considered deleted
	return nil, nil
}

func (db *Database) ApplyChangeset(version int64, cs *proto.NamedChangeSet) error {
	b, err := NewBatch(db.storage, version)
	if err != nil {
		return err
	}

	for _, kvPair := range cs.Changeset.Pairs {
		if kvPair.Value == nil {
			if err := b.Delete(cs.Name, kvPair.Key); err != nil {
				return err
			}
		} else {
			if err := b.Set(cs.Name, kvPair.Key, kvPair.Value); err != nil {
				return err
			}
		}
	}

	return b.Write()
}

// Prune for the PebbleDB SS backend is currently not supported. It seems the only
// reliable way to prune is to iterate over the desired domain and either manually
// tombstone or delete. Either way, the operation would be timely.
//
// See: https://github.com/cockroachdb/cockroach/blob/33623e3ee420174a4fd3226d1284b03f0e3caaac/pkg/storage/mvcc.go#L3182
func (db *Database) Prune(version int64) error {
	panic("not implemented!")
}

func (db *Database) Iterator(storeKey string, version int64, start, end []byte) (types.Iterator, error) {
	if (start != nil && len(start) == 0) || (end != nil && len(end) == 0) {
		return nil, utils.ErrKeyEmpty
	}

	if start != nil && end != nil && bytes.Compare(start, end) > 0 {
		return nil, utils.ErrStartAfterEnd
	}

	lowerBound := MVCCEncode(prependStoreKey(storeKey, start), 0)

	var upperBound []byte
	if end != nil {
		upperBound = MVCCEncode(prependStoreKey(storeKey, end), 0)
	}

	itr, err := db.storage.NewIter(&pebble.IterOptions{LowerBound: lowerBound, UpperBound: upperBound})
	if err != nil {
		return nil, fmt.Errorf("failed to create PebbleDB iterator: %w", err)
	}

	return newPebbleDBIterator(itr, storePrefix(storeKey), start, end, version), nil
}

func (db *Database) ReverseIterator(storeKey string, version int64, start, end []byte) (types.Iterator, error) {
	panic("not implemented!")
}

// Import loads the initial version of the state
// TODO: Parallelize Import
func (db *Database) Import(version int64, ch <-chan sstypes.ImportEntry) error {
<<<<<<< HEAD
	panic("not implemented!")
=======
	batch, err := NewBatch(db.storage, version)
	if err != nil {
		return err
	}

	var counter int
	for entry := range ch {
		err := batch.Set(entry.StoreKey, entry.Key, entry.Value)
		if err != nil {
			return err
		}

		counter++
		if counter%ImportCommitBatchSize == 0 {
			if err := batch.Write(); err != nil {
				return err
			}

			batch, err = NewBatch(db.storage, version)
			if err != nil {
				return err
			}
		}
	}

	if batch.Size() > 0 {
		if err := batch.Write(); err != nil {
			return err
		}
	}

	return nil
>>>>>>> f7dc3eeb
}

func storePrefix(storeKey string) []byte {
	return []byte(fmt.Sprintf(StorePrefixTpl, storeKey))
}

func prependStoreKey(storeKey string, key []byte) []byte {
	if storeKey == "" {
		return key
	}
	return append(storePrefix(storeKey), key...)
}

func getMVCCSlice(db *pebble.DB, storeKey string, key []byte, version int64) ([]byte, error) {
	// end domain is exclusive, so we need to increment the version by 1
	if version < math.MaxInt64 {
		version++
	}

	itr, err := db.NewIter(&pebble.IterOptions{
		LowerBound: MVCCEncode(prependStoreKey(storeKey, key), 0),
		UpperBound: MVCCEncode(prependStoreKey(storeKey, key), version),
	})
	if err != nil {
		return nil, fmt.Errorf("failed to create PebbleDB iterator: %w", err)
	}
	defer func() {
		err = utils.Join(err, itr.Close())
	}()

	if !itr.Last() {
		return nil, utils.ErrRecordNotFound
	}

	_, vBz, ok := SplitMVCCKey(itr.Key())
	if !ok {
		return nil, fmt.Errorf("invalid PebbleDB MVCC key: %s", itr.Key())
	}

	keyVersion, err := decodeUint64Ascending(vBz)
	if err != nil {
		return nil, fmt.Errorf("failed to decode key version: %w", err)
	}
	if keyVersion > version {
		return nil, fmt.Errorf("key version too large: %d", keyVersion)
	}

	return slices.Clone(itr.Value()), nil
}<|MERGE_RESOLUTION|>--- conflicted
+++ resolved
@@ -224,9 +224,6 @@
 // Import loads the initial version of the state
 // TODO: Parallelize Import
 func (db *Database) Import(version int64, ch <-chan sstypes.ImportEntry) error {
-<<<<<<< HEAD
-	panic("not implemented!")
-=======
 	batch, err := NewBatch(db.storage, version)
 	if err != nil {
 		return err
@@ -259,7 +256,6 @@
 	}
 
 	return nil
->>>>>>> f7dc3eeb
 }
 
 func storePrefix(storeKey string) []byte {
