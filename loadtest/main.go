package main

import (
	"encoding/json"
	"fmt"
	"io/ioutil"
	"math/rand"
	"os"
	"os/exec"
	"path/filepath"
	"strconv"
	"sync"
	"time"

	"github.com/cosmos/cosmos-sdk/client"
	"github.com/cosmos/cosmos-sdk/codec"
	"github.com/cosmos/cosmos-sdk/codec/types"
	"github.com/cosmos/cosmos-sdk/std"
	sdk "github.com/cosmos/cosmos-sdk/types"
	typestx "github.com/cosmos/cosmos-sdk/types/tx"
	"github.com/cosmos/cosmos-sdk/x/auth/tx"
	"github.com/sei-protocol/sei-chain/app"
	dextypes "github.com/sei-protocol/sei-chain/x/dex/types"
	"google.golang.org/grpc"
)

type EncodingConfig struct {
	InterfaceRegistry types.InterfaceRegistry
	// NOTE: this field will be renamed to Codec
	Marshaler codec.Codec
	TxConfig  client.TxConfig
	Amino     *codec.LegacyAmino
}

type Config struct {
	BatchSize      uint64              `json:"batch_size"`
	ChainID        string              `json:"chain_id"`
	ContractAddr   string              `json:"contract_address"`
	OrdersPerBlock uint64              `json:"orders_per_block"`
	Rounds         uint64              `json:"rounds"`
	PriceDistr     NumericDistribution `json:"price_distribution"`
	QuantityDistr  NumericDistribution `json:"quantity_distribution"`
	MsgTypeDistr   MsgTypeDistribution `json:"message_type_distribution"`
}

type NumericDistribution struct {
	Min         sdk.Dec `json:"min"`
	Max         sdk.Dec `json:"max"`
	NumDistinct int64   `json:"number_of_distinct_values"`
}

func (d *NumericDistribution) Sample() sdk.Dec {
	steps := sdk.NewDec(rand.Int63n(d.NumDistinct))
	return d.Min.Add(d.Max.Sub(d.Min).QuoInt64(d.NumDistinct).Mul(steps))
}

type MsgTypeDistribution struct {
	LimitOrderPct  sdk.Dec `json:"limit_order_percentage"`
	MarketOrderPct sdk.Dec `json:"market_order_percentage"`
}

func (d *MsgTypeDistribution) Sample() string {
	if !d.LimitOrderPct.Add(d.MarketOrderPct).Equal(sdk.OneDec()) {
		panic("Distribution percentages must add up to 1")
	}
	randNum := sdk.MustNewDecFromStr(fmt.Sprintf("%f", rand.Float64()))
	if randNum.LT(d.LimitOrderPct) {
		return "limit"
	}
	return "market"
}

var (
	TestConfig EncodingConfig
	TxClient   typestx.ServiceClient
	TxHashFile *os.File
	ChainID    string
)

const (
	VortexData = "{\"position_effect\":\"Open\",\"leverage\":\"1\"}"
)

var FromMili = sdk.NewDec(1000000)

func init() {
	cdc := codec.NewLegacyAmino()
	interfaceRegistry := types.NewInterfaceRegistry()
	marshaler := codec.NewProtoCodec(interfaceRegistry)

	TestConfig = EncodingConfig{
		InterfaceRegistry: interfaceRegistry,
		Marshaler:         marshaler,
		TxConfig:          tx.NewTxConfig(marshaler, tx.DefaultSignModes),
		Amino:             cdc,
	}
	std.RegisterLegacyAminoCodec(TestConfig.Amino)
	std.RegisterInterfaces(TestConfig.InterfaceRegistry)
	app.ModuleBasics.RegisterLegacyAminoCodec(TestConfig.Amino)
	app.ModuleBasics.RegisterInterfaces(TestConfig.InterfaceRegistry)
}

func run(config Config) {
	ChainID = config.ChainID
	grpcConn, _ := grpc.Dial(
		"127.0.0.1:9090",
		grpc.WithInsecure(),
	)
	defer grpcConn.Close()
	TxClient = typestx.NewServiceClient(grpcConn)
	userHomeDir, _ := os.UserHomeDir()
	_ = os.Mkdir(filepath.Join(userHomeDir, "outputs"), os.ModePerm)
	filename := filepath.Join(userHomeDir, "outputs", "test_tx_hash")
	_ = os.Remove(filename)
	file, _ := os.OpenFile(filename, os.O_APPEND|os.O_CREATE|os.O_WRONLY, 0o644)
	TxHashFile = file
	var mu sync.Mutex

<<<<<<< HEAD
	if config.OrdersPerBlock < BatchSize {
		panic("Must have more orders per block than batch size")
	}
	numberOfAccounts := config.OrdersPerBlock / BatchSize * 2 // * 2 because we need two sets of accounts
=======
	batchSize := config.BatchSize
	numberOfAccounts := config.OrdersPerBlock / batchSize * 2 // * 2 because we need two sets of accounts
>>>>>>> 2e003ce0
	activeAccounts := []int{}
	inactiveAccounts := []int{}
	for i := 0; i < int(numberOfAccounts); i++ {
		if i%2 == 0 {
			activeAccounts = append(activeAccounts, i)
		} else {
			inactiveAccounts = append(inactiveAccounts, i)
		}
	}
	wgs := []*sync.WaitGroup{}
	sendersList := [][]func(){}

	configString, _ := json.Marshal(config)
	fmt.Printf("Running with \n %s \ns", string(configString))

	fmt.Printf("%s - Starting block prepare\n", time.Now().Format("2006-01-02T15:04:05"))
	for i := 0; i < int(config.Rounds); i++ {
		fmt.Printf("Preparing %d-th round\n", i)
		wg := &sync.WaitGroup{}
		var senders []func()
		wgs = append(wgs, wg)
		for _, account := range activeAccounts {
			key := GetKey(uint64(account))
			var msg sdk.Msg
			msgType := config.MsgTypeDistr.Sample()
			orderPlacements := []*dextypes.Order{}
			var orderType dextypes.OrderType
			if msgType == "limit" {
				orderType = dextypes.OrderType_LIMIT
			} else {
				orderType = dextypes.OrderType_MARKET
			}
			var direction dextypes.PositionDirection
			if rand.Float64() < 0.5 {
				direction = dextypes.PositionDirection_LONG
			} else {
				direction = dextypes.PositionDirection_SHORT
			}
			price := config.PriceDistr.Sample()
			quantity := config.QuantityDistr.Sample()
			for j := 0; j < int(batchSize); j++ {
				orderPlacements = append(orderPlacements, &dextypes.Order{
					Account:           sdk.AccAddress(key.PubKey().Address()).String(),
					ContractAddr:      config.ContractAddr,
					PositionDirection: direction,
					Price:             price.Quo(FromMili),
					Quantity:          quantity.Quo(FromMili),
					PriceDenom:        "SEI",
					AssetDenom:        "ATOM",
					OrderType:         orderType,
					Data:              VortexData,
				})
			}
			amount, err := sdk.ParseCoinsNormalized(fmt.Sprintf("%d%s", price.Mul(quantity).Ceil().RoundInt64(), "usei"))
			if err != nil {
				panic(err)
			}
			msg = &dextypes.MsgPlaceOrders{
				Creator:      sdk.AccAddress(key.PubKey().Address()).String(),
				Orders:       orderPlacements,
				ContractAddr: config.ContractAddr,
				Funds:        amount,
			}
			txBuilder := TestConfig.TxConfig.NewTxBuilder()

			_ = txBuilder.SetMsgs(msg)
			seqDelta := uint64(i / 2)
			mode := typestx.BroadcastMode_BROADCAST_MODE_SYNC
			// Note: There is a potential race condition here with seqnos
			// in which a later seqno is delievered before an earlier seqno
			// In practice, we haven't run into this issue so we'll leave this
			// as is.
			sender := SendTx(key, &txBuilder, mode, seqDelta, &mu)
			wg.Add(1)
			senders = append(senders, func() {
				defer wg.Done()
				sender()
			})
		}
		sendersList = append(sendersList, senders)

		inactiveAccounts, activeAccounts = activeAccounts, inactiveAccounts
	}

	lastHeight := getLastHeight()
	for i := 0; i < int(config.Rounds); i++ {
		newHeight := getLastHeight()
		for newHeight == lastHeight {
			time.Sleep(10 * time.Millisecond)
			newHeight = getLastHeight()
		}
		fmt.Printf("Sending %d-th block\n", i)
		senders := sendersList[i]
		wg := wgs[i]
		for _, sender := range senders {
			go sender()
		}
		wg.Wait()
		lastHeight = newHeight
	}
	fmt.Printf("%s - Finished\n", time.Now().Format("2006-01-02T15:04:05"))
}

func getLastHeight() int {
	out, err := exec.Command("curl", "http://localhost:26657/blockchain").Output()
	if err != nil {
		panic(err)
	}
	var dat map[string]interface{}
	if err := json.Unmarshal(out, &dat); err != nil {
		panic(err)
	}
	result := dat["result"].(map[string]interface{})
	height, err := strconv.Atoi(result["last_height"].(string))
	if err != nil {
		panic(err)
	}
	return height
}

func main() {
	config := Config{}
	pwd, _ := os.Getwd()
	file, _ := ioutil.ReadFile(pwd + "/loadtest/config.json")
	if err := json.Unmarshal(file, &config); err != nil {
		panic(err)
	}
	run(config)
}<|MERGE_RESOLUTION|>--- conflicted
+++ resolved
@@ -115,16 +115,13 @@
 	file, _ := os.OpenFile(filename, os.O_APPEND|os.O_CREATE|os.O_WRONLY, 0o644)
 	TxHashFile = file
 	var mu sync.Mutex
-
-<<<<<<< HEAD
-	if config.OrdersPerBlock < BatchSize {
+	batchSize := config.BatchSize
+	if config.OrdersPerBlock < batchSize {
 		panic("Must have more orders per block than batch size")
 	}
-	numberOfAccounts := config.OrdersPerBlock / BatchSize * 2 // * 2 because we need two sets of accounts
-=======
-	batchSize := config.BatchSize
+
+
 	numberOfAccounts := config.OrdersPerBlock / batchSize * 2 // * 2 because we need two sets of accounts
->>>>>>> 2e003ce0
 	activeAccounts := []int{}
 	inactiveAccounts := []int{}
 	for i := 0; i < int(numberOfAccounts); i++ {
