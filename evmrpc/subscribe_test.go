package evmrpc_test

import (
	"context"
	"regexp"
	"testing"

	"github.com/sei-protocol/sei-chain/evmrpc"
	"github.com/stretchr/testify/require"
)

func TestQueryBuilder(t *testing.T) {
	q := mockQueryBuilder()
	expectedQuery := "tm.event = 'Tx' AND evm_log.contract_address = 'test contract' AND evm_log.block_hash = 'block hash' AND evm_log.block_number = '1' AND evm_log.tx_hash = 'tx hash' AND evm_log.tx_idx = '2' AND evm_log.idx = '3' AND evm_log.topics CONTAINS 'topic a' AND evm_log.topics CONTAINS 'topic b'"
	require.Equal(t, expectedQuery, q.Build())
}

func TestSubscribe(t *testing.T) {
	manager := evmrpc.NewSubscriptionManager(&MockClient{})
	res, err := manager.Subscribe(context.Background(), mockQueryBuilder(), 10)
	require.Nil(t, err)
	require.Equal(t, 1, int(res))

	res, err = manager.Subscribe(context.Background(), mockQueryBuilder(), 10)
	require.Nil(t, err)
	require.Equal(t, 2, int(res))

	badManager := evmrpc.NewSubscriptionManager(&MockBadClient{})
	_, err = badManager.Subscribe(context.Background(), mockQueryBuilder(), 10)
	require.NotNil(t, err)
}

<<<<<<< HEAD
func mockQueryBuilder() *QueryBuilder {
	q := NewTxQueryBuilder()
=======
func mockQueryBuilder() *evmrpc.QueryBuilder {
	q := evmrpc.NewQueryBuilder()
>>>>>>> df1753f6
	q.FilterContractAddress("test contract")
	q.FilterBlockHash("block hash")
	q.FilterBlockNumber(1)
	q.FilterTxHash("tx hash")
	q.FilterTxIndex(2)
	q.FilterIndex(3)
	q.FilterTopic("topic a")
	q.FilterTopic("topic b")
	return q
}

func TestGetTopicsRegex(t *testing.T) {
	tests := []struct {
		name         string
		topics       [][]string
		wantErr      bool
		wantMatch    []string
		wantNotMatch []string
	}{
		{
			name:    "error: topics length 0",
			topics:  [][]string{},
			wantErr: true,
		},
		{
			name:         "match first topic",
			topics:       [][]string{{"a"}},
			wantErr:      false,
			wantMatch:    []string{"[a]", "[a,b]", "[a,a,a,a]"},
			wantNotMatch: []string{"b", "[b]", "[b,a]", "[a,b"},
		},
		{
			name:         "match first topic with OR",
			topics:       [][]string{{"a", "b"}}, // first topic can be a or b
			wantErr:      false,
			wantMatch:    []string{"[a]", "[a,b]", "[a,c,c,c]", "[b]", "[b,c]", "[b,c,c,c]"},
			wantNotMatch: []string{"b", "[c]", "[c,a]", "[c,b"},
		},
		{
			name:         "match second topic",
			topics:       [][]string{{}, {"a"}},
			wantErr:      false,
			wantMatch:    []string{"[b,a]", "[c,a]", "[a,a,a]"},
			wantNotMatch: []string{"b,a]", "[a,b,a]"},
		},
		{
			name:         "match second and fourth topic",
			topics:       [][]string{{""}, {"a", "c"}, {""}, {"b", "d"}},
			wantErr:      false,
			wantMatch:    []string{"[d,a,c,b]", "[c,a,c,d,c]", "[a,c,b,d]"},
			wantNotMatch: []string{"[a,a,a,a]", "[a,b]", "[c,a,b,c]"},
		},
	}

	for _, tt := range tests {
		t.Run(tt.name, func(t *testing.T) {
			got, err := evmrpc.GetTopicsRegex(tt.topics)
			regex := regexp.MustCompile(got)
			if tt.wantErr {
				require.NotNil(t, err)
				return
			}
			require.Nil(t, err)
			for _, toMatch := range tt.wantMatch {
				require.True(t, regex.MatchString(toMatch))
			}
			for _, toNotMatch := range tt.wantNotMatch {
				require.False(t, regex.MatchString(toNotMatch))
			}
		})
	}
}<|MERGE_RESOLUTION|>--- conflicted
+++ resolved
@@ -30,13 +30,8 @@
 	require.NotNil(t, err)
 }
 
-<<<<<<< HEAD
-func mockQueryBuilder() *QueryBuilder {
-	q := NewTxQueryBuilder()
-=======
 func mockQueryBuilder() *evmrpc.QueryBuilder {
-	q := evmrpc.NewQueryBuilder()
->>>>>>> df1753f6
+	q := evmrpc.NewTxQueryBuilder()
 	q.FilterContractAddress("test contract")
 	q.FilterBlockHash("block hash")
 	q.FilterBlockNumber(1)
