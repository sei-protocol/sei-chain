--- conflicted
+++ resolved
@@ -63,11 +63,7 @@
 		keeper:           k,
 		ctxProvider:      ctxProvider,
 		homeDir:          homeDir,
-<<<<<<< HEAD
-		backend:          NewBackend(ctxProvider, k, txConfigProvider, tmClient, simulateConfig, app, antehandler, globalBlockCache, cacheCreationMutex, watermarks),
-=======
-		backend:          NewBackend(ctxProvider, k, beginBlockKeepers, txConfigProvider, tmClient, simulateConfig, app, antehandler, globalBlockCache, cacheCreationMutex),
->>>>>>> 0aaaa6fe
+		backend:          NewBackend(ctxProvider, k, beginBlockKeepers, txConfigProvider, tmClient, simulateConfig, app, antehandler, globalBlockCache, cacheCreationMutex, watermarks),
 		connectionType:   connectionType,
 	}
 }
