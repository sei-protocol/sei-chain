--- conflicted
+++ resolved
@@ -553,11 +553,7 @@
 	if err != nil {
 		panic(err)
 	}
-<<<<<<< HEAD
-	HttpServer, err := evmrpc.NewEVMHTTPServer(infoLog, goodConfig, &MockClient{}, EVMKeeper, nil, ctxProvider, TxConfig, "", isPanicTxFunc)
-=======
-	HttpServer, err := evmrpc.NewEVMHTTPServer(infoLog, goodConfig, &MockClient{}, EVMKeeper, testApp.BaseApp, testApp.AnteHandler, ctxProvider, TxConfig, "", isPanicTxFunc)
->>>>>>> b3fff251
+	HttpServer, err := evmrpc.NewEVMHTTPServer(infoLog, goodConfig, &MockClient{}, EVMKeeper, &testApp.WasmKeeper, testApp.BaseApp, testApp.AnteHandler, ctxProvider, TxConfig, "", isPanicTxFunc)
 	if err != nil {
 		panic(err)
 	}
@@ -569,11 +565,7 @@
 	badConfig := evmrpc.DefaultConfig
 	badConfig.HTTPPort = TestBadPort
 	badConfig.FilterTimeout = 500 * time.Millisecond
-<<<<<<< HEAD
-	badHTTPServer, err := evmrpc.NewEVMHTTPServer(infoLog, badConfig, &MockBadClient{}, EVMKeeper, nil, ctxProvider, TxConfig, "", nil)
-=======
-	badHTTPServer, err := evmrpc.NewEVMHTTPServer(infoLog, badConfig, &MockBadClient{}, EVMKeeper, testApp.BaseApp, testApp.AnteHandler, ctxProvider, TxConfig, "", nil)
->>>>>>> b3fff251
+	badHTTPServer, err := evmrpc.NewEVMHTTPServer(infoLog, badConfig, &MockBadClient{}, EVMKeeper, &testApp.WasmKeeper, testApp.BaseApp, testApp.AnteHandler, ctxProvider, TxConfig, "", nil)
 	if err != nil {
 		panic(err)
 	}
