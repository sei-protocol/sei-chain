package evmrpc

import (
	"runtime"
	"sync"
	"sync/atomic"

	"github.com/ethereum/go-ethereum/common"
	ethtypes "github.com/ethereum/go-ethereum/core/types"
	"github.com/ethereum/go-ethereum/crypto"
)

var BitMasks = [8]uint8{1, 2, 4, 8, 16, 32, 64, 128}

// bloomIndexes represents the bit indexes inside the bloom filter that belong
// to some key.
type bloomIndexes [3]uint

// calcBloomIndexes returns the bloom filter bit indexes belonging to the given key.
func calcBloomIndexes(b []byte) bloomIndexes {
	b = crypto.Keccak256(b)

	var idxs bloomIndexes
	for i := 0; i < len(idxs); i++ {
		idxs[i] = (uint(b[2*i])<<8)&2047 + uint(b[2*i+1])
	}
	return idxs
}

// res: AND on outer level, OR on mid level, AND on inner level (i.e. all 3 bits)
func EncodeFilters(addresses []common.Address, topics [][]common.Hash) (res [][]bloomIndexes) {
	filters := make([][][]byte, 1+len(topics))
	if len(addresses) > 0 {
		filter := make([][]byte, len(addresses))
		for i, address := range addresses {
			filter[i] = address.Bytes()
		}
		filters = append(filters, filter)
	}
	for _, topicList := range topics {
		filter := make([][]byte, len(topicList))
		for i, topic := range topicList {
			filter[i] = topic.Bytes()
		}
		filters = append(filters, filter)
	}
	for _, filter := range filters {
		// Gather the bit indexes of the filter rule, special casing the nil filter
		if len(filter) == 0 {
			continue
		}
		bloomBits := make([]bloomIndexes, len(filter))
		for i, clause := range filter {
			if clause == nil {
				bloomBits = nil
				break
			}
			bloomBits[i] = calcBloomIndexes(clause)
		}
		// Accumulate the filter rules if no nil rule was within
		if bloomBits != nil {
			res = append(res, bloomBits)
		}
	}
	return
}

// MatchFilters checks whether all the supplied filter rules match the bloom
// filter. For large input slices the work is split into chunks and evaluated in
// parallel to speed up matching. The final result is deterministic regardless of
// execution order.
func MatchFilters(bloom ethtypes.Bloom, filters [][]bloomIndexes) bool {
	// For small filter sets, run sequentially to avoid goroutine overhead.
<<<<<<< HEAD
	workers := runtime.GOMAXPROCS(0)
	if len(filters) <= workers {
=======
	numCPU := runtime.NumCPU()
	if len(filters) <= numCPU {
>>>>>>> fb52f68a
		for _, filter := range filters {
			if !matchFilter(bloom, filter) {
				return false
			}
		}
		return true
	}

	// Split filters into chunks and evaluate concurrently.
<<<<<<< HEAD
	chunkSize := (len(filters) + workers - 1) / workers
=======
	chunkSize := (len(filters) + numCPU - 1) / numCPU
>>>>>>> fb52f68a
	var ok atomic.Bool
	ok.Store(true)

	var wg sync.WaitGroup
	for i := 0; i < len(filters); i += chunkSize {
		end := i + chunkSize
		if end > len(filters) {
			end = len(filters)
		}
		wg.Add(1)
		go func(sub [][]bloomIndexes) {
			defer wg.Done()
			for _, f := range sub {
				if !ok.Load() {
					return
				}
				if !matchFilter(bloom, f) {
					ok.Store(false)
					return
				}
			}
		}(filters[i:end])
	}

	wg.Wait()
	return ok.Load()
}

func matchFilter(bloom ethtypes.Bloom, filter []bloomIndexes) bool {
	for _, possibility := range filter {
		if matchBloomIndexes(bloom, possibility) {
			return true
		}
	}
	return false
}

func matchBloomIndexes(bloom ethtypes.Bloom, idx bloomIndexes) bool {
	for _, bit := range idx {
		// big endian
		whichByte := bloom[ethtypes.BloomByteLength-1-bit/8]
		mask := BitMasks[bit%8]
		if whichByte&mask == 0 {
			return false
		}
	}
	return true
}<|MERGE_RESOLUTION|>--- conflicted
+++ resolved
@@ -27,6 +27,7 @@
 	return idxs
 }
 
+// EncodeFilters encodes addresses and topics into bloom filter indexes.
 // res: AND on outer level, OR on mid level, AND on inner level (i.e. all 3 bits)
 func EncodeFilters(addresses []common.Address, topics [][]common.Hash) (res [][]bloomIndexes) {
 	filters := make([][][]byte, 1+len(topics))
@@ -45,7 +46,6 @@
 		filters = append(filters, filter)
 	}
 	for _, filter := range filters {
-		// Gather the bit indexes of the filter rule, special casing the nil filter
 		if len(filter) == 0 {
 			continue
 		}
@@ -57,7 +57,6 @@
 			}
 			bloomBits[i] = calcBloomIndexes(clause)
 		}
-		// Accumulate the filter rules if no nil rule was within
 		if bloomBits != nil {
 			res = append(res, bloomBits)
 		}
@@ -70,14 +69,10 @@
 // parallel to speed up matching. The final result is deterministic regardless of
 // execution order.
 func MatchFilters(bloom ethtypes.Bloom, filters [][]bloomIndexes) bool {
+	workers := runtime.GOMAXPROCS(0)
+
 	// For small filter sets, run sequentially to avoid goroutine overhead.
-<<<<<<< HEAD
-	workers := runtime.GOMAXPROCS(0)
 	if len(filters) <= workers {
-=======
-	numCPU := runtime.NumCPU()
-	if len(filters) <= numCPU {
->>>>>>> fb52f68a
 		for _, filter := range filters {
 			if !matchFilter(bloom, filter) {
 				return false
@@ -87,11 +82,8 @@
 	}
 
 	// Split filters into chunks and evaluate concurrently.
-<<<<<<< HEAD
 	chunkSize := (len(filters) + workers - 1) / workers
-=======
-	chunkSize := (len(filters) + numCPU - 1) / numCPU
->>>>>>> fb52f68a
+
 	var ok atomic.Bool
 	ok.Store(true)
 
@@ -131,7 +123,6 @@
 
 func matchBloomIndexes(bloom ethtypes.Bloom, idx bloomIndexes) bool {
 	for _, bit := range idx {
-		// big endian
 		whichByte := bloom[ethtypes.BloomByteLength-1-bit/8]
 		mask := BitMasks[bit%8]
 		if whichByte&mask == 0 {
