package evmrpc_test

import (
	"fmt"
	"testing"
	"time"

	"github.com/sei-protocol/sei-chain/evmrpc"
	"github.com/stretchr/testify/require"
)

type opts struct {
<<<<<<< HEAD
	httpEnabled             interface{}
	httpPort                interface{}
	wsEnabled               interface{}
	wsPort                  interface{}
	readTimeout             interface{}
	readHeaderTimeout       interface{}
	writeTimeout            interface{}
	idleTimeout             interface{}
	simulationGasLimit      interface{}
	simulationEVMTimeout    interface{}
	corsOrigins             interface{}
	wsOrigins               interface{}
	filterTimeout           interface{}
	checkTxTimeout          interface{}
	maxTxPoolTxs            interface{}
	slow                    interface{}
	denyList                interface{}
	maxLogNoBlock           interface{}
	maxBlocksForLog         interface{}
	maxSubscriptionsNewHead interface{}
	enableTestAPI           interface{}
	maxConcurrentTraceCalls interface{}
	maxTraceLookbackBlocks  interface{}
	traceTimeout            interface{}
	liveEVMTracer           interface{}
=======
	httpEnabled                  interface{}
	httpPort                     interface{}
	wsEnabled                    interface{}
	wsPort                       interface{}
	readTimeout                  interface{}
	readHeaderTimeout            interface{}
	writeTimeout                 interface{}
	idleTimeout                  interface{}
	simulationGasLimit           interface{}
	simulationEVMTimeout         interface{}
	corsOrigins                  interface{}
	wsOrigins                    interface{}
	filterTimeout                interface{}
	checkTxTimeout               interface{}
	maxTxPoolTxs                 interface{}
	slow                         interface{}
	flushReceiptSync             interface{}
	denyList                     interface{}
	maxLogNoBlock                interface{}
	maxBlocksForLog              interface{}
	maxSubscriptionsNewHead      interface{}
	enableTestAPI                interface{}
	maxConcurrentTraceCalls      interface{}
	maxConcurrentSimulationCalls interface{}
	maxTraceLookbackBlocks       interface{}
	traceTimeout                 interface{}
>>>>>>> 813c350f
}

func (o *opts) Get(k string) interface{} {
	if k == "evm.http_enabled" {
		return o.httpEnabled
	}
	if k == "evm.http_port" {
		return o.httpPort
	}
	if k == "evm.ws_enabled" {
		return o.wsEnabled
	}
	if k == "evm.ws_port" {
		return o.wsPort
	}
	if k == "evm.read_timeout" {
		return o.readTimeout
	}
	if k == "evm.read_header_timeout" {
		return o.readHeaderTimeout
	}
	if k == "evm.write_timeout" {
		return o.writeTimeout
	}
	if k == "evm.idle_timeout" {
		return o.idleTimeout
	}
	if k == "evm.simulation_gas_limit" {
		return o.simulationGasLimit
	}
	if k == "evm.simulation_evm_timeout" {
		return o.simulationEVMTimeout
	}
	if k == "evm.cors_origins" {
		return o.corsOrigins
	}
	if k == "evm.ws_origins" {
		return o.wsOrigins
	}
	if k == "evm.filter_timeout" {
		return o.filterTimeout
	}
	if k == "evm.checktx_timeout" {
		return o.checkTxTimeout
	}
	if k == "evm.max_tx_pool_txs" {
		return o.maxTxPoolTxs
	}
	if k == "evm.slow" {
		return o.slow
	}
	if k == "evm.flush_receipt_sync" {
		return o.flushReceiptSync
	}
	if k == "evm.deny_list" {
		return o.denyList
	}
	if k == "evm.max_log_no_block" {
		return o.maxLogNoBlock
	}
	if k == "evm.max_blocks_for_log" {
		return o.maxBlocksForLog
	}
	if k == "evm.max_subscriptions_new_head" {
		return o.maxSubscriptionsNewHead
	}
	if k == "evm.enable_test_api" {
		return o.enableTestAPI
	}
	if k == "evm.max_concurrent_trace_calls" {
		return o.maxConcurrentTraceCalls
	}
	if k == "evm.max_concurrent_simulation_calls" {
		return o.maxConcurrentSimulationCalls
	}
	if k == "evm.max_trace_lookback_blocks" {
		return o.maxTraceLookbackBlocks
	}
	if k == "evm.trace_timeout" {
		return o.traceTimeout
	}
	if k == "evm.live_evm_tracer" {
		return o.liveEVMTracer
	}
	panic(fmt.Errorf("unknown key: %s", k))
}

func TestReadConfig(t *testing.T) {
	goodOpts := opts{
		true,
		1,
		true,
		2,
		time.Duration(5),
		time.Duration(5),
		time.Duration(5),
		time.Duration(5),
		uint64(10),
		time.Duration(60),
		"",
		"",
		time.Duration(5),
		time.Duration(5),
		1000,
		false,
		false,
		make([]string, 0),
		20000,
		1000,
		10000,
		false,
		uint64(10),
		uint64(10),
		int64(100),
		30 * time.Second,
		"",
	}
	_, err := evmrpc.ReadConfig(&goodOpts)
	require.Nil(t, err)
	badOpts := goodOpts
	badOpts.httpEnabled = "bad"
	_, err = evmrpc.ReadConfig(&badOpts)
	require.NotNil(t, err)
	badOpts = goodOpts
	badOpts.httpPort = "bad"
	_, err = evmrpc.ReadConfig(&badOpts)
	require.NotNil(t, err)
	badOpts = goodOpts
	badOpts.wsEnabled = "bad"
	_, err = evmrpc.ReadConfig(&badOpts)
	require.NotNil(t, err)
	badOpts = goodOpts
	badOpts.wsPort = "bad"
	_, err = evmrpc.ReadConfig(&badOpts)
	require.NotNil(t, err)
	badOpts = goodOpts
	badOpts.readTimeout = "bad"
	_, err = evmrpc.ReadConfig(&badOpts)
	require.NotNil(t, err)
	badOpts = goodOpts
	badOpts.readHeaderTimeout = "bad"
	_, err = evmrpc.ReadConfig(&badOpts)
	require.NotNil(t, err)
	badOpts = goodOpts
	badOpts.writeTimeout = "bad"
	_, err = evmrpc.ReadConfig(&badOpts)
	require.NotNil(t, err)
	badOpts = goodOpts
	badOpts.idleTimeout = "bad"
	_, err = evmrpc.ReadConfig(&badOpts)
	require.NotNil(t, err)
	badOpts = goodOpts
	badOpts.filterTimeout = "bad"
	_, err = evmrpc.ReadConfig(&badOpts)
	require.NotNil(t, err)
	badOpts = goodOpts
	badOpts.simulationGasLimit = "bad"
	_, err = evmrpc.ReadConfig(&badOpts)
	require.NotNil(t, err)
	badOpts = goodOpts
	badOpts.simulationEVMTimeout = "bad"
	_, err = evmrpc.ReadConfig(&badOpts)
	require.NotNil(t, err)
	badOpts = goodOpts
	badOpts.corsOrigins = map[string]interface{}{}
	_, err = evmrpc.ReadConfig(&badOpts)
	require.NotNil(t, err)
	badOpts = goodOpts
	badOpts.wsOrigins = map[string]interface{}{}
	_, err = evmrpc.ReadConfig(&badOpts)
	require.NotNil(t, err)
	badOpts = goodOpts
	badOpts.checkTxTimeout = "bad"
	_, err = evmrpc.ReadConfig(&badOpts)
	require.NotNil(t, err)
	badOpts = goodOpts
	badOpts.maxTxPoolTxs = "bad"
	_, err = evmrpc.ReadConfig(&badOpts)
	require.NotNil(t, err)
	badOpts = goodOpts
	badOpts.slow = "bad"
	_, err = evmrpc.ReadConfig(&badOpts)
	require.NotNil(t, err)
	badOpts = goodOpts
	badOpts.denyList = map[string]interface{}{}
	_, err = evmrpc.ReadConfig(&badOpts)
	require.NotNil(t, err)

	// Test bad types for new trace config options
	badOpts = goodOpts
	badOpts.maxConcurrentTraceCalls = "bad"
	_, err = evmrpc.ReadConfig(&badOpts)
	require.NotNil(t, err)

	// Test bad types for new trace config options
	badOpts = goodOpts
	badOpts.maxConcurrentSimulationCalls = "bad"
	_, err = evmrpc.ReadConfig(&badOpts)
	require.NotNil(t, err)

	badOpts = goodOpts
	badOpts.maxTraceLookbackBlocks = "bad"
	_, err = evmrpc.ReadConfig(&badOpts)
	require.NotNil(t, err)

	badOpts = goodOpts
	badOpts.traceTimeout = "bad"
	_, err = evmrpc.ReadConfig(&badOpts)
	require.NotNil(t, err)
}<|MERGE_RESOLUTION|>--- conflicted
+++ resolved
@@ -10,33 +10,6 @@
 )
 
 type opts struct {
-<<<<<<< HEAD
-	httpEnabled             interface{}
-	httpPort                interface{}
-	wsEnabled               interface{}
-	wsPort                  interface{}
-	readTimeout             interface{}
-	readHeaderTimeout       interface{}
-	writeTimeout            interface{}
-	idleTimeout             interface{}
-	simulationGasLimit      interface{}
-	simulationEVMTimeout    interface{}
-	corsOrigins             interface{}
-	wsOrigins               interface{}
-	filterTimeout           interface{}
-	checkTxTimeout          interface{}
-	maxTxPoolTxs            interface{}
-	slow                    interface{}
-	denyList                interface{}
-	maxLogNoBlock           interface{}
-	maxBlocksForLog         interface{}
-	maxSubscriptionsNewHead interface{}
-	enableTestAPI           interface{}
-	maxConcurrentTraceCalls interface{}
-	maxTraceLookbackBlocks  interface{}
-	traceTimeout            interface{}
-	liveEVMTracer           interface{}
-=======
 	httpEnabled                  interface{}
 	httpPort                     interface{}
 	wsEnabled                    interface{}
@@ -63,7 +36,7 @@
 	maxConcurrentSimulationCalls interface{}
 	maxTraceLookbackBlocks       interface{}
 	traceTimeout                 interface{}
->>>>>>> 813c350f
+	liveEVMTracer                interface{}
 }
 
 func (o *opts) Get(k string) interface{} {
