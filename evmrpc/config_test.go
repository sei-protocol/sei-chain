--- conflicted
+++ resolved
@@ -31,13 +31,10 @@
 	maxBlocksForLog         interface{}
 	maxSubscriptionsNewHead interface{}
 	enableTestAPI           interface{}
-<<<<<<< HEAD
-	liveEVMTracer           interface{}
-=======
 	maxConcurrentTraceCalls interface{}
 	maxTraceLookbackBlocks  interface{}
 	traceTimeout            interface{}
->>>>>>> 4b14b5b3
+	liveEVMTracer           interface{}
 }
 
 func (o *opts) Get(k string) interface{} {
@@ -104,23 +101,19 @@
 	if k == "evm.enable_test_api" {
 		return o.enableTestAPI
 	}
-<<<<<<< HEAD
+	if k == "evm.max_concurrent_trace_calls" {
+		return o.maxConcurrentTraceCalls
+	}
+	if k == "evm.max_trace_lookback_blocks" {
+		return o.maxTraceLookbackBlocks
+	}
+	if k == "evm.trace_timeout" {
+		return o.traceTimeout
+	}
 	if k == "evm.live_evm_tracer" {
 		return o.liveEVMTracer
 	}
 	panic(fmt.Errorf("unknown key: %s", k))
-=======
-	if k == "evm.max_concurrent_trace_calls" {
-		return o.maxConcurrentTraceCalls
-	}
-	if k == "evm.max_trace_lookback_blocks" {
-		return o.maxTraceLookbackBlocks
-	}
-	if k == "evm.trace_timeout" {
-		return o.traceTimeout
-	}
-	panic("unknown key")
->>>>>>> 4b14b5b3
 }
 
 func TestReadConfig(t *testing.T) {
@@ -146,13 +139,10 @@
 		1000,
 		10000,
 		false,
-<<<<<<< HEAD
-		"",
-=======
 		uint64(10),
 		int64(100),
 		30 * time.Second,
->>>>>>> 4b14b5b3
+		"",
 	}
 	_, err := evmrpc.ReadConfig(&goodOpts)
 	require.Nil(t, err)
