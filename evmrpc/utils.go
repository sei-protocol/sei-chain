package evmrpc

import (
	"context"
	"crypto/ecdsa"
	"crypto/sha256"
	"encoding/hex"
	"fmt"
	"math/big"
	"runtime/debug"
	"strings"
	"sync"
	"time"

	wasmtypes "github.com/CosmWasm/wasmd/x/wasm/types"
	"github.com/cosmos/cosmos-sdk/crypto/hd"
	banktypes "github.com/cosmos/cosmos-sdk/x/bank/types"

	"github.com/cosmos/cosmos-sdk/client"
	"github.com/cosmos/cosmos-sdk/client/config"
	"github.com/cosmos/cosmos-sdk/codec/legacy"
	"github.com/cosmos/cosmos-sdk/crypto/keyring"
	sdk "github.com/cosmos/cosmos-sdk/types"
	"github.com/ethereum/go-ethereum/common"
	"github.com/ethereum/go-ethereum/core"
	ethtypes "github.com/ethereum/go-ethereum/core/types"
	"github.com/ethereum/go-ethereum/crypto"
	"github.com/ethereum/go-ethereum/rpc"
	"github.com/sei-protocol/sei-chain/evmrpc/stats"
	"github.com/sei-protocol/sei-chain/utils/metrics"
	"github.com/sei-protocol/sei-chain/x/evm/keeper"
	"github.com/sei-protocol/sei-chain/x/evm/types"
	"github.com/tendermint/tendermint/libs/bytes"
	rpcclient "github.com/tendermint/tendermint/rpc/client"
	"github.com/tendermint/tendermint/rpc/coretypes"
)

const LatestCtxHeight int64 = -1

// EVM launch block heights for different chains
const Pacific1EVMLaunchHeight int64 = 79123881

// GetBlockNumberByNrOrHash returns the height of the block with the given number or hash.
func GetBlockNumberByNrOrHash(ctx context.Context, tmClient rpcclient.Client, blockNrOrHash rpc.BlockNumberOrHash) (*int64, error) {
	if blockNrOrHash.BlockHash != nil {
		res, err := blockByHash(ctx, tmClient, blockNrOrHash.BlockHash[:])
		if err != nil {
			return nil, err
		}
		return &res.Block.Height, nil
	}
	return getBlockNumber(ctx, tmClient, *blockNrOrHash.BlockNumber)
}

func getBlockNumber(ctx context.Context, tmClient rpcclient.Client, number rpc.BlockNumber) (*int64, error) {
	var numberPtr *int64
	switch number {
	case rpc.SafeBlockNumber, rpc.FinalizedBlockNumber, rpc.LatestBlockNumber, rpc.PendingBlockNumber:
		numberPtr = nil // requesting Block with nil means the latest block
	case rpc.EarliestBlockNumber:
		genesisRes, err := tmClient.Genesis(ctx)
		if err != nil {
			return nil, err
		}
		TraceTendermintIfApplicable(ctx, "Genesis", []string{}, genesisRes)
		numberPtr = &genesisRes.Genesis.InitialHeight
	default:
		numberI64 := number.Int64()
		numberPtr = &numberI64
	}
	return numberPtr, nil
}

func getHeightFromBigIntBlockNumber(latest int64, blockNumber *big.Int) int64 {
	switch blockNumber.Int64() {
	case rpc.FinalizedBlockNumber.Int64(), rpc.LatestBlockNumber.Int64(), rpc.SafeBlockNumber.Int64(), rpc.PendingBlockNumber.Int64():
		return latest
	default:
		return blockNumber.Int64()
	}
}

func getTestKeyring(homeDir string) (keyring.Keyring, error) {
	clientCtx := client.Context{}.WithViper("").WithHomeDir(homeDir)
	clientCtx, err := config.ReadFromClientConfig(clientCtx)
	if err != nil {
		return nil, err
	}
	return client.NewKeyringFromBackend(clientCtx, keyring.BackendTest)
}

func getAddressPrivKeyMap(kb keyring.Keyring) map[string]*ecdsa.PrivateKey {
	res := map[string]*ecdsa.PrivateKey{}
	keys, err := kb.List()
	if err != nil {
		return res
	}
	for _, key := range keys {
		localInfo, ok := key.(keyring.LocalInfo)
		if !ok {
			// will only show local key
			continue
		}
		if localInfo.GetAlgo() != hd.Secp256k1Type {
			fmt.Printf("Skipping address %s because it isn't signed with secp256k1\n", localInfo.Name)
			continue
		}
		priv, err := legacy.PrivKeyFromBytes([]byte(localInfo.PrivKeyArmor))
		if err != nil {
			continue
		}
		privHex := hex.EncodeToString(priv.Bytes())
		privKey, err := crypto.HexToECDSA(privHex)
		if err != nil {
			continue
		}
		address := crypto.PubkeyToAddress(privKey.PublicKey)
		res[address.Hex()] = privKey
	}
	return res
}

func blockResultsWithRetry(ctx context.Context, client rpcclient.Client, height *int64) (*coretypes.ResultBlockResults, error) {
	blockRes, err := client.BlockResults(ctx, height)
	if err != nil {
		// retry once, since application DB and block DB are not committed atomically so it's possible for
		// receipt to exist while block results aren't committed yet
		time.Sleep(1 * time.Second)
		blockRes, err = client.BlockResults(ctx, height)
		if err != nil {
			return nil, err
		}
	}
	return blockRes, err
}

func blockByNumber(ctx context.Context, client rpcclient.Client, height *int64) (*coretypes.ResultBlock, error) {
	return blockByNumberWithRetry(ctx, client, height, 0)
}

func blockByNumberWithRetry(ctx context.Context, client rpcclient.Client, height *int64, maxRetries int) (*coretypes.ResultBlock, error) {
	blockRes, err := client.Block(ctx, height)
	var retryCount = 0
	for err != nil && retryCount < maxRetries {
		// retry once, since application DB and block DB are not committed atomically so it's possible for
		// receipt to exist while block results aren't committed yet
		time.Sleep(1 * time.Second)
		blockRes, err = client.Block(ctx, height)
		retryCount++
	}
	if err != nil {
		return nil, err
	}
	if blockRes.Block == nil {
		return nil, fmt.Errorf("could not find block for height %d", height)
	}
	TraceTendermintIfApplicable(ctx, "Block", []string{stringifyInt64Ptr(height)}, blockRes)
	return blockRes, err
}

func blockByHash(ctx context.Context, client rpcclient.Client, hash bytes.HexBytes) (*coretypes.ResultBlock, error) {
	return blockByHashWithRetry(ctx, client, hash, 0)
}

func blockByHashWithRetry(ctx context.Context, client rpcclient.Client, hash bytes.HexBytes, maxRetries int) (*coretypes.ResultBlock, error) {
	blockRes, err := client.BlockByHash(ctx, hash)
	var retryCount = 0
	for err != nil && retryCount < maxRetries {
		// retry once, since application DB and block DB are not committed atomically so it's possible for
		// receipt to exist while block results aren't committed yet
		time.Sleep(1 * time.Second)
		blockRes, err = client.BlockByHash(ctx, hash)
		retryCount++
	}
	if err != nil {
		return nil, err
	}
	if blockRes.Block == nil {
		return nil, fmt.Errorf("could not find block for hash %s", hash.String())
	}
	TraceTendermintIfApplicable(ctx, "BlockByHash", []string{hash.String()}, blockRes)
	return blockRes, err
}

<<<<<<< HEAD
// ValidateEVMBlockHeight checks if the requested block height is valid for EVM queries
func ValidateEVMBlockHeight(chainID string, blockHeight int64) error {
	// Only validate for pacific-1 chain
	if chainID != "pacific-1" {
		return nil
	}
	if blockHeight < Pacific1EVMLaunchHeight {
		return fmt.Errorf("EVM is only supported from block %d onwards", Pacific1EVMLaunchHeight)
	}
	return nil
=======
type indexedMsg struct {
	msg   sdk.Msg
	index int
}

func filterTransactions(
	k *keeper.Keeper,
	ctxProvider func(int64) sdk.Context,
	txConfigProvider func(int64) client.TxConfig,
	block *coretypes.ResultBlock,
	signer ethtypes.Signer,
	includeSyntheticTxs bool,
	includeBankTransfers bool,
) []indexedMsg {
	txs := []indexedMsg{}
	nonceMap := make(map[string]uint64)
	txConfig := txConfigProvider(block.Block.Height)
	latestCtx := ctxProvider(LatestCtxHeight)
	ctx := ctxProvider(block.Block.Height)
	prevCtx := ctxProvider(block.Block.Height - 1)
	for i, tx := range block.Block.Txs {
		sdkTx, err := txConfig.TxDecoder()(tx)
		if err != nil {
			continue
		}
		for _, msg := range sdkTx.GetMsgs() {
			switch m := msg.(type) {
			case *types.MsgEVMTransaction:
				if m.IsAssociateTx() {
					continue
				}
				ethtx, _ := m.AsTransaction()
				hash := ethtx.Hash()
				sender, _ := signer.Sender(ethtx)
				receipt, err := k.GetReceipt(latestCtx, hash)
				if err != nil || receipt.BlockNumber != uint64(block.Block.Height) || isReceiptFromAnteError(ctx, receipt) { //nolint:gosec
					continue
				}
				if _, ok := nonceMap[sender.Hex()]; !ok {
					nonceMap[sender.Hex()] = k.GetNonce(prevCtx, common.HexToAddress(sender.Hex()))
				}
				if nonceMap[sender.Hex()] != ethtx.Nonce() {
					continue
				}
				if !includeSyntheticTxs && receipt.TxType == types.ShellEVMTxType {
					continue
				}
				nonceMap[sender.Hex()]++
				txs = append(txs, indexedMsg{index: i, msg: msg})
			case *wasmtypes.MsgExecuteContract:
				if !includeSyntheticTxs {
					continue
				}
				th := sha256.Sum256(block.Block.Txs[i])
				_, err := k.GetReceipt(latestCtx, th)
				if err != nil {
					continue
				}
				txs = append(txs, indexedMsg{index: i, msg: msg})
			case *banktypes.MsgSend:
				if !includeBankTransfers {
					continue
				}
				txs = append(txs, indexedMsg{index: i, msg: msg})
			}
		}
	}
	return txs
>>>>>>> dfc15ebc
}

func recordMetrics(apiMethod string, connectionType ConnectionType, startTime time.Time) {
	recordMetricsWithError(apiMethod, connectionType, startTime, nil)
}

func recordMetricsWithError(apiMethod string, connectionType ConnectionType, startTime time.Time, err error) {
	// Automatically detect success/failure based on panic state
	panicValue := recover()
	success := panicValue == nil || err != nil

	// these are only metrics that are specifically typed errors for tracking.
	if err != nil {
		metrics.IncrementErrorMetrics(apiMethod, err)
	}

	metrics.IncrementRpcRequestCounter(apiMethod, string(connectionType), success)
	metrics.MeasureRpcRequestLatency(apiMethod, string(connectionType), startTime)
	stats.RecordAPIInvocation(apiMethod, string(connectionType), startTime, success)

	if panicValue != nil {
		panic(panicValue)
	}
}

func CheckVersion(ctx sdk.Context, k *keeper.Keeper) error {
	if !evmExists(ctx, k) {
		return fmt.Errorf("evm module does not exist on height %d", ctx.BlockHeight())
	}
	if !bankExists(ctx, k) {
		return fmt.Errorf("bank module does not exist on height %d", ctx.BlockHeight())
	}
	return nil
}

func bankExists(ctx sdk.Context, k *keeper.Keeper) bool {
	return ctx.KVStore(k.BankKeeper().GetStoreKey()).VersionExists(ctx.BlockHeight())
}

func evmExists(ctx sdk.Context, k *keeper.Keeper) bool {
	return ctx.KVStore(k.GetStoreKey()).VersionExists(ctx.BlockHeight())
}

func shouldIncludeSynthetic(namespace string) bool {
	if namespace != "eth" && namespace != "sei" {
		panic(fmt.Sprintf("unknown namespace %s", namespace))
	}
	return namespace == "sei"
}

type typedTxHash struct {
	hash  common.Hash
	isEvm bool
}

func getTxHashesFromBlock(
	ctxProvider func(int64) sdk.Context,
	txConfigProvider func(int64) client.TxConfig,
	k *keeper.Keeper,
	block *coretypes.ResultBlock,
	signer ethtypes.Signer,
	shouldIncludeSynthetic bool,
) []typedTxHash {
	txHashes := []typedTxHash{}
	for _, tx := range filterTransactions(k, ctxProvider, txConfigProvider, block, signer, shouldIncludeSynthetic, false) {
		switch tx.msg.(type) {
		case *types.MsgEVMTransaction:
			ethtx, _ := tx.msg.(*types.MsgEVMTransaction).AsTransaction()
			txHashes = append(txHashes, typedTxHash{hash: ethtx.Hash(), isEvm: true})
		case *wasmtypes.MsgExecuteContract:
			txHashes = append(txHashes, typedTxHash{hash: common.Hash(sha256.Sum256(block.Block.Txs[tx.index])), isEvm: false})
		}
	}
	return txHashes
}

func isReceiptFromAnteError(ctx sdk.Context, receipt *types.Receipt) bool {
	// hacky heuristic
	if strings.Compare(ctx.ClosestUpgradeName(), "v5.8.0") < 0 {
		return receipt.EffectiveGasPrice == 0
	}
	return receipt.EffectiveGasPrice == 0 && (strings.Contains(receipt.VmError, core.ErrNonceTooHigh.Error()) ||
		strings.Contains(receipt.VmError, core.ErrNonceTooLow.Error()))
}

type ParallelRunner struct {
	Done  sync.WaitGroup
	Queue chan func()
}

func NewParallelRunner(cnt int, capacity int) *ParallelRunner {
	pr := &ParallelRunner{
		Done:  sync.WaitGroup{},
		Queue: make(chan func(), capacity),
	}
	pr.Done.Add(cnt)
	for i := 0; i < cnt; i++ {
		go func() {
			defer pr.Done.Done()
			defer recoverAndLog()
			for f := range pr.Queue {
				f()
			}
		}()
	}
	return pr
}

func recoverAndLog() {
	if e := recover(); e != nil {
		fmt.Printf("Panic recovered: %s\n", e)
		debug.PrintStack()
	}
}<|MERGE_RESOLUTION|>--- conflicted
+++ resolved
@@ -182,7 +182,6 @@
 	return blockRes, err
 }
 
-<<<<<<< HEAD
 // ValidateEVMBlockHeight checks if the requested block height is valid for EVM queries
 func ValidateEVMBlockHeight(chainID string, blockHeight int64) error {
 	// Only validate for pacific-1 chain
@@ -193,7 +192,8 @@
 		return fmt.Errorf("EVM is only supported from block %d onwards", Pacific1EVMLaunchHeight)
 	}
 	return nil
-=======
+}
+
 type indexedMsg struct {
 	msg   sdk.Msg
 	index int
@@ -262,7 +262,6 @@
 		}
 	}
 	return txs
->>>>>>> dfc15ebc
 }
 
 func recordMetrics(apiMethod string, connectionType ConnectionType, startTime time.Time) {
