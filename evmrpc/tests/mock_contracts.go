package tests

import (
	"encoding/hex"
	"fmt"
	"os"
	"strings"

	sdk "github.com/cosmos/cosmos-sdk/types"
	"github.com/ethereum/go-ethereum/accounts/abi"
	"github.com/ethereum/go-ethereum/common"
	ethtypes "github.com/ethereum/go-ethereum/core/types"
	"github.com/sei-protocol/sei-chain/app"
	"github.com/sei-protocol/sei-chain/x/evm/derived"
	"github.com/sei-protocol/sei-chain/x/evm/keeper"
	"github.com/sei-protocol/sei-chain/x/evm/types"
	"github.com/sei-protocol/sei-chain/x/evm/types/ethtx"
)

func cw20Initializer(mnemonic string) func(ctx sdk.Context, a *app.App) {
	return func(ctx sdk.Context, a *app.App) {
		code, err := os.ReadFile("../../contracts/wasm/cw20_base.wasm")
		if err != nil {
			panic(err)
		}
		creator := getSeiAddrWithMnemonic(mnemonic)
		codeID, err := a.EvmKeeper.WasmKeeper().Create(ctx, creator, code, nil)
		if err != nil {
			panic(err)
		}
		contractAddr, _, err := a.EvmKeeper.WasmKeeper().Instantiate(ctx, codeID, creator, creator,
			[]byte(fmt.Sprintf("{\"name\":\"test\",\"symbol\":\"test\",\"decimals\":6,\"initial_balances\":[{\"address\":\"%s\",\"amount\":\"1000000000\"}]}",
				creator.String())), "test", sdk.NewCoins())
		if err != nil {
			panic(err)
		}
		evmAddr := common.BytesToAddress(contractAddr)
		a.EvmKeeper.SetAddressMapping(ctx, contractAddr, evmAddr)
	}
}

func cwIterInitializer(mnemonic string) func(ctx sdk.Context, a *app.App) {
	return func(ctx sdk.Context, a *app.App) {
		code, err := os.ReadFile("../../example/cosmwasm/iter/artifacts/iter.wasm")
		if err != nil {
			panic(err)
		}
		creator := getSeiAddrWithMnemonic(mnemonic)
		codeID, err := a.EvmKeeper.WasmKeeper().Create(ctx, creator, code, nil)
		if err != nil {
			panic(err)
		}
		contractAddr, _, err := a.EvmKeeper.WasmKeeper().Instantiate(ctx, codeID, creator, creator, []byte("{}"), "test", sdk.NewCoins())
		if err != nil {
			panic(err)
		}
		evmAddr := common.BytesToAddress(contractAddr)
		a.EvmKeeper.SetAddressMapping(ctx, contractAddr, evmAddr)
	}
}

var erc20DeployerMnemonics = "number friend tray advice become blame morning glow final under unlock core employ side mimic local load flag birth hire doctor immense guess net"
var erc20Addr = common.HexToAddress("0x8bFEF0785c95Cb3D4a64202AB283c45ae6c50436") // deterministic with the mnemonic above as the deployer
var mixedLogTesterDeployerMnemonics = "area level during surge alley leader clock hard teach feel evidence tattoo snack betray scare six industry winner false improve various never silent protect"
var mixedLogTesterAddr = common.HexToAddress("0x9023C8C1dB86337278f64c79bDf0aD8402B9b17c") // deterministic with the mnemonic above as the deployer

func erc20Initializer() func(ctx sdk.Context, a *app.App) {
	return func(ctx sdk.Context, a *app.App) {
		contractData := GetBin("ERC20")
		evmAddr := getAddrWithMnemonic(erc20DeployerMnemonics)
		seiAddr := getSeiAddrWithMnemonic(erc20DeployerMnemonics)
		tx := ethtypes.NewContractCreation(0, common.Big0, 1000000, common.Big0, contractData)
		protoTx, _ := ethtx.NewLegacyTx(tx)
		msg, _ := types.NewMsgEVMTransaction(protoTx)
		msg.Derived = &derived.Derived{
			SenderEVMAddr: evmAddr,
			SenderSeiAddr: seiAddr,
		}
		mnemonicInitializer(erc20DeployerMnemonics)(ctx, a)
		msgServer := keeper.NewMsgServerImpl(&a.EvmKeeper)
		_, err := msgServer.EVMTransaction(sdk.WrapSDKContext(ctx), msg)
		if err != nil {
			panic(err)
		}
	}
}

func mixedLogTesterInitializer() func(ctx sdk.Context, a *app.App) {
	return func(ctx sdk.Context, a *app.App) {
		contractData := GetBin("MixedLogTester")
		parsedABI, _ := abi.JSON(strings.NewReader(string(GetABI("MixedLogTester"))))
		args, _ := parsedABI.Pack("", "sei18cszlvm6pze0x9sz32qnjq4vtd45xehqs8dq7cwy8yhq35wfnn3quh5sau")
		evmAddr := getAddrWithMnemonic(mixedLogTesterDeployerMnemonics)
		seiAddr := getSeiAddrWithMnemonic(mixedLogTesterDeployerMnemonics)
		tx := ethtypes.NewContractCreation(0, common.Big0, 5000000, common.Big0, append(contractData, args...))
		protoTx, _ := ethtx.NewLegacyTx(tx)
		msg, _ := types.NewMsgEVMTransaction(protoTx)
		msg.Derived = &derived.Derived{
			SenderEVMAddr: evmAddr,
			SenderSeiAddr: seiAddr,
		}
		mnemonicInitializer(mixedLogTesterDeployerMnemonics)(ctx, a)
		msgServer := keeper.NewMsgServerImpl(&a.EvmKeeper)
		_, err := msgServer.EVMTransaction(sdk.WrapSDKContext(ctx), msg)
		if err != nil {
			panic(err)
		}
		r, _ := a.EvmKeeper.GetTransientReceipt(ctx, tx.Hash(), 0)

<<<<<<< HEAD
		a.EvmKeeper.SetERC20CW20Pointer(ctx,
=======
		_ = a.EvmKeeper.SetERC20CW20Pointer(ctx,
>>>>>>> 9a918d24
			"sei18cszlvm6pze0x9sz32qnjq4vtd45xehqs8dq7cwy8yhq35wfnn3quh5sau",
			common.HexToAddress(r.ContractAddress))
	}
}

func GetBin(name string) []byte {
	code, err := os.ReadFile(fmt.Sprintf("./%s.bin", name))
	if err != nil {
		panic(fmt.Sprintf("failed to read %s contract binary", name))
	}
	bz, err := hex.DecodeString(string(code))
	if err != nil {
		panic(fmt.Sprintf("failed to decode %s contract binary", name))
	}
	return bz
}

func GetABI(name string) []byte {
	bz, err := os.ReadFile(fmt.Sprintf("./%s.abi", name))
	if err != nil {
		panic(fmt.Sprintf("failed to read %s contract ABI", name))
	}
	return bz
}<|MERGE_RESOLUTION|>--- conflicted
+++ resolved
@@ -107,11 +107,7 @@
 		}
 		r, _ := a.EvmKeeper.GetTransientReceipt(ctx, tx.Hash(), 0)
 
-<<<<<<< HEAD
-		a.EvmKeeper.SetERC20CW20Pointer(ctx,
-=======
-		_ = a.EvmKeeper.SetERC20CW20Pointer(ctx,
->>>>>>> 9a918d24
+_ = a.EvmKeeper.SetERC20CW20Pointer(ctx, ...)
 			"sei18cszlvm6pze0x9sz32qnjq4vtd45xehqs8dq7cwy8yhq35wfnn3quh5sau",
 			common.HexToAddress(r.ContractAddress))
 	}
