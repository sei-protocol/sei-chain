--- conflicted
+++ resolved
@@ -69,30 +69,18 @@
 
 	globalBlockCache := NewBlockCache(3000)
 	cacheCreationMutex := &sync.Mutex{}
-<<<<<<< HEAD
-	sendAPI := NewSendAPI(tmClient, txConfigProvider, &SendConfig{slow: config.Slow}, k, ctxProvider, homeDir, simulateConfig, app, antehandler, ConnectionTypeHTTP, globalBlockCache, cacheCreationMutex, watermarks)
-=======
-	sendAPI := NewSendAPI(tmClient, txConfigProvider, &SendConfig{slow: config.Slow}, k, beginBlockKeepers, ctxProvider, homeDir, simulateConfig, app, antehandler, ConnectionTypeHTTP, globalBlockCache, cacheCreationMutex)
->>>>>>> 0aaaa6fe
+	sendAPI := NewSendAPI(tmClient, txConfigProvider, &SendConfig{slow: config.Slow}, k, beginBlockKeepers, ctxProvider, homeDir, simulateConfig, app, antehandler, ConnectionTypeHTTP, globalBlockCache, cacheCreationMutex, watermarks)
 
 	ctx := ctxProvider(LatestCtxHeight)
 	txAPI := NewTransactionAPI(tmClient, k, ctxProvider, txConfigProvider, homeDir, ConnectionTypeHTTP, watermarks, globalBlockCache, cacheCreationMutex)
-<<<<<<< HEAD
-	debugAPI := NewDebugAPI(tmClient, k, ctxProvider, txConfigProvider, simulateConfig, app, antehandler, ConnectionTypeHTTP, config, globalBlockCache, cacheCreationMutex, watermarks)
-=======
-	debugAPI := NewDebugAPI(tmClient, k, beginBlockKeepers, ctxProvider, txConfigProvider, simulateConfig, app, antehandler, ConnectionTypeHTTP, config, globalBlockCache, cacheCreationMutex)
->>>>>>> 0aaaa6fe
+	debugAPI := NewDebugAPI(tmClient, k, beginBlockKeepers, ctxProvider, txConfigProvider, simulateConfig, app, antehandler, ConnectionTypeHTTP, config, globalBlockCache, cacheCreationMutex, watermarks)
 	if isPanicOrSyntheticTxFunc == nil {
 		isPanicOrSyntheticTxFunc = func(ctx context.Context, hash common.Hash) (bool, error) {
 			return debugAPI.isPanicOrSyntheticTx(ctx, hash)
 		}
 	}
 	seiTxAPI := NewSeiTransactionAPI(tmClient, k, ctxProvider, txConfigProvider, homeDir, ConnectionTypeHTTP, isPanicOrSyntheticTxFunc, watermarks, globalBlockCache, cacheCreationMutex)
-<<<<<<< HEAD
-	seiDebugAPI := NewSeiDebugAPI(tmClient, k, ctxProvider, txConfigProvider, simulateConfig, app, antehandler, ConnectionTypeHTTP, config, globalBlockCache, cacheCreationMutex, watermarks)
-=======
-	seiDebugAPI := NewSeiDebugAPI(tmClient, k, beginBlockKeepers, ctxProvider, txConfigProvider, simulateConfig, app, antehandler, ConnectionTypeHTTP, config, globalBlockCache, cacheCreationMutex)
->>>>>>> 0aaaa6fe
+	seiDebugAPI := NewSeiDebugAPI(tmClient, k, beginBlockKeepers, ctxProvider, txConfigProvider, simulateConfig, app, antehandler, ConnectionTypeHTTP, config, globalBlockCache, cacheCreationMutex, watermarks)
 
 	dbReadSemaphore := make(chan struct{}, MaxDBReadConcurrency)
 	globalLogSlicePool := NewLogSlicePool()
@@ -135,11 +123,7 @@
 		},
 		{
 			Namespace: "eth",
-<<<<<<< HEAD
-			Service:   NewSimulationAPI(ctxProvider, k, txConfigProvider, tmClient, simulateConfig, app, antehandler, ConnectionTypeHTTP, globalBlockCache, cacheCreationMutex, watermarks),
-=======
-			Service:   NewSimulationAPI(ctxProvider, k, beginBlockKeepers, txConfigProvider, tmClient, simulateConfig, app, antehandler, ConnectionTypeHTTP, globalBlockCache, cacheCreationMutex),
->>>>>>> 0aaaa6fe
+			Service:   NewSimulationAPI(ctxProvider, k, beginBlockKeepers, txConfigProvider, tmClient, simulateConfig, app, antehandler, ConnectionTypeHTTP, globalBlockCache, cacheCreationMutex, watermarks),
 		},
 		{
 			Namespace: "net",
@@ -282,19 +266,11 @@
 		},
 		{
 			Namespace: "eth",
-<<<<<<< HEAD
-			Service:   NewSendAPI(tmClient, txConfigProvider, &SendConfig{slow: config.Slow}, k, ctxProvider, homeDir, simulateConfig, app, antehandler, ConnectionTypeWS, globalBlockCache, cacheCreationMutex, watermarks),
-		},
-		{
-			Namespace: "eth",
-			Service:   NewSimulationAPI(ctxProvider, k, txConfigProvider, tmClient, simulateConfig, app, antehandler, ConnectionTypeWS, globalBlockCache, cacheCreationMutex, watermarks),
-=======
-			Service:   NewSendAPI(tmClient, txConfigProvider, &SendConfig{slow: config.Slow}, k, beginBlockKeepers, ctxProvider, homeDir, simulateConfig, app, antehandler, ConnectionTypeWS, globalBlockCache, cacheCreationMutex),
-		},
-		{
-			Namespace: "eth",
-			Service:   NewSimulationAPI(ctxProvider, k, beginBlockKeepers, txConfigProvider, tmClient, simulateConfig, app, antehandler, ConnectionTypeWS, globalBlockCache, cacheCreationMutex),
->>>>>>> 0aaaa6fe
+			Service:   NewSendAPI(tmClient, txConfigProvider, &SendConfig{slow: config.Slow}, k, beginBlockKeepers, ctxProvider, homeDir, simulateConfig, app, antehandler, ConnectionTypeWS, globalBlockCache, cacheCreationMutex, watermarks),
+		},
+		{
+			Namespace: "eth",
+			Service:   NewSimulationAPI(ctxProvider, k, beginBlockKeepers, txConfigProvider, tmClient, simulateConfig, app, antehandler, ConnectionTypeWS, globalBlockCache, cacheCreationMutex, watermarks),
 		},
 		{
 			Namespace: "net",
