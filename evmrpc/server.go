package evmrpc

import (
	"context"
	"strings"
	"sync"

	"github.com/cosmos/cosmos-sdk/baseapp"
	"github.com/cosmos/cosmos-sdk/client"
	sdk "github.com/cosmos/cosmos-sdk/types"
	"github.com/ethereum/go-ethereum/common"
	"github.com/ethereum/go-ethereum/rpc"
	"github.com/sei-protocol/sei-chain/evmrpc/stats"
	evmCfg "github.com/sei-protocol/sei-chain/x/evm/config"
	"github.com/sei-protocol/sei-chain/x/evm/keeper"
	"github.com/tendermint/tendermint/libs/log"
	rpcclient "github.com/tendermint/tendermint/rpc/client"
)

type ConnectionType string

var ConnectionTypeWS ConnectionType = "websocket"
var ConnectionTypeHTTP ConnectionType = "http"

const LocalAddress = "0.0.0.0"
const DefaultWebsocketMaxMessageSize = 10 * 1024 * 1024

type EVMServer interface {
	Start() error
	Stop()
}

func NewEVMHTTPServer(
	logger log.Logger,
	config Config,
	tmClient rpcclient.Client,
	k *keeper.Keeper,
	app *baseapp.BaseApp,
	antehandler sdk.AnteHandler,
	ctxProvider func(int64) sdk.Context,
	txConfigProvider func(int64) client.TxConfig,
	homeDir string,
	isPanicOrSyntheticTxFunc func(ctx context.Context, hash common.Hash) (bool, error), // used in *ExcludeTraceFail endpoints
) (EVMServer, error) {
	logger = logger.With("module", "evmrpc")

	// Initialize RPC tracker
	stats.InitRPCTracker(ctxProvider(LatestCtxHeight).Context(), logger, config.RPCStatsInterval)

	httpServer := NewHTTPServer(logger, rpc.HTTPTimeouts{
		ReadTimeout:       config.ReadTimeout,
		ReadHeaderTimeout: config.ReadHeaderTimeout,
		WriteTimeout:      config.WriteTimeout,
		IdleTimeout:       config.IdleTimeout,
	})
	if err := httpServer.SetListenAddr(LocalAddress, config.HTTPPort); err != nil {
		return nil, err
	}
	simulateConfig := &SimulateConfig{
		GasCap:                       config.SimulationGasLimit,
		EVMTimeout:                   config.SimulationEVMTimeout,
		MaxConcurrentSimulationCalls: config.MaxConcurrentSimulationCalls,
	}
	globalBlockCache := NewBlockCache(3000)
	cacheCreationMutex := &sync.Mutex{}
	sendAPI := NewSendAPI(tmClient, txConfigProvider, &SendConfig{slow: config.Slow}, k, ctxProvider, homeDir, simulateConfig, app, antehandler, ConnectionTypeHTTP, globalBlockCache, cacheCreationMutex)

	ctx := ctxProvider(LatestCtxHeight)

<<<<<<< HEAD
	watermarks := NewWatermarkManager(tmClient, ctxProvider, nil, k.ReceiptStore())
	txAPI := NewTransactionAPI(tmClient, k, ctxProvider, txConfigProvider, homeDir, ConnectionTypeHTTP, watermarks)
	debugAPI := NewDebugAPI(tmClient, k, ctxProvider, txConfigProvider, simulateConfig, app, antehandler, ConnectionTypeHTTP, config)
=======
	txAPI := NewTransactionAPI(tmClient, k, ctxProvider, txConfigProvider, homeDir, ConnectionTypeHTTP, globalBlockCache, cacheCreationMutex)
	debugAPI := NewDebugAPI(tmClient, k, ctxProvider, txConfigProvider, simulateConfig, app, antehandler, ConnectionTypeHTTP, config, globalBlockCache, cacheCreationMutex)
>>>>>>> e8219bb3
	if isPanicOrSyntheticTxFunc == nil {
		isPanicOrSyntheticTxFunc = func(ctx context.Context, hash common.Hash) (bool, error) {
			return debugAPI.isPanicOrSyntheticTx(ctx, hash)
		}
	}
<<<<<<< HEAD
	seiTxAPI := NewSeiTransactionAPI(tmClient, k, ctxProvider, txConfigProvider, homeDir, ConnectionTypeHTTP, isPanicOrSyntheticTxFunc, watermarks)
	seiDebugAPI := NewSeiDebugAPI(tmClient, k, ctxProvider, txConfigProvider, simulateConfig, app, antehandler, ConnectionTypeHTTP, config)
=======
	seiTxAPI := NewSeiTransactionAPI(tmClient, k, ctxProvider, txConfigProvider, homeDir, ConnectionTypeHTTP, isPanicOrSyntheticTxFunc, globalBlockCache, cacheCreationMutex)
	seiDebugAPI := NewSeiDebugAPI(tmClient, k, ctxProvider, txConfigProvider, simulateConfig, app, antehandler, ConnectionTypeHTTP, config, globalBlockCache, cacheCreationMutex)
>>>>>>> e8219bb3

	dbReadSemaphore := make(chan struct{}, MaxDBReadConcurrency)
	globalLogSlicePool := NewLogSlicePool()
	apis := []rpc.API{
		{
			Namespace: "echo",
			Service:   NewEchoAPI(),
		},
		{
			Namespace: "eth",
<<<<<<< HEAD
			Service:   NewBlockAPI(tmClient, k, ctxProvider, txConfigProvider, ConnectionTypeHTTP, watermarks),
		},
		{
			Namespace: "sei",
			Service:   NewSeiBlockAPI(tmClient, k, ctxProvider, txConfigProvider, ConnectionTypeHTTP, isPanicOrSyntheticTxFunc, watermarks),
		},
		{
			Namespace: "sei2",
			Service:   NewSei2BlockAPI(tmClient, k, ctxProvider, txConfigProvider, ConnectionTypeHTTP, isPanicOrSyntheticTxFunc, watermarks),
=======
			Service:   NewBlockAPI(tmClient, k, ctxProvider, txConfigProvider, ConnectionTypeHTTP, globalBlockCache, cacheCreationMutex),
		},
		{
			Namespace: "sei",
			Service:   NewSeiBlockAPI(tmClient, k, ctxProvider, txConfigProvider, ConnectionTypeHTTP, isPanicOrSyntheticTxFunc, globalBlockCache, cacheCreationMutex),
		},
		{
			Namespace: "sei2",
			Service:   NewSei2BlockAPI(tmClient, k, ctxProvider, txConfigProvider, ConnectionTypeHTTP, isPanicOrSyntheticTxFunc, globalBlockCache, cacheCreationMutex),
>>>>>>> e8219bb3
		},
		{
			Namespace: "eth",
			Service:   txAPI,
		},
		{
			Namespace: "sei",
			Service:   seiTxAPI,
		},
		{
			Namespace: "eth",
			Service:   NewStateAPI(tmClient, k, ctxProvider, ConnectionTypeHTTP, watermarks),
		},
		{
			Namespace: "eth",
			Service:   NewInfoAPI(tmClient, k, ctxProvider, txConfigProvider, homeDir, config.MaxBlocksForLog, ConnectionTypeHTTP, txConfigProvider(LatestCtxHeight).TxDecoder(), watermarks),
		},
		{
			Namespace: "eth",
			Service:   sendAPI,
		},
		{
			Namespace: "eth",
			Service:   NewSimulationAPI(ctxProvider, k, txConfigProvider, tmClient, simulateConfig, app, antehandler, ConnectionTypeHTTP, globalBlockCache, cacheCreationMutex),
		},
		{
			Namespace: "net",
			Service:   NewNetAPI(tmClient, k, ctxProvider, ConnectionTypeHTTP),
		},
		{
			Namespace: "eth",
			Service: NewFilterAPI(
				tmClient,
				k,
				ctxProvider,
				txConfigProvider,
				&FilterConfig{timeout: config.FilterTimeout, maxLog: config.MaxLogNoBlock, maxBlock: config.MaxBlocksForLog},
				ConnectionTypeHTTP,
				"eth",
				dbReadSemaphore,
				globalBlockCache,
				cacheCreationMutex,
				globalLogSlicePool,
				watermarks,
			),
		},
		{
			Namespace: "sei",
			Service: NewFilterAPI(
				tmClient,
				k,
				ctxProvider,
				txConfigProvider,
				&FilterConfig{timeout: config.FilterTimeout, maxLog: config.MaxLogNoBlock, maxBlock: config.MaxBlocksForLog},
				ConnectionTypeHTTP,
				"sei",
				dbReadSemaphore,
				globalBlockCache,
				cacheCreationMutex,
				globalLogSlicePool,
				watermarks,
			),
		},
		{
			Namespace: "sei",
			Service:   NewAssociationAPI(tmClient, k, ctxProvider, txConfigProvider, sendAPI, ConnectionTypeHTTP),
		},
		{
			Namespace: "txpool",
			Service:   NewTxPoolAPI(tmClient, k, ctxProvider, txConfigProvider, &TxPoolConfig{maxNumTxs: int(config.MaxTxPoolTxs)}, ConnectionTypeHTTP), //nolint:gosec
		},
		{
			Namespace: "web3",
			Service:   &Web3API{},
		},
		{
			Namespace: "debug",
			Service:   debugAPI,
		},
		{
			Namespace: "sei",
			Service:   seiDebugAPI,
		},
	}
	// Test API can only exist on non-live chain IDs.  These APIs instrument certain overrides.
	if config.EnableTestAPI && !evmCfg.IsLiveChainID(ctx) {
		logger.Info("Enabling Test EVM APIs")
		apis = append(apis, rpc.API{
			Namespace: "test",
			Service:   NewTestAPI(),
		})
	} else {
		logger.Info("Disabling Test EVM APIs", "liveChainID", evmCfg.IsLiveChainID(ctx), "enableTestAPI", config.EnableTestAPI)
	}

	if err := httpServer.EnableRPC(apis, HTTPConfig{
		CorsAllowedOrigins: strings.Split(config.CORSOrigins, ","),
		Vhosts:             []string{"*"},
		DenyList:           config.DenyList,
	}); err != nil {
		return nil, err
	}

	return httpServer, nil
}

func NewEVMWebSocketServer(
	logger log.Logger,
	config Config,
	tmClient rpcclient.Client,
	k *keeper.Keeper,
	app *baseapp.BaseApp,
	antehandler sdk.AnteHandler,
	ctxProvider func(int64) sdk.Context,
	txConfigProvider func(int64) client.TxConfig,
	homeDir string,
) (EVMServer, error) {
	logger = logger.With("module", "evmrpc")

	// Initialize WebSocket tracker.
	stats.InitWSTracker(ctxProvider(LatestCtxHeight).Context(), logger, config.RPCStatsInterval)

	httpServer := NewHTTPServer(logger, rpc.HTTPTimeouts{
		ReadTimeout:       config.ReadTimeout,
		ReadHeaderTimeout: config.ReadHeaderTimeout,
		WriteTimeout:      config.WriteTimeout,
		IdleTimeout:       config.IdleTimeout,
	})
	if err := httpServer.SetListenAddr(LocalAddress, config.WSPort); err != nil {
		return nil, err
	}
	simulateConfig := &SimulateConfig{
		GasCap:                       config.SimulationGasLimit,
		EVMTimeout:                   config.SimulationEVMTimeout,
		MaxConcurrentSimulationCalls: config.MaxConcurrentSimulationCalls,
	}
	watermarks := NewWatermarkManager(tmClient, ctxProvider, nil, k.ReceiptStore())
	dbReadSemaphore := make(chan struct{}, MaxDBReadConcurrency)
	globalBlockCache := NewBlockCache(3000)
	cacheCreationMutex := &sync.Mutex{}
	globalLogSlicePool := NewLogSlicePool()
	apis := []rpc.API{
		{
			Namespace: "echo",
			Service:   NewEchoAPI(),
		},
		{
			Namespace: "eth",
<<<<<<< HEAD
			Service:   NewBlockAPI(tmClient, k, ctxProvider, txConfigProvider, ConnectionTypeWS, watermarks),
		},
		{
			Namespace: "eth",
			Service:   NewTransactionAPI(tmClient, k, ctxProvider, txConfigProvider, homeDir, ConnectionTypeWS, watermarks),
=======
			Service:   NewBlockAPI(tmClient, k, ctxProvider, txConfigProvider, ConnectionTypeWS, globalBlockCache, cacheCreationMutex),
		},
		{
			Namespace: "eth",
			Service:   NewTransactionAPI(tmClient, k, ctxProvider, txConfigProvider, homeDir, ConnectionTypeWS, globalBlockCache, cacheCreationMutex),
>>>>>>> e8219bb3
		},
		{
			Namespace: "eth",
			Service:   NewStateAPI(tmClient, k, ctxProvider, ConnectionTypeWS, watermarks),
		},
		{
			Namespace: "eth",
			Service:   NewInfoAPI(tmClient, k, ctxProvider, txConfigProvider, homeDir, config.MaxBlocksForLog, ConnectionTypeWS, txConfigProvider(LatestCtxHeight).TxDecoder(), watermarks),
		},
		{
			Namespace: "eth",
			Service:   NewSendAPI(tmClient, txConfigProvider, &SendConfig{slow: config.Slow}, k, ctxProvider, homeDir, simulateConfig, app, antehandler, ConnectionTypeWS, globalBlockCache, cacheCreationMutex),
		},
		{
			Namespace: "eth",
			Service:   NewSimulationAPI(ctxProvider, k, txConfigProvider, tmClient, simulateConfig, app, antehandler, ConnectionTypeWS, globalBlockCache, cacheCreationMutex),
		},
		{
			Namespace: "net",
			Service:   NewNetAPI(tmClient, k, ctxProvider, ConnectionTypeWS),
		},
		{
			Namespace: "eth",
			Service: NewSubscriptionAPI(tmClient, k, ctxProvider, &LogFetcher{
				tmClient:           tmClient,
				k:                  k,
				ctxProvider:        ctxProvider,
				txConfigProvider:   txConfigProvider,
				dbReadSemaphore:    dbReadSemaphore,
				globalBlockCache:   globalBlockCache,
				cacheCreationMutex: cacheCreationMutex,
				globalLogSlicePool: globalLogSlicePool,
				watermarks:         watermarks,
			}, &SubscriptionConfig{subscriptionCapacity: 100, newHeadLimit: config.MaxSubscriptionsNewHead}, &FilterConfig{timeout: config.FilterTimeout, maxLog: config.MaxLogNoBlock, maxBlock: config.MaxBlocksForLog}, ConnectionTypeWS),
		},
		{
			Namespace: "web3",
			Service:   &Web3API{},
		},
	}

	wsConfig := WsConfig{Origins: strings.Split(config.WSOrigins, ",")}
	wsConfig.readLimit = DefaultWebsocketMaxMessageSize
	if err := httpServer.EnableWS(apis, wsConfig); err != nil {
		return nil, err
	}

	return httpServer, nil
}<|MERGE_RESOLUTION|>--- conflicted
+++ resolved
@@ -67,26 +67,16 @@
 
 	ctx := ctxProvider(LatestCtxHeight)
 
-<<<<<<< HEAD
 	watermarks := NewWatermarkManager(tmClient, ctxProvider, nil, k.ReceiptStore())
-	txAPI := NewTransactionAPI(tmClient, k, ctxProvider, txConfigProvider, homeDir, ConnectionTypeHTTP, watermarks)
-	debugAPI := NewDebugAPI(tmClient, k, ctxProvider, txConfigProvider, simulateConfig, app, antehandler, ConnectionTypeHTTP, config)
-=======
-	txAPI := NewTransactionAPI(tmClient, k, ctxProvider, txConfigProvider, homeDir, ConnectionTypeHTTP, globalBlockCache, cacheCreationMutex)
+	txAPI := NewTransactionAPI(tmClient, k, ctxProvider, txConfigProvider, homeDir, ConnectionTypeHTTP, watermarks, globalBlockCache, cacheCreationMutex)
 	debugAPI := NewDebugAPI(tmClient, k, ctxProvider, txConfigProvider, simulateConfig, app, antehandler, ConnectionTypeHTTP, config, globalBlockCache, cacheCreationMutex)
->>>>>>> e8219bb3
 	if isPanicOrSyntheticTxFunc == nil {
 		isPanicOrSyntheticTxFunc = func(ctx context.Context, hash common.Hash) (bool, error) {
 			return debugAPI.isPanicOrSyntheticTx(ctx, hash)
 		}
 	}
-<<<<<<< HEAD
-	seiTxAPI := NewSeiTransactionAPI(tmClient, k, ctxProvider, txConfigProvider, homeDir, ConnectionTypeHTTP, isPanicOrSyntheticTxFunc, watermarks)
-	seiDebugAPI := NewSeiDebugAPI(tmClient, k, ctxProvider, txConfigProvider, simulateConfig, app, antehandler, ConnectionTypeHTTP, config)
-=======
-	seiTxAPI := NewSeiTransactionAPI(tmClient, k, ctxProvider, txConfigProvider, homeDir, ConnectionTypeHTTP, isPanicOrSyntheticTxFunc, globalBlockCache, cacheCreationMutex)
+	seiTxAPI := NewSeiTransactionAPI(tmClient, k, ctxProvider, txConfigProvider, homeDir, ConnectionTypeHTTP, isPanicOrSyntheticTxFunc, watermarks, globalBlockCache, cacheCreationMutex)
 	seiDebugAPI := NewSeiDebugAPI(tmClient, k, ctxProvider, txConfigProvider, simulateConfig, app, antehandler, ConnectionTypeHTTP, config, globalBlockCache, cacheCreationMutex)
->>>>>>> e8219bb3
 
 	dbReadSemaphore := make(chan struct{}, MaxDBReadConcurrency)
 	globalLogSlicePool := NewLogSlicePool()
@@ -97,27 +87,15 @@
 		},
 		{
 			Namespace: "eth",
-<<<<<<< HEAD
-			Service:   NewBlockAPI(tmClient, k, ctxProvider, txConfigProvider, ConnectionTypeHTTP, watermarks),
-		},
-		{
-			Namespace: "sei",
-			Service:   NewSeiBlockAPI(tmClient, k, ctxProvider, txConfigProvider, ConnectionTypeHTTP, isPanicOrSyntheticTxFunc, watermarks),
+			Service:   NewBlockAPI(tmClient, k, ctxProvider, txConfigProvider, ConnectionTypeHTTP, watermarks, globalBlockCache, cacheCreationMutex),
+		},
+		{
+			Namespace: "sei",
+			Service:   NewSeiBlockAPI(tmClient, k, ctxProvider, txConfigProvider, ConnectionTypeHTTP, isPanicOrSyntheticTxFunc, watermarks, globalBlockCache, cacheCreationMutex),
 		},
 		{
 			Namespace: "sei2",
-			Service:   NewSei2BlockAPI(tmClient, k, ctxProvider, txConfigProvider, ConnectionTypeHTTP, isPanicOrSyntheticTxFunc, watermarks),
-=======
-			Service:   NewBlockAPI(tmClient, k, ctxProvider, txConfigProvider, ConnectionTypeHTTP, globalBlockCache, cacheCreationMutex),
-		},
-		{
-			Namespace: "sei",
-			Service:   NewSeiBlockAPI(tmClient, k, ctxProvider, txConfigProvider, ConnectionTypeHTTP, isPanicOrSyntheticTxFunc, globalBlockCache, cacheCreationMutex),
-		},
-		{
-			Namespace: "sei2",
-			Service:   NewSei2BlockAPI(tmClient, k, ctxProvider, txConfigProvider, ConnectionTypeHTTP, isPanicOrSyntheticTxFunc, globalBlockCache, cacheCreationMutex),
->>>>>>> e8219bb3
+			Service:   NewSei2BlockAPI(tmClient, k, ctxProvider, txConfigProvider, ConnectionTypeHTTP, isPanicOrSyntheticTxFunc, watermarks, globalBlockCache, cacheCreationMutex),
 		},
 		{
 			Namespace: "eth",
@@ -266,19 +244,11 @@
 		},
 		{
 			Namespace: "eth",
-<<<<<<< HEAD
-			Service:   NewBlockAPI(tmClient, k, ctxProvider, txConfigProvider, ConnectionTypeWS, watermarks),
-		},
-		{
-			Namespace: "eth",
-			Service:   NewTransactionAPI(tmClient, k, ctxProvider, txConfigProvider, homeDir, ConnectionTypeWS, watermarks),
-=======
-			Service:   NewBlockAPI(tmClient, k, ctxProvider, txConfigProvider, ConnectionTypeWS, globalBlockCache, cacheCreationMutex),
-		},
-		{
-			Namespace: "eth",
-			Service:   NewTransactionAPI(tmClient, k, ctxProvider, txConfigProvider, homeDir, ConnectionTypeWS, globalBlockCache, cacheCreationMutex),
->>>>>>> e8219bb3
+			Service:   NewBlockAPI(tmClient, k, ctxProvider, txConfigProvider, ConnectionTypeWS, watermarks, globalBlockCache, cacheCreationMutex),
+		},
+		{
+			Namespace: "eth",
+			Service:   NewTransactionAPI(tmClient, k, ctxProvider, txConfigProvider, homeDir, ConnectionTypeWS, watermarks, globalBlockCache, cacheCreationMutex),
 		},
 		{
 			Namespace: "eth",
