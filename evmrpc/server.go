package evmrpc

import (
	"context"
	"strings"

	"github.com/cosmos/cosmos-sdk/baseapp"
	"github.com/cosmos/cosmos-sdk/client"
	sdk "github.com/cosmos/cosmos-sdk/types"
	"github.com/ethereum/go-ethereum/common"
	"github.com/ethereum/go-ethereum/rpc"
	evmCfg "github.com/sei-protocol/sei-chain/x/evm/config"
	"github.com/sei-protocol/sei-chain/x/evm/keeper"
	"github.com/tendermint/tendermint/libs/log"
	rpcclient "github.com/tendermint/tendermint/rpc/client"
)

type ConnectionType string

var ConnectionTypeWS ConnectionType = "websocket"
var ConnectionTypeHTTP ConnectionType = "http"

const LocalAddress = "0.0.0.0"

type EVMServer interface {
	Start() error
	Stop()
}

func NewEVMHTTPServer(
	logger log.Logger,
	config Config,
	tmClient rpcclient.Client,
	k *keeper.Keeper,
	app *baseapp.BaseApp,
	antehandler sdk.AnteHandler,
	ctxProvider func(int64) sdk.Context,
	txConfigProvider func(int64) client.TxConfig,
	homeDir string,
	isPanicOrSyntheticTxFunc func(ctx context.Context, hash common.Hash) (bool, error), // used in *ExcludeTraceFail endpoints
) (EVMServer, error) {
	httpServer := NewHTTPServer(logger, rpc.HTTPTimeouts{
		ReadTimeout:       config.ReadTimeout,
		ReadHeaderTimeout: config.ReadHeaderTimeout,
		WriteTimeout:      config.WriteTimeout,
		IdleTimeout:       config.IdleTimeout,
	})
	if err := httpServer.SetListenAddr(LocalAddress, config.HTTPPort); err != nil {
		return nil, err
	}
<<<<<<< HEAD
	simulateConfig := &SimulateConfig{
		GasCap:                       config.SimulationGasLimit,
		EVMTimeout:                   config.SimulationEVMTimeout,
		MaxConcurrentSimulationCalls: config.MaxConcurrentSimulationCalls,
	}
	sendAPI := NewSendAPI(tmClient, txConfig, &SendConfig{slow: config.Slow}, k, ctxProvider, homeDir, simulateConfig, app, antehandler, ConnectionTypeHTTP)
=======
	simulateConfig := &SimulateConfig{GasCap: config.SimulationGasLimit, EVMTimeout: config.SimulationEVMTimeout}
	sendAPI := NewSendAPI(tmClient, txConfigProvider, &SendConfig{slow: config.Slow}, k, ctxProvider, homeDir, simulateConfig, app, antehandler, ConnectionTypeHTTP)
>>>>>>> 93c867b0
	ctx := ctxProvider(LatestCtxHeight)

	txAPI := NewTransactionAPI(tmClient, k, ctxProvider, txConfigProvider, homeDir, ConnectionTypeHTTP)
	debugAPI := NewDebugAPI(tmClient, k, ctxProvider, txConfigProvider, simulateConfig, app, antehandler, ConnectionTypeHTTP, config)
	if isPanicOrSyntheticTxFunc == nil {
		isPanicOrSyntheticTxFunc = func(ctx context.Context, hash common.Hash) (bool, error) {
			return debugAPI.isPanicOrSyntheticTx(ctx, hash)
		}
	}
	seiTxAPI := NewSeiTransactionAPI(tmClient, k, ctxProvider, txConfigProvider, homeDir, ConnectionTypeHTTP, isPanicOrSyntheticTxFunc)
	seiDebugAPI := NewSeiDebugAPI(tmClient, k, ctxProvider, txConfigProvider, simulateConfig, app, antehandler, ConnectionTypeHTTP, config)

	apis := []rpc.API{
		{
			Namespace: "echo",
			Service:   NewEchoAPI(),
		},
		{
			Namespace: "eth",
			Service:   NewBlockAPI(tmClient, k, ctxProvider, txConfigProvider, ConnectionTypeHTTP),
		},
		{
			Namespace: "sei",
			Service:   NewSeiBlockAPI(tmClient, k, ctxProvider, txConfigProvider, ConnectionTypeHTTP, isPanicOrSyntheticTxFunc),
		},
		{
			Namespace: "sei2",
			Service:   NewSei2BlockAPI(tmClient, k, ctxProvider, txConfigProvider, ConnectionTypeHTTP, isPanicOrSyntheticTxFunc),
		},
		{
			Namespace: "eth",
			Service:   txAPI,
		},
		{
			Namespace: "sei",
			Service:   seiTxAPI,
		},
		{
			Namespace: "eth",
			Service:   NewStateAPI(tmClient, k, ctxProvider, ConnectionTypeHTTP),
		},
		{
			Namespace: "eth",
			Service:   NewInfoAPI(tmClient, k, ctxProvider, txConfigProvider, homeDir, config.MaxBlocksForLog, ConnectionTypeHTTP),
		},
		{
			Namespace: "eth",
			Service:   sendAPI,
		},
		{
			Namespace: "eth",
			Service:   NewSimulationAPI(ctxProvider, k, txConfigProvider, tmClient, simulateConfig, app, antehandler, ConnectionTypeHTTP),
		},
		{
			Namespace: "net",
			Service:   NewNetAPI(tmClient, k, ctxProvider, ConnectionTypeHTTP),
		},
		{
			Namespace: "eth",
			Service:   NewFilterAPI(tmClient, k, ctxProvider, txConfigProvider, &FilterConfig{timeout: config.FilterTimeout, maxLog: config.MaxLogNoBlock, maxBlock: config.MaxBlocksForLog}, ConnectionTypeHTTP, "eth"),
		},
		{
			Namespace: "sei",
			Service:   NewFilterAPI(tmClient, k, ctxProvider, txConfigProvider, &FilterConfig{timeout: config.FilterTimeout, maxLog: config.MaxLogNoBlock, maxBlock: config.MaxBlocksForLog}, ConnectionTypeHTTP, "sei"),
		},
		{
			Namespace: "sei",
			Service:   NewAssociationAPI(tmClient, k, ctxProvider, txConfigProvider, sendAPI, ConnectionTypeHTTP),
		},
		{
			Namespace: "txpool",
			Service:   NewTxPoolAPI(tmClient, k, ctxProvider, txConfigProvider, &TxPoolConfig{maxNumTxs: int(config.MaxTxPoolTxs)}, ConnectionTypeHTTP),
		},
		{
			Namespace: "web3",
			Service:   &Web3API{},
		},
		{
			Namespace: "debug",
			Service:   debugAPI,
		},
		{
			Namespace: "sei",
			Service:   seiDebugAPI,
		},
	}
	// Test API can only exist on non-live chain IDs.  These APIs instrument certain overrides.
	if config.EnableTestAPI && !evmCfg.IsLiveChainID(ctx) {
		logger.Info("Enabling Test EVM APIs")
		apis = append(apis, rpc.API{
			Namespace: "test",
			Service:   NewTestAPI(),
		})
	} else {
		logger.Info("Disabling Test EVM APIs", "liveChainID", evmCfg.IsLiveChainID(ctx), "enableTestAPI", config.EnableTestAPI)
	}

	if err := httpServer.EnableRPC(apis, HTTPConfig{
		CorsAllowedOrigins: strings.Split(config.CORSOrigins, ","),
		Vhosts:             []string{"*"},
		DenyList:           config.DenyList,
	}); err != nil {
		return nil, err
	}
	return httpServer, nil
}

func NewEVMWebSocketServer(
	logger log.Logger,
	config Config,
	tmClient rpcclient.Client,
	k *keeper.Keeper,
	app *baseapp.BaseApp,
	antehandler sdk.AnteHandler,
	ctxProvider func(int64) sdk.Context,
	txConfigProvider func(int64) client.TxConfig,
	homeDir string,
) (EVMServer, error) {
	httpServer := NewHTTPServer(logger, rpc.HTTPTimeouts{
		ReadTimeout:       config.ReadTimeout,
		ReadHeaderTimeout: config.ReadHeaderTimeout,
		WriteTimeout:      config.WriteTimeout,
		IdleTimeout:       config.IdleTimeout,
	})
	if err := httpServer.SetListenAddr(LocalAddress, config.WSPort); err != nil {
		return nil, err
	}
	simulateConfig := &SimulateConfig{
		GasCap:                       config.SimulationGasLimit,
		EVMTimeout:                   config.SimulationEVMTimeout,
		MaxConcurrentSimulationCalls: config.MaxConcurrentSimulationCalls,
	}
	apis := []rpc.API{
		{
			Namespace: "echo",
			Service:   NewEchoAPI(),
		},
		{
			Namespace: "eth",
			Service:   NewBlockAPI(tmClient, k, ctxProvider, txConfigProvider, ConnectionTypeWS),
		},
		{
			Namespace: "eth",
			Service:   NewTransactionAPI(tmClient, k, ctxProvider, txConfigProvider, homeDir, ConnectionTypeWS),
		},
		{
			Namespace: "eth",
			Service:   NewStateAPI(tmClient, k, ctxProvider, ConnectionTypeWS),
		},
		{
			Namespace: "eth",
			Service:   NewInfoAPI(tmClient, k, ctxProvider, txConfigProvider, homeDir, config.MaxBlocksForLog, ConnectionTypeWS),
		},
		{
			Namespace: "eth",
			Service:   NewSendAPI(tmClient, txConfigProvider, &SendConfig{slow: config.Slow}, k, ctxProvider, homeDir, simulateConfig, app, antehandler, ConnectionTypeWS),
		},
		{
			Namespace: "eth",
			Service:   NewSimulationAPI(ctxProvider, k, txConfigProvider, tmClient, simulateConfig, app, antehandler, ConnectionTypeWS),
		},
		{
			Namespace: "net",
			Service:   NewNetAPI(tmClient, k, ctxProvider, ConnectionTypeWS),
		},
		{
			Namespace: "eth",
			Service:   NewSubscriptionAPI(tmClient, k, ctxProvider, &LogFetcher{tmClient: tmClient, k: k, ctxProvider: ctxProvider, txConfigProvider: txConfigProvider}, &SubscriptionConfig{subscriptionCapacity: 100, newHeadLimit: config.MaxSubscriptionsNewHead}, &FilterConfig{timeout: config.FilterTimeout, maxLog: config.MaxLogNoBlock, maxBlock: config.MaxBlocksForLog}, ConnectionTypeWS),
		},
		{
			Namespace: "web3",
			Service:   &Web3API{},
		},
	}
	if err := httpServer.EnableWS(apis, WsConfig{Origins: strings.Split(config.WSOrigins, ",")}); err != nil {
		return nil, err
	}
	return httpServer, nil
}<|MERGE_RESOLUTION|>--- conflicted
+++ resolved
@@ -48,17 +48,13 @@
 	if err := httpServer.SetListenAddr(LocalAddress, config.HTTPPort); err != nil {
 		return nil, err
 	}
-<<<<<<< HEAD
 	simulateConfig := &SimulateConfig{
 		GasCap:                       config.SimulationGasLimit,
 		EVMTimeout:                   config.SimulationEVMTimeout,
 		MaxConcurrentSimulationCalls: config.MaxConcurrentSimulationCalls,
 	}
-	sendAPI := NewSendAPI(tmClient, txConfig, &SendConfig{slow: config.Slow}, k, ctxProvider, homeDir, simulateConfig, app, antehandler, ConnectionTypeHTTP)
-=======
-	simulateConfig := &SimulateConfig{GasCap: config.SimulationGasLimit, EVMTimeout: config.SimulationEVMTimeout}
 	sendAPI := NewSendAPI(tmClient, txConfigProvider, &SendConfig{slow: config.Slow}, k, ctxProvider, homeDir, simulateConfig, app, antehandler, ConnectionTypeHTTP)
->>>>>>> 93c867b0
+
 	ctx := ctxProvider(LatestCtxHeight)
 
 	txAPI := NewTransactionAPI(tmClient, k, ctxProvider, txConfigProvider, homeDir, ConnectionTypeHTTP)
