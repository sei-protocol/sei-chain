--- conflicted
+++ resolved
@@ -451,22 +451,18 @@
 	if !foundTx {
 		return nil, errors.New("failed to find transaction in block")
 	}
-<<<<<<< HEAD
-	receipt.TransactionIndex = uint32(evmTxIndex)
-	var logs []*ethtypes.Log
-	fmt.Println(len(receipt.Logs))
-	if includeSynthetic {
-		logs = keeper.GetLogsForTx(receipt, uint(logIndexOffset))
-	} else {
-		logs = keeper.GetEvmOnlyLogsForTx(receipt, uint(logIndexOffset))
-=======
-	receipt.TransactionIndex = uint32(evmTxIndex) //nolint:gosec
-	var logs []*ethtypes.Log
-	if includeSynthetic {
-		logs = keeper.GetLogsForTx(receipt, uint(logIndexOffset)) //nolint:gosec
-	} else {
-		logs = keeper.GetEvmOnlyLogsForTx(receipt, uint(logIndexOffset)) //nolint:gosec
->>>>>>> 9a918d24
+receipt.TransactionIndex = uint32(evmTxIndex) //nolint:gosec
+
+var logs []*ethtypes.Log
+
+// Debug logging can be optionally restored via feature flag
+// fmt.Println(len(receipt.Logs))
+
+if includeSynthetic {
+	logs = keeper.GetLogsForTx(receipt, uint(logIndexOffset)) //nolint:gosec
+} else {
+	logs = keeper.GetEvmOnlyLogsForTx(receipt, uint(logIndexOffset)) //nolint:gosec
+}
 	}
 	for _, log := range logs {
 		log.BlockHash = bh
