package evmrpc

import (
	"context"
	"encoding/json"
	"errors"
	"fmt"
	"sync"
	"time"

	sdk "github.com/cosmos/cosmos-sdk/types"
	"github.com/ethereum/go-ethereum/common"
	ethtypes "github.com/ethereum/go-ethereum/core/types"
	"github.com/ethereum/go-ethereum/eth/filters"
	ethrpc "github.com/ethereum/go-ethereum/rpc"
	"github.com/sei-protocol/sei-chain/utils"
	"github.com/sei-protocol/sei-chain/x/evm/keeper"
	rpcclient "github.com/tendermint/tendermint/rpc/client"
	"github.com/tendermint/tendermint/rpc/coretypes"
	tmtypes "github.com/tendermint/tendermint/types"
)

const TxSearchPerPage = 10

type FilterType byte

const (
	UnknownSubscription FilterType = iota
	LogsSubscription
	BlocksSubscription
)

type filter struct {
	typ      FilterType
	fc       filters.FilterCriteria
	deadline *time.Timer

	// BlocksSubscription
	blockCursor string

	// LogsSubscription
	lastToHeight int64
}

type FilterAPI struct {
	tmClient       rpcclient.Client
	filtersMu      sync.Mutex
	filters        map[ethrpc.ID]filter
	filterConfig   *FilterConfig
	logFetcher     *LogFetcher
	connectionType ConnectionType
	namespace      string
}

type FilterConfig struct {
	timeout  time.Duration
	maxLog   int64
	maxBlock int64
}

type EventItemDataWrapper struct {
	Type  string          `json:"type"`
	Value json.RawMessage `json:"value"`
}

func NewFilterAPI(tmClient rpcclient.Client, k *keeper.Keeper, ctxProvider func(int64) sdk.Context, filterConfig *FilterConfig, connectionType ConnectionType, namespace string) *FilterAPI {
	logFetcher := &LogFetcher{tmClient: tmClient, k: k, ctxProvider: ctxProvider, filterConfig: filterConfig, includeSynthetic: shouldIncludeSynthetic(namespace)}
	filters := make(map[ethrpc.ID]filter)
	api := &FilterAPI{
		namespace:      namespace,
		tmClient:       tmClient,
		filtersMu:      sync.Mutex{},
		filters:        filters,
		filterConfig:   filterConfig,
		logFetcher:     logFetcher,
		connectionType: connectionType,
	}

	go api.timeoutLoop(filterConfig.timeout)

	return api
}

func (a *FilterAPI) timeoutLoop(timeout time.Duration) {
	ticker := time.NewTicker(timeout)
	defer ticker.Stop()
	for {
		<-ticker.C
		a.filtersMu.Lock()
		for id, filter := range a.filters {
			select {
			case <-filter.deadline.C:
				delete(a.filters, id)
			default:
				continue
			}
		}
		a.filtersMu.Unlock()
	}
}

func (a *FilterAPI) NewFilter(
	_ context.Context,
	crit filters.FilterCriteria,
) (id ethrpc.ID, err error) {
	defer recordMetrics(fmt.Sprintf("%s_newFilter", a.namespace), a.connectionType, time.Now(), err == nil)
	a.filtersMu.Lock()
	defer a.filtersMu.Unlock()
	curFilterID := ethrpc.NewID()
	a.filters[curFilterID] = filter{
		typ:          LogsSubscription,
		fc:           crit,
		deadline:     time.NewTimer(a.filterConfig.timeout),
		lastToHeight: 0,
	}
	return curFilterID, nil
}

func (a *FilterAPI) NewBlockFilter(
	_ context.Context,
) (id ethrpc.ID, err error) {
	defer recordMetrics(fmt.Sprintf("%s_newBlockFilter", a.namespace), a.connectionType, time.Now(), err == nil)
	a.filtersMu.Lock()
	defer a.filtersMu.Unlock()
	curFilterID := ethrpc.NewID()
	a.filters[curFilterID] = filter{
		typ:         BlocksSubscription,
		deadline:    time.NewTimer(a.filterConfig.timeout),
		blockCursor: "",
	}
	return curFilterID, nil
}

func (a *FilterAPI) GetFilterChanges(
	ctx context.Context,
	filterID ethrpc.ID,
) (res interface{}, err error) {
	defer recordMetrics(fmt.Sprintf("%s_getFilterChanges", a.namespace), a.connectionType, time.Now(), err == nil)
	a.filtersMu.Lock()
	defer a.filtersMu.Unlock()
	filter, ok := a.filters[filterID]
	if !ok {
		return nil, errors.New("filter does not exist")
	}

	if !filter.deadline.Stop() {
		// timer expired but filter is not yet removed in timeout loop
		// receive timer value and reset timer
		<-filter.deadline.C
	}
	filter.deadline.Reset(a.filterConfig.timeout)

	switch filter.typ {
	case BlocksSubscription:
		hashes, cursor, err := a.getBlockHeadersAfter(ctx, filter.blockCursor)
		if err != nil {
			return nil, err
		}
		updatedFilter := a.filters[filterID]
		updatedFilter.blockCursor = cursor
		a.filters[filterID] = updatedFilter
		return hashes, nil
	case LogsSubscription:
		// filter by hash would have no updates if it has previously queried for this crit
		if filter.fc.BlockHash != nil && filter.lastToHeight > 0 {
			return nil, nil
		}
		// filter with a ToBlock would have no updates if it has previously queried for this crit
		if filter.fc.ToBlock != nil && filter.lastToHeight >= filter.fc.ToBlock.Int64() {
			return nil, nil
		}
		logs, lastToHeight, err := a.logFetcher.GetLogsByFilters(ctx, filter.fc, filter.lastToHeight)
		if err != nil {
			return nil, err
		}
		updatedFilter := a.filters[filterID]
		updatedFilter.lastToHeight = lastToHeight + 1
		a.filters[filterID] = updatedFilter
		return logs, nil
	default:
		return nil, errors.New("unknown filter type")
	}
}

func (a *FilterAPI) GetFilterLogs(
	ctx context.Context,
	filterID ethrpc.ID,
) (res []*ethtypes.Log, err error) {
	defer recordMetrics(fmt.Sprintf("%s_getFilterLogs", a.namespace), a.connectionType, time.Now(), err == nil)
	a.filtersMu.Lock()
	defer a.filtersMu.Unlock()
	filter, ok := a.filters[filterID]
	if !ok {
		return nil, errors.New("filter does not exist")
	}

	if !filter.deadline.Stop() {
		// timer expired but filter is not yet removed in timeout loop
		// receive timer value and reset timer
		<-filter.deadline.C
	}
	filter.deadline.Reset(a.filterConfig.timeout)

	logs, lastToHeight, err := a.logFetcher.GetLogsByFilters(ctx, filter.fc, 0)
	if err != nil {
		return nil, err
	}
	updatedFilter := a.filters[filterID]
	updatedFilter.lastToHeight = lastToHeight
	a.filters[filterID] = updatedFilter
	return logs, nil
}

// JEREMYFLAG
func (a *FilterAPI) GetLogs(
	ctx context.Context,
	crit filters.FilterCriteria,
) (res []*ethtypes.Log, err error) {
	defer recordMetrics(fmt.Sprintf("%s_getLogs", a.namespace), a.connectionType, time.Now(), err == nil)
	logs, _, err := a.logFetcher.GetLogsByFilters(ctx, crit, 0)
	return logs, err
}

// get block headers after a certain cursor. Can use an empty string cursor
// to get the latest block header.
func (a *FilterAPI) getBlockHeadersAfter(
	ctx context.Context,
	cursor string,
) ([]common.Hash, string, error) {
	q := NewBlockQueryBuilder()
	builtQuery := q.Build()
	hasMore := true
	headers := []common.Hash{}
	for hasMore {
		res, err := a.tmClient.Events(ctx, &coretypes.RequestEvents{
			Filter: &coretypes.EventFilter{Query: builtQuery},
			After:  cursor,
		})
		if err != nil {
			return nil, "", err
		}
		hasMore = res.More
		cursor = res.Newest

		for _, item := range res.Items {
			wrapper := EventItemDataWrapper{}
			err := json.Unmarshal(item.Data, &wrapper)
			if err != nil {
				return nil, "", err
			}
			block := tmtypes.EventDataNewBlock{}
			err = json.Unmarshal(wrapper.Value, &block)
			if err != nil {
				return nil, "", err
			}
			headers = append(headers, common.BytesToHash(block.Block.Hash()))
		}
	}
	return headers, cursor, nil
}

func (a *FilterAPI) UninstallFilter(
	_ context.Context,
	filterID ethrpc.ID,
) (res bool) {
	defer recordMetrics(fmt.Sprintf("%s_uninstallFilter", a.namespace), a.connectionType, time.Now(), res)
	a.filtersMu.Lock()
	defer a.filtersMu.Unlock()
	_, found := a.filters[filterID]
	if !found {
		return false
	}
	delete(a.filters, filterID)
	return true
}

type LogFetcher struct {
	tmClient         rpcclient.Client
	k                *keeper.Keeper
	ctxProvider      func(int64) sdk.Context
	filterConfig     *FilterConfig
	includeSynthetic bool
}

func (f *LogFetcher) GetLogsByFilters(ctx context.Context, crit filters.FilterCriteria, lastToHeight int64) ([]*ethtypes.Log, int64, error) {
	bloomIndexes := EncodeFilters(crit.Addresses, crit.Topics)
	if crit.BlockHash != nil {
		block, err := blockByHashWithRetry(ctx, f.tmClient, crit.BlockHash[:], 1)
		if err != nil {
			return nil, 0, err
		}
		return f.GetLogsForBlock(ctx, block, crit, bloomIndexes), block.Block.Height, nil
	}
	applyOpenEndedLogLimit := f.filterConfig.maxLog > 0 && (crit.FromBlock == nil || crit.ToBlock == nil)
	latest := f.ctxProvider(LatestCtxHeight).BlockHeight()
	begin, end := latest, latest
	if crit.FromBlock != nil {
		begin = getHeightFromBigIntBlockNumber(latest, crit.FromBlock)
	}
	if crit.ToBlock != nil {
		end = getHeightFromBigIntBlockNumber(latest, crit.ToBlock)
		// only if fromBlock is not specified, default it to end block
		if crit.FromBlock == nil && begin > end {
			begin = end
		}
	}
	if lastToHeight > begin {
		begin = lastToHeight
	}
	if !applyOpenEndedLogLimit && f.filterConfig.maxBlock > 0 && end >= (begin+f.filterConfig.maxBlock) {
		end = begin + f.filterConfig.maxBlock - 1
	}
	// begin should always be <= end block at this point
	if begin > end {
		return nil, 0, fmt.Errorf("fromBlock %d is after toBlock %d", begin, end)
	}
	blockHeights := f.FindBlockesByBloom(begin, end, bloomIndexes)
	res := []*ethtypes.Log{}
	for _, height := range blockHeights {
		h := height
		block, err := blockByNumberWithRetry(ctx, f.tmClient, &h, 1)
		if err != nil {
			return nil, 0, err
		}
		res = append(res, f.GetLogsForBlock(ctx, block, crit, bloomIndexes)...)
		if applyOpenEndedLogLimit && int64(len(res)) >= f.filterConfig.maxLog {
			res = res[:int(f.filterConfig.maxLog)]
			break
		}
	}

	return res, end, nil
}

func (f *LogFetcher) GetLogsForBlock(ctx context.Context, block *coretypes.ResultBlock, crit filters.FilterCriteria, filters [][]bloomIndexes) []*ethtypes.Log {
	possibleLogs := f.FindLogsByBloom(block.Block.Height, filters)
	matchedLogs := utils.Filter(possibleLogs, func(l *ethtypes.Log) bool { return f.IsLogExactMatch(l, crit) })
	for _, l := range matchedLogs {
		l.BlockHash = common.Hash(block.BlockID.Hash)
	}
	return matchedLogs
}

func (f *LogFetcher) FindBlockesByBloom(begin, end int64, filters [][]bloomIndexes) (res []int64) {
	//TODO: parallelize
	for height := begin; height <= end; height++ {
		if height == 0 {
			// no block bloom on genesis height
			continue
		}
		ctx := f.ctxProvider(height)
		blockBloom := f.k.GetBlockBloom(ctx)
		if MatchFilters(blockBloom, filters) {
			res = append(res, height)
		}
	}
	return
}

func (f *LogFetcher) FindLogsByBloom(height int64, filters [][]bloomIndexes) (res []*ethtypes.Log) {
	ctx := f.ctxProvider(LatestCtxHeight)
	txHashes := f.k.GetTxHashesOnHeight(ctx, height)
	for _, hash := range txHashes {
		receipt, err := f.k.GetReceipt(ctx, hash)
		if err != nil {
			ctx.Logger().Error(fmt.Sprintf("FindLogsByBloom: unable to find receipt for hash %s", hash.Hex()))
			continue
		}
<<<<<<< HEAD
		if len(receipt.Logs) > 0 && receipt.Logs[0].Synthetic {
			continue
		}
		if receipt.EffectiveGasPrice == 0 {
			return
		}
=======
		// fmt.Println("JEREMYDEBUG: in find logs by bloom, receipt: ", receipt)
		// fmt.Println("JEREMYDEBUG: in find logs by bloom, receipt.EffectiveGasPrice: ", receipt.EffectiveGasPrice)
		if !f.includeSynthetic && len(receipt.Logs) > 0 && receipt.Logs[0].Synthetic {
			// fmt.Println("JEREMYDEBUG: in find logs by bloom: skipping synthetic log")
			continue
		}
		if !f.includeSynthetic && receipt.EffectiveGasPrice == 0 {
			// fmt.Println("JEREMYDEBUG: in find logs by bloom: skipping zero gas price")
			return
		}
		// fmt.Println("JEREMYDEBUG: in find logs by bloom: checking logs bloom")
>>>>>>> 2500929c
		if len(receipt.LogsBloom) > 0 && MatchFilters(ethtypes.Bloom(receipt.LogsBloom), filters) {
			res = append(res, keeper.GetLogsForTx(receipt)...)
		}
	}
	return
}

func (f *LogFetcher) IsLogExactMatch(log *ethtypes.Log, crit filters.FilterCriteria) bool {
	addrMatch := len(crit.Addresses) == 0
	for _, addrFilter := range crit.Addresses {
		if log.Address == addrFilter {
			addrMatch = true
			break
		}
	}
	return addrMatch && matchTopics(crit.Topics, log.Topics)
}

func matchTopics(topics [][]common.Hash, eventTopics []common.Hash) bool {
	for i, topicList := range topics {
		if len(topicList) == 0 {
			// anything matches for this position
			continue
		}
		if i >= len(eventTopics) {
			return false
		}
		matched := false
		for _, topic := range topicList {
			if topic == eventTopics[i] {
				matched = true
				break
			}
		}
		if !matched {
			return false
		}
	}
	return true
}<|MERGE_RESOLUTION|>--- conflicted
+++ resolved
@@ -366,26 +366,12 @@
 			ctx.Logger().Error(fmt.Sprintf("FindLogsByBloom: unable to find receipt for hash %s", hash.Hex()))
 			continue
 		}
-<<<<<<< HEAD
-		if len(receipt.Logs) > 0 && receipt.Logs[0].Synthetic {
-			continue
-		}
-		if receipt.EffectiveGasPrice == 0 {
+		if !f.includeSynthetic && len(receipt.Logs) > 0 && receipt.Logs[0].Synthetic {
+      continue
+		}
+		if !f.includeSynthetic && receipt.EffectiveGasPrice == 0 {
 			return
 		}
-=======
-		// fmt.Println("JEREMYDEBUG: in find logs by bloom, receipt: ", receipt)
-		// fmt.Println("JEREMYDEBUG: in find logs by bloom, receipt.EffectiveGasPrice: ", receipt.EffectiveGasPrice)
-		if !f.includeSynthetic && len(receipt.Logs) > 0 && receipt.Logs[0].Synthetic {
-			// fmt.Println("JEREMYDEBUG: in find logs by bloom: skipping synthetic log")
-			continue
-		}
-		if !f.includeSynthetic && receipt.EffectiveGasPrice == 0 {
-			// fmt.Println("JEREMYDEBUG: in find logs by bloom: skipping zero gas price")
-			return
-		}
-		// fmt.Println("JEREMYDEBUG: in find logs by bloom: checking logs bloom")
->>>>>>> 2500929c
 		if len(receipt.LogsBloom) > 0 && MatchFilters(ethtypes.Bloom(receipt.LogsBloom), filters) {
 			res = append(res, keeper.GetLogsForTx(receipt)...)
 		}
