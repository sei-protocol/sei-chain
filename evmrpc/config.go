package evmrpc

import (
	"time"

	servertypes "github.com/cosmos/cosmos-sdk/server/types"
	"github.com/ethereum/go-ethereum/rpc"
	"github.com/spf13/cast"
)

// EVMRPC Config defines configurations for EVM RPC server on this node
type Config struct {
	// controls whether an HTTP EVM server is enabled
	HTTPEnabled bool `mapstructure:"http_enabled"`
	HTTPPort    int  `mapstructure:"http_port"`

	// controls whether a websocket server is enabled
	WSEnabled bool `mapstructure:"ws_enabled"`
	WSPort    int  `mapstructure:"ws_port"`

	// ReadTimeout is the maximum duration for reading the entire
	// request, including the body.
	//
	// Because ReadTimeout does not let Handlers make per-request
	// decisions on each request body's acceptable deadline or
	// upload rate, most users will prefer to use
	// ReadHeaderTimeout. It is valid to use them both.
	ReadTimeout time.Duration `mapstructure:"read_timeout"`

	// ReadHeaderTimeout is the amount of time allowed to read
	// request headers. The connection's read deadline is reset
	// after reading the headers and the Handler can decide what
	// is considered too slow for the body. If ReadHeaderTimeout
	// is zero, the value of ReadTimeout is used. If both are
	// zero, there is no timeout.
	ReadHeaderTimeout time.Duration `mapstructure:"read_header_timeout"`

	// WriteTimeout is the maximum duration before timing out
	// writes of the response. It is reset whenever a new
	// request's header is read. Like ReadTimeout, it does not
	// let Handlers make decisions on a per-request basis.
	WriteTimeout time.Duration `mapstructure:"write_timeout"`

	// IdleTimeout is the maximum amount of time to wait for the
	// next request when keep-alives are enabled. If IdleTimeout
	// is zero, the value of ReadTimeout is used. If both are
	// zero, ReadHeaderTimeout is used.
	IdleTimeout time.Duration `mapstructure:"idle_timeout"`

	// Maximum gas limit for simulation
	SimulationGasLimit uint64 `mapstructure:"simulation_gas_limit"`

	// Timeout for EVM call in simulation
	SimulationEVMTimeout time.Duration `mapstructure:"simulation_evm_timeout"`

	// The EVM tracer to use when doing node synchronization, applies to
	// all block produced but traces only EVM transactions.
	//
	// Refer to x/evm/tracers/registry.go#GlobalLiveTracerRegistry for registered tracers.
	LiveEVMTracer string `mapstructure:"live_evm_tracer"`

	// list of CORS allowed origins, separated by comma
	CORSOrigins string `mapstructure:"cors_origins"`

	// list of WS origins, separated by comma
	WSOrigins string `mapstructure:"ws_origins"`

	// timeout for filters
	FilterTimeout time.Duration `mapstructure:"filter_timeout"`

	// checkTx timeout for sig verify
	CheckTxTimeout time.Duration `mapstructure:"checktx_timeout"`

	// max number of txs to pull from mempool
	MaxTxPoolTxs uint64 `mapstructure:"max_tx_pool_txs"`

	// controls whether to have txns go through one by one
	Slow bool `mapstructure:"slow"`

	// Deny list defines list of methods that EVM RPC should fail fast
	DenyList []string `mapstructure:"deny_list"`

	// max number of logs returned if block range is open-ended
	MaxLogNoBlock int64 `mapstructure:"max_log_no_block"`

	// max number of blocks to query logs for
	MaxBlocksForLog int64 `mapstructure:"max_blocks_for_log"`

	// max number of concurrent NewHead subscriptions
	MaxSubscriptionsNewHead uint64 `mapstructure:"max_subscriptions_new_head"`
}

var DefaultConfig = Config{
<<<<<<< HEAD
	HTTPEnabled:          true,
	HTTPPort:             8545,
	WSEnabled:            true,
	WSPort:               8546,
	ReadTimeout:          rpc.DefaultHTTPTimeouts.ReadTimeout,
	ReadHeaderTimeout:    rpc.DefaultHTTPTimeouts.ReadHeaderTimeout,
	WriteTimeout:         rpc.DefaultHTTPTimeouts.WriteTimeout,
	IdleTimeout:          rpc.DefaultHTTPTimeouts.IdleTimeout,
	SimulationGasLimit:   10_000_000, // 10M
	SimulationEVMTimeout: 60 * time.Second,
	LiveEVMTracer:        "",
	CORSOrigins:          "*",
	WSOrigins:            "*",
	FilterTimeout:        120 * time.Second,
	CheckTxTimeout:       5 * time.Second,
	MaxTxPoolTxs:         1000,
	Slow:                 false,
	DenyList:             make([]string, 0),
	MaxLogNoBlock:        10000,
	MaxBlocksForLog:      2000,
}

const (
	flagHTTPEnabled          = "evm.http_enabled"
	flagHTTPPort             = "evm.http_port"
	flagWSEnabled            = "evm.ws_enabled"
	flagWSPort               = "evm.ws_port"
	flagReadTimeout          = "evm.read_timeout"
	flagReadHeaderTimeout    = "evm.read_header_timeout"
	flagWriteTimeout         = "evm.write_timeout"
	flagIdleTimeout          = "evm.idle_timeout"
	flagSimulationGasLimit   = "evm.simulation_gas_limit"
	flagSimulationEVMTimeout = "evm.simulation_evm_timeout"
	flagLiveEVMTracer        = "evm.live_evm_tracer"
	flagCORSOrigins          = "evm.cors_origins"
	flagWSOrigins            = "evm.ws_origins"
	flagFilterTimeout        = "evm.filter_timeout"
	flagMaxTxPoolTxs         = "evm.max_tx_pool_txs"
	flagCheckTxTimeout       = "evm.checktx_timeout"
	flagSlow                 = "evm.slow"
	flagDenyList             = "evm.deny_list"
	flagMaxLogNoBlock        = "evm.max_log_no_block"
	flagMaxBlocksForLog      = "evm.max_blocks_for_log"
=======
	HTTPEnabled:             true,
	HTTPPort:                8545,
	WSEnabled:               true,
	WSPort:                  8546,
	ReadTimeout:             rpc.DefaultHTTPTimeouts.ReadTimeout,
	ReadHeaderTimeout:       rpc.DefaultHTTPTimeouts.ReadHeaderTimeout,
	WriteTimeout:            rpc.DefaultHTTPTimeouts.WriteTimeout,
	IdleTimeout:             rpc.DefaultHTTPTimeouts.IdleTimeout,
	SimulationGasLimit:      10_000_000, // 10M
	SimulationEVMTimeout:    60 * time.Second,
	CORSOrigins:             "*",
	WSOrigins:               "*",
	FilterTimeout:           120 * time.Second,
	CheckTxTimeout:          5 * time.Second,
	MaxTxPoolTxs:            1000,
	Slow:                    false,
	DenyList:                make([]string, 0),
	MaxLogNoBlock:           10000,
	MaxBlocksForLog:         2000,
	MaxSubscriptionsNewHead: 10000,
}

const (
	flagHTTPEnabled             = "evm.http_enabled"
	flagHTTPPort                = "evm.http_port"
	flagWSEnabled               = "evm.ws_enabled"
	flagWSPort                  = "evm.ws_port"
	flagReadTimeout             = "evm.read_timeout"
	flagReadHeaderTimeout       = "evm.read_header_timeout"
	flagWriteTimeout            = "evm.write_timeout"
	flagIdleTimeout             = "evm.idle_timeout"
	flagSimulationGasLimit      = "evm.simulation_gas_limit"
	flagSimulationEVMTimeout    = "evm.simulation_evm_timeout"
	flagCORSOrigins             = "evm.cors_origins"
	flagWSOrigins               = "evm.ws_origins"
	flagFilterTimeout           = "evm.filter_timeout"
	flagMaxTxPoolTxs            = "evm.max_tx_pool_txs"
	flagCheckTxTimeout          = "evm.checktx_timeout"
	flagSlow                    = "evm.slow"
	flagDenyList                = "evm.deny_list"
	flagMaxLogNoBlock           = "evm.max_log_no_block"
	flagMaxBlocksForLog         = "evm.max_blocks_for_log"
	flagMaxSubscriptionsNewHead = "evm.max_subscriptions_new_head"
>>>>>>> adfcc526
)

func ReadConfig(opts servertypes.AppOptions) (Config, error) {
	cfg := DefaultConfig // copy
	var err error
	if v := opts.Get(flagHTTPEnabled); v != nil {
		if cfg.HTTPEnabled, err = cast.ToBoolE(v); err != nil {
			return cfg, err
		}
	}
	if v := opts.Get(flagHTTPPort); v != nil {
		if cfg.HTTPPort, err = cast.ToIntE(v); err != nil {
			return cfg, err
		}
	}
	if v := opts.Get(flagWSEnabled); v != nil {
		if cfg.WSEnabled, err = cast.ToBoolE(v); err != nil {
			return cfg, err
		}
	}
	if v := opts.Get(flagWSPort); v != nil {
		if cfg.WSPort, err = cast.ToIntE(v); err != nil {
			return cfg, err
		}
	}
	if v := opts.Get(flagReadTimeout); v != nil {
		if cfg.ReadTimeout, err = cast.ToDurationE(v); err != nil {
			return cfg, err
		}
	}
	if v := opts.Get(flagReadHeaderTimeout); v != nil {
		if cfg.ReadHeaderTimeout, err = cast.ToDurationE(v); err != nil {
			return cfg, err
		}
	}
	if v := opts.Get(flagWriteTimeout); v != nil {
		if cfg.WriteTimeout, err = cast.ToDurationE(v); err != nil {
			return cfg, err
		}
	}
	if v := opts.Get(flagIdleTimeout); v != nil {
		if cfg.IdleTimeout, err = cast.ToDurationE(v); err != nil {
			return cfg, err
		}
	}
	if v := opts.Get(flagSimulationGasLimit); v != nil {
		if cfg.SimulationGasLimit, err = cast.ToUint64E(v); err != nil {
			return cfg, err
		}
	}
	if v := opts.Get(flagSimulationEVMTimeout); v != nil {
		if cfg.SimulationEVMTimeout, err = cast.ToDurationE(v); err != nil {
			return cfg, err
		}
	}
	if v := opts.Get(flagLiveEVMTracer); v != nil {
		if cfg.LiveEVMTracer, err = cast.ToStringE(v); err != nil {
			return cfg, err
		}
	}
	if v := opts.Get(flagCORSOrigins); v != nil {
		if cfg.CORSOrigins, err = cast.ToStringE(v); err != nil {
			return cfg, err
		}
	}
	if v := opts.Get(flagWSOrigins); v != nil {
		if cfg.WSOrigins, err = cast.ToStringE(v); err != nil {
			return cfg, err
		}
	}
	if v := opts.Get(flagFilterTimeout); v != nil {
		if cfg.FilterTimeout, err = cast.ToDurationE(v); err != nil {
			return cfg, err
		}
	}
	if v := opts.Get(flagCheckTxTimeout); v != nil {
		if cfg.CheckTxTimeout, err = cast.ToDurationE(v); err != nil {
			return cfg, err
		}
	}
	if v := opts.Get(flagMaxTxPoolTxs); v != nil {
		if cfg.MaxTxPoolTxs, err = cast.ToUint64E(v); err != nil {
			return cfg, err
		}
	}
	if v := opts.Get(flagSlow); v != nil {
		if cfg.Slow, err = cast.ToBoolE(v); err != nil {
			return cfg, err
		}
	}
	if v := opts.Get(flagDenyList); v != nil {
		if cfg.DenyList, err = cast.ToStringSliceE(v); err != nil {
			return cfg, err
		}
	}
	if v := opts.Get(flagMaxLogNoBlock); v != nil {
		if cfg.MaxLogNoBlock, err = cast.ToInt64E(v); err != nil {
			return cfg, err
		}
	}
	if v := opts.Get(flagMaxBlocksForLog); v != nil {
		if cfg.MaxBlocksForLog, err = cast.ToInt64E(v); err != nil {
			return cfg, err
		}
	}
<<<<<<< HEAD

=======
	if v := opts.Get(flagMaxSubscriptionsNewHead); v != nil {
		if cfg.MaxSubscriptionsNewHead, err = cast.ToUint64E(v); err != nil {
			return cfg, err
		}
	}
>>>>>>> adfcc526
	return cfg, nil
}<|MERGE_RESOLUTION|>--- conflicted
+++ resolved
@@ -53,89 +53,44 @@
 	// Timeout for EVM call in simulation
 	SimulationEVMTimeout time.Duration `mapstructure:"simulation_evm_timeout"`
 
+	// list of CORS allowed origins, separated by comma
+	CORSOrigins string `mapstructure:"cors_origins"`
+
+	// list of WS origins, separated by comma
+	WSOrigins string `mapstructure:"ws_origins"`
+
+	// timeout for filters
+	FilterTimeout time.Duration `mapstructure:"filter_timeout"`
+
+	// checkTx timeout for sig verify
+	CheckTxTimeout time.Duration `mapstructure:"checktx_timeout"`
+
+	// max number of txs to pull from mempool
+	MaxTxPoolTxs uint64 `mapstructure:"max_tx_pool_txs"`
+
+	// controls whether to have txns go through one by one
+	Slow bool `mapstructure:"slow"`
+
+	// Deny list defines list of methods that EVM RPC should fail fast
+	DenyList []string `mapstructure:"deny_list"`
+
+	// max number of logs returned if block range is open-ended
+	MaxLogNoBlock int64 `mapstructure:"max_log_no_block"`
+
+	// max number of blocks to query logs for
+	MaxBlocksForLog int64 `mapstructure:"max_blocks_for_log"`
+
+	// max number of concurrent NewHead subscriptions
+	MaxSubscriptionsNewHead uint64 `mapstructure:"max_subscriptions_new_head"`
+
 	// The EVM tracer to use when doing node synchronization, applies to
 	// all block produced but traces only EVM transactions.
 	//
 	// Refer to x/evm/tracers/registry.go#GlobalLiveTracerRegistry for registered tracers.
 	LiveEVMTracer string `mapstructure:"live_evm_tracer"`
-
-	// list of CORS allowed origins, separated by comma
-	CORSOrigins string `mapstructure:"cors_origins"`
-
-	// list of WS origins, separated by comma
-	WSOrigins string `mapstructure:"ws_origins"`
-
-	// timeout for filters
-	FilterTimeout time.Duration `mapstructure:"filter_timeout"`
-
-	// checkTx timeout for sig verify
-	CheckTxTimeout time.Duration `mapstructure:"checktx_timeout"`
-
-	// max number of txs to pull from mempool
-	MaxTxPoolTxs uint64 `mapstructure:"max_tx_pool_txs"`
-
-	// controls whether to have txns go through one by one
-	Slow bool `mapstructure:"slow"`
-
-	// Deny list defines list of methods that EVM RPC should fail fast
-	DenyList []string `mapstructure:"deny_list"`
-
-	// max number of logs returned if block range is open-ended
-	MaxLogNoBlock int64 `mapstructure:"max_log_no_block"`
-
-	// max number of blocks to query logs for
-	MaxBlocksForLog int64 `mapstructure:"max_blocks_for_log"`
-
-	// max number of concurrent NewHead subscriptions
-	MaxSubscriptionsNewHead uint64 `mapstructure:"max_subscriptions_new_head"`
 }
 
 var DefaultConfig = Config{
-<<<<<<< HEAD
-	HTTPEnabled:          true,
-	HTTPPort:             8545,
-	WSEnabled:            true,
-	WSPort:               8546,
-	ReadTimeout:          rpc.DefaultHTTPTimeouts.ReadTimeout,
-	ReadHeaderTimeout:    rpc.DefaultHTTPTimeouts.ReadHeaderTimeout,
-	WriteTimeout:         rpc.DefaultHTTPTimeouts.WriteTimeout,
-	IdleTimeout:          rpc.DefaultHTTPTimeouts.IdleTimeout,
-	SimulationGasLimit:   10_000_000, // 10M
-	SimulationEVMTimeout: 60 * time.Second,
-	LiveEVMTracer:        "",
-	CORSOrigins:          "*",
-	WSOrigins:            "*",
-	FilterTimeout:        120 * time.Second,
-	CheckTxTimeout:       5 * time.Second,
-	MaxTxPoolTxs:         1000,
-	Slow:                 false,
-	DenyList:             make([]string, 0),
-	MaxLogNoBlock:        10000,
-	MaxBlocksForLog:      2000,
-}
-
-const (
-	flagHTTPEnabled          = "evm.http_enabled"
-	flagHTTPPort             = "evm.http_port"
-	flagWSEnabled            = "evm.ws_enabled"
-	flagWSPort               = "evm.ws_port"
-	flagReadTimeout          = "evm.read_timeout"
-	flagReadHeaderTimeout    = "evm.read_header_timeout"
-	flagWriteTimeout         = "evm.write_timeout"
-	flagIdleTimeout          = "evm.idle_timeout"
-	flagSimulationGasLimit   = "evm.simulation_gas_limit"
-	flagSimulationEVMTimeout = "evm.simulation_evm_timeout"
-	flagLiveEVMTracer        = "evm.live_evm_tracer"
-	flagCORSOrigins          = "evm.cors_origins"
-	flagWSOrigins            = "evm.ws_origins"
-	flagFilterTimeout        = "evm.filter_timeout"
-	flagMaxTxPoolTxs         = "evm.max_tx_pool_txs"
-	flagCheckTxTimeout       = "evm.checktx_timeout"
-	flagSlow                 = "evm.slow"
-	flagDenyList             = "evm.deny_list"
-	flagMaxLogNoBlock        = "evm.max_log_no_block"
-	flagMaxBlocksForLog      = "evm.max_blocks_for_log"
-=======
 	HTTPEnabled:             true,
 	HTTPPort:                8545,
 	WSEnabled:               true,
@@ -156,6 +111,7 @@
 	MaxLogNoBlock:           10000,
 	MaxBlocksForLog:         2000,
 	MaxSubscriptionsNewHead: 10000,
+	LiveEVMTracer:           "",
 }
 
 const (
@@ -179,7 +135,7 @@
 	flagMaxLogNoBlock           = "evm.max_log_no_block"
 	flagMaxBlocksForLog         = "evm.max_blocks_for_log"
 	flagMaxSubscriptionsNewHead = "evm.max_subscriptions_new_head"
->>>>>>> adfcc526
+	flagLiveEVMTracer           = "evm.live_evm_tracer"
 )
 
 func ReadConfig(opts servertypes.AppOptions) (Config, error) {
@@ -235,64 +191,60 @@
 			return cfg, err
 		}
 	}
+	if v := opts.Get(flagCORSOrigins); v != nil {
+		if cfg.CORSOrigins, err = cast.ToStringE(v); err != nil {
+			return cfg, err
+		}
+	}
+	if v := opts.Get(flagWSOrigins); v != nil {
+		if cfg.WSOrigins, err = cast.ToStringE(v); err != nil {
+			return cfg, err
+		}
+	}
+	if v := opts.Get(flagFilterTimeout); v != nil {
+		if cfg.FilterTimeout, err = cast.ToDurationE(v); err != nil {
+			return cfg, err
+		}
+	}
+	if v := opts.Get(flagCheckTxTimeout); v != nil {
+		if cfg.CheckTxTimeout, err = cast.ToDurationE(v); err != nil {
+			return cfg, err
+		}
+	}
+	if v := opts.Get(flagMaxTxPoolTxs); v != nil {
+		if cfg.MaxTxPoolTxs, err = cast.ToUint64E(v); err != nil {
+			return cfg, err
+		}
+	}
+	if v := opts.Get(flagSlow); v != nil {
+		if cfg.Slow, err = cast.ToBoolE(v); err != nil {
+			return cfg, err
+		}
+	}
+	if v := opts.Get(flagDenyList); v != nil {
+		if cfg.DenyList, err = cast.ToStringSliceE(v); err != nil {
+			return cfg, err
+		}
+	}
+	if v := opts.Get(flagMaxLogNoBlock); v != nil {
+		if cfg.MaxLogNoBlock, err = cast.ToInt64E(v); err != nil {
+			return cfg, err
+		}
+	}
+	if v := opts.Get(flagMaxBlocksForLog); v != nil {
+		if cfg.MaxBlocksForLog, err = cast.ToInt64E(v); err != nil {
+			return cfg, err
+		}
+	}
+	if v := opts.Get(flagMaxSubscriptionsNewHead); v != nil {
+		if cfg.MaxSubscriptionsNewHead, err = cast.ToUint64E(v); err != nil {
+			return cfg, err
+		}
+	}
 	if v := opts.Get(flagLiveEVMTracer); v != nil {
 		if cfg.LiveEVMTracer, err = cast.ToStringE(v); err != nil {
 			return cfg, err
 		}
 	}
-	if v := opts.Get(flagCORSOrigins); v != nil {
-		if cfg.CORSOrigins, err = cast.ToStringE(v); err != nil {
-			return cfg, err
-		}
-	}
-	if v := opts.Get(flagWSOrigins); v != nil {
-		if cfg.WSOrigins, err = cast.ToStringE(v); err != nil {
-			return cfg, err
-		}
-	}
-	if v := opts.Get(flagFilterTimeout); v != nil {
-		if cfg.FilterTimeout, err = cast.ToDurationE(v); err != nil {
-			return cfg, err
-		}
-	}
-	if v := opts.Get(flagCheckTxTimeout); v != nil {
-		if cfg.CheckTxTimeout, err = cast.ToDurationE(v); err != nil {
-			return cfg, err
-		}
-	}
-	if v := opts.Get(flagMaxTxPoolTxs); v != nil {
-		if cfg.MaxTxPoolTxs, err = cast.ToUint64E(v); err != nil {
-			return cfg, err
-		}
-	}
-	if v := opts.Get(flagSlow); v != nil {
-		if cfg.Slow, err = cast.ToBoolE(v); err != nil {
-			return cfg, err
-		}
-	}
-	if v := opts.Get(flagDenyList); v != nil {
-		if cfg.DenyList, err = cast.ToStringSliceE(v); err != nil {
-			return cfg, err
-		}
-	}
-	if v := opts.Get(flagMaxLogNoBlock); v != nil {
-		if cfg.MaxLogNoBlock, err = cast.ToInt64E(v); err != nil {
-			return cfg, err
-		}
-	}
-	if v := opts.Get(flagMaxBlocksForLog); v != nil {
-		if cfg.MaxBlocksForLog, err = cast.ToInt64E(v); err != nil {
-			return cfg, err
-		}
-	}
-<<<<<<< HEAD
-
-=======
-	if v := opts.Get(flagMaxSubscriptionsNewHead); v != nil {
-		if cfg.MaxSubscriptionsNewHead, err = cast.ToUint64E(v); err != nil {
-			return cfg, err
-		}
-	}
->>>>>>> adfcc526
 	return cfg, nil
 }