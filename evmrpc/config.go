--- conflicted
+++ resolved
@@ -112,61 +112,6 @@
 }
 
 var DefaultConfig = Config{
-<<<<<<< HEAD
-	HTTPEnabled:             true,
-	HTTPPort:                8545,
-	WSEnabled:               true,
-	WSPort:                  8546,
-	ReadTimeout:             rpc.DefaultHTTPTimeouts.ReadTimeout,
-	ReadHeaderTimeout:       rpc.DefaultHTTPTimeouts.ReadHeaderTimeout,
-	WriteTimeout:            rpc.DefaultHTTPTimeouts.WriteTimeout,
-	IdleTimeout:             rpc.DefaultHTTPTimeouts.IdleTimeout,
-	SimulationGasLimit:      10_000_000, // 10M
-	SimulationEVMTimeout:    60 * time.Second,
-	CORSOrigins:             "*",
-	WSOrigins:               "*",
-	FilterTimeout:           120 * time.Second,
-	CheckTxTimeout:          5 * time.Second,
-	MaxTxPoolTxs:            1000,
-	Slow:                    false,
-	DenyList:                make([]string, 0),
-	MaxLogNoBlock:           10000,
-	MaxBlocksForLog:         2000,
-	MaxSubscriptionsNewHead: 10000,
-	EnableTestAPI:           false,
-	MaxConcurrentTraceCalls: 10,
-	MaxTraceLookbackBlocks:  10000,
-	TraceTimeout:            30 * time.Second,
-	LiveEVMTracer:           "",
-}
-
-const (
-	flagHTTPEnabled             = "evm.http_enabled"
-	flagHTTPPort                = "evm.http_port"
-	flagWSEnabled               = "evm.ws_enabled"
-	flagWSPort                  = "evm.ws_port"
-	flagReadTimeout             = "evm.read_timeout"
-	flagReadHeaderTimeout       = "evm.read_header_timeout"
-	flagWriteTimeout            = "evm.write_timeout"
-	flagIdleTimeout             = "evm.idle_timeout"
-	flagSimulationGasLimit      = "evm.simulation_gas_limit"
-	flagSimulationEVMTimeout    = "evm.simulation_evm_timeout"
-	flagCORSOrigins             = "evm.cors_origins"
-	flagWSOrigins               = "evm.ws_origins"
-	flagFilterTimeout           = "evm.filter_timeout"
-	flagMaxTxPoolTxs            = "evm.max_tx_pool_txs"
-	flagCheckTxTimeout          = "evm.checktx_timeout"
-	flagSlow                    = "evm.slow"
-	flagDenyList                = "evm.deny_list"
-	flagMaxLogNoBlock           = "evm.max_log_no_block"
-	flagMaxBlocksForLog         = "evm.max_blocks_for_log"
-	flagMaxSubscriptionsNewHead = "evm.max_subscriptions_new_head"
-	flagEnableTestAPI           = "evm.enable_test_api"
-	flagMaxConcurrentTraceCalls = "evm.max_concurrent_trace_calls"
-	flagMaxTraceLookbackBlocks  = "evm.max_trace_lookback_blocks"
-	flagTraceTimeout            = "evm.trace_timeout"
-	flagLiveEVMTracer           = "evm.live_evm_tracer"
-=======
 	HTTPEnabled:                  true,
 	HTTPPort:                     8545,
 	WSEnabled:                    true,
@@ -193,6 +138,7 @@
 	MaxConcurrentSimulationCalls: runtime.NumCPU(),
 	MaxTraceLookbackBlocks:       10000,
 	TraceTimeout:                 30 * time.Second,
+	LiveEVMTracer:                "",
 }
 
 const (
@@ -222,7 +168,7 @@
 	flagMaxConcurrentSimulationCalls = "evm.max_concurrent_simulation_calls"
 	flagMaxTraceLookbackBlocks       = "evm.max_trace_lookback_blocks"
 	flagTraceTimeout                 = "evm.trace_timeout"
->>>>>>> 813c350f
+	flagLiveEVMTracer                = "evm.live_evm_tracer"
 )
 
 func ReadConfig(opts servertypes.AppOptions) (Config, error) {
