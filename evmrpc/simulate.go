package evmrpc

import (
	"context"
	"crypto/sha256"
	"errors"
	"fmt"
	"math"
	"math/big"
	"strings"
	"sync"
	"time"

	"golang.org/x/sync/semaphore"

	"github.com/cosmos/cosmos-sdk/baseapp"
	"github.com/cosmos/cosmos-sdk/client"
	sdk "github.com/cosmos/cosmos-sdk/types"
	"github.com/ethereum/go-ethereum/accounts/abi"
	"github.com/ethereum/go-ethereum/common"
	"github.com/ethereum/go-ethereum/common/hexutil"
	"github.com/ethereum/go-ethereum/consensus"
	"github.com/ethereum/go-ethereum/consensus/ethash"
	"github.com/ethereum/go-ethereum/core"
	ethtypes "github.com/ethereum/go-ethereum/core/types"
	"github.com/ethereum/go-ethereum/core/vm"
	"github.com/ethereum/go-ethereum/eth"
	"github.com/ethereum/go-ethereum/eth/tracers"
	"github.com/ethereum/go-ethereum/eth/tracers/tracersutils"
	"github.com/ethereum/go-ethereum/ethdb"
	"github.com/ethereum/go-ethereum/export"
	"github.com/ethereum/go-ethereum/params"
	"github.com/ethereum/go-ethereum/rpc"
	"github.com/sei-protocol/sei-chain/app/legacyabci"
	"github.com/sei-protocol/sei-chain/precompiles/wasmd"
	"github.com/sei-protocol/sei-chain/utils"
	"github.com/sei-protocol/sei-chain/x/evm/keeper"
	"github.com/sei-protocol/sei-chain/x/evm/state"
	"github.com/sei-protocol/sei-chain/x/evm/types"
	"github.com/sei-protocol/sei-chain/x/evm/types/ethtx"
	abci "github.com/tendermint/tendermint/abci/types"
	rpcclient "github.com/tendermint/tendermint/rpc/client"
	"github.com/tendermint/tendermint/rpc/coretypes"
	tmtypes "github.com/tendermint/tendermint/types"
)

type CtxIsWasmdPrecompileCallKeyType string

const CtxIsWasmdPrecompileCallKey CtxIsWasmdPrecompileCallKeyType = "CtxIsWasmdPrecompileCallKey"

type SimulationAPI struct {
	backend        *Backend
	connectionType ConnectionType
	requestLimiter *semaphore.Weighted
}

func NewSimulationAPI(
	ctxProvider func(int64) sdk.Context,
	keeper *keeper.Keeper,
	beginBlockKeepers legacyabci.BeginBlockKeepers,
	txConfigProvider func(int64) client.TxConfig,
	tmClient rpcclient.Client,
	config *SimulateConfig,
	app *baseapp.BaseApp,
	antehandler sdk.AnteHandler,
	connectionType ConnectionType,
	globalBlockCache BlockCache,
	cacheCreationMutex *sync.Mutex,
	watermarks *WatermarkManager,
) *SimulationAPI {
	api := &SimulationAPI{
<<<<<<< HEAD
		backend:        NewBackend(ctxProvider, keeper, txConfigProvider, tmClient, config, app, antehandler, globalBlockCache, cacheCreationMutex, watermarks),
=======
		backend:        NewBackend(ctxProvider, keeper, beginBlockKeepers, txConfigProvider, tmClient, config, app, antehandler, globalBlockCache, cacheCreationMutex),
>>>>>>> 0aaaa6fe
		connectionType: connectionType,
	}
	if config.MaxConcurrentSimulationCalls > 0 {
		api.requestLimiter = semaphore.NewWeighted(int64(config.MaxConcurrentSimulationCalls))
	}
	return api
}

type AccessListResult struct {
	Accesslist *ethtypes.AccessList `json:"accessList"`
	Error      string               `json:"error,omitempty"`
	GasUsed    hexutil.Uint64       `json:"gasUsed"`
}

func (s *SimulationAPI) CreateAccessList(ctx context.Context, args export.TransactionArgs, blockNrOrHash *rpc.BlockNumberOrHash) (result *AccessListResult, returnErr error) {
	startTime := time.Now()
	defer recordMetricsWithError("eth_createAccessList", s.connectionType, startTime, returnErr)
	bNrOrHash := rpc.BlockNumberOrHashWithNumber(rpc.PendingBlockNumber)
	if blockNrOrHash != nil {
		bNrOrHash = *blockNrOrHash
	}
	ctx = context.WithValue(ctx, CtxIsWasmdPrecompileCallKey, wasmd.IsWasmdCall(args.To))
	acl, gasUsed, vmerr, err := export.AccessList(ctx, s.backend, bNrOrHash, args, nil)
	if err != nil {
		return nil, err
	}
	result = &AccessListResult{Accesslist: &acl, GasUsed: hexutil.Uint64(gasUsed)}
	if vmerr != nil {
		result.Error = vmerr.Error()
	}
	return result, nil
}

func (s *SimulationAPI) EstimateGas(ctx context.Context, args export.TransactionArgs, blockNrOrHash *rpc.BlockNumberOrHash, overrides *export.StateOverride) (result hexutil.Uint64, returnErr error) {
	startTime := time.Now()
	defer recordMetricsWithError("eth_estimateGas", s.connectionType, startTime, returnErr)
	/* ---------- fail‑fast limiter ---------- */
	if s.requestLimiter != nil {
		if !s.requestLimiter.TryAcquire(1) {
			returnErr = errors.New("eth_estimateGas rejected due to rate limit: server busy")
			return
		}
		defer s.requestLimiter.Release(1)
	}
	bNrOrHash := rpc.BlockNumberOrHashWithNumber(rpc.LatestBlockNumber)
	if blockNrOrHash != nil {
		bNrOrHash = *blockNrOrHash
	}
	ctx = context.WithValue(ctx, CtxIsWasmdPrecompileCallKey, wasmd.IsWasmdCall(args.To))
	estimate, err := export.DoEstimateGas(ctx, s.backend, args, bNrOrHash, overrides, nil, s.backend.RPCGasCap())
	return estimate, err
}

func (s *SimulationAPI) EstimateGasAfterCalls(ctx context.Context, args export.TransactionArgs, calls []export.TransactionArgs, blockNrOrHash *rpc.BlockNumberOrHash, overrides *export.StateOverride) (result hexutil.Uint64, returnErr error) {
	startTime := time.Now()
	defer recordMetricsWithError("eth_estimateGasAfterCalls", s.connectionType, startTime, returnErr)
	/* ---------- fail‑fast limiter ---------- */
	if s.requestLimiter != nil {
		if !s.requestLimiter.TryAcquire(1) {
			returnErr = errors.New("eth_estimateGasAfterCalls rejected due to rate limit: server busy")
			return
		}
		defer s.requestLimiter.Release(1)
	}
	bNrOrHash := rpc.BlockNumberOrHashWithNumber(rpc.LatestBlockNumber)
	if blockNrOrHash != nil {
		bNrOrHash = *blockNrOrHash
	}
	ctx = context.WithValue(ctx, CtxIsWasmdPrecompileCallKey, wasmd.IsWasmdCall(args.To))
	estimate, err := export.DoEstimateGasAfterCalls(ctx, s.backend, args, calls, bNrOrHash, overrides, s.backend.RPCEVMTimeout(), s.backend.RPCGasCap())
	return estimate, err
}

func (s *SimulationAPI) Call(ctx context.Context, args export.TransactionArgs, blockNrOrHash *rpc.BlockNumberOrHash, overrides *export.StateOverride, blockOverrides *export.BlockOverrides) (result hexutil.Bytes, returnErr error) {
	startTime := time.Now()
	defer recordMetricsWithError("eth_call", s.connectionType, startTime, returnErr)
	/* ---------- fail‑fast limiter ---------- */
	if s.requestLimiter != nil {
		if !s.requestLimiter.TryAcquire(1) {
			returnErr = errors.New("eth_call rejected due to rate limit: server busy")
			return
		}
		defer s.requestLimiter.Release(1)
	}
	defer func() {
		if r := recover(); r != nil {
			if strings.Contains(fmt.Sprintf("%s", r), "Int overflow") {
				returnErr = errors.New("error: balance override overflow")
			} else {
				returnErr = fmt.Errorf("something went wrong: %v", r)
			}
		}
	}()
	if blockNrOrHash == nil {
		latest := rpc.BlockNumberOrHashWithNumber(rpc.LatestBlockNumber)
		blockNrOrHash = &latest
	}
	ctx = context.WithValue(ctx, CtxIsWasmdPrecompileCallKey, wasmd.IsWasmdCall(args.To))
	callResult, err := export.DoCall(ctx, s.backend, args, *blockNrOrHash, overrides, blockOverrides, s.backend.RPCEVMTimeout(), s.backend.RPCGasCap())
	if err != nil {
		return nil, err
	}
	// If the result contains a revert reason, try to unpack and return it.
	if len(callResult.Revert()) > 0 {
		return nil, NewRevertError(callResult)
	}
	return callResult.Return(), callResult.Err
}

func NewRevertError(result *core.ExecutionResult) *RevertError {
	reason, errUnpack := abi.UnpackRevert(result.Revert())
	err := errors.New("execution reverted")
	if errUnpack == nil {
		err = fmt.Errorf("execution reverted: %v", reason)
	}
	return &RevertError{
		error:  err,
		reason: hexutil.Encode(result.Revert()),
	}
}

// RevertError is an API error that encompasses an EVM revertal with JSON error
// code and a binary data blob.
type RevertError struct {
	error
	reason string // revert reason hex encoded
}

// ErrorCode returns the JSON error code for a revertal.
// See: https://github.com/ethereum/wiki/wiki/JSON-RPC-Error-Codes-Improvement-Proposal
func (e *RevertError) ErrorCode() int {
	return 3
}

// ErrorData returns the hex encoded revert reason.
func (e *RevertError) ErrorData() interface{} {
	return e.reason
}

type SimulateConfig struct {
	GasCap                       uint64
	EVMTimeout                   time.Duration
	MaxConcurrentSimulationCalls int
}

var _ tracers.Backend = (*Backend)(nil)

type Backend struct {
	*eth.EthAPIBackend
	ctxProvider        func(int64) sdk.Context
	txConfigProvider   func(int64) client.TxConfig
	keeper             *keeper.Keeper
	tmClient           rpcclient.Client
	config             *SimulateConfig
	app                *baseapp.BaseApp
	beginBlockKeepers  legacyabci.BeginBlockKeepers
	antehandler        sdk.AnteHandler
	globalBlockCache   BlockCache
	cacheCreationMutex *sync.Mutex
	watermarks         *WatermarkManager
}

func NewBackend(
	ctxProvider func(int64) sdk.Context,
	keeper *keeper.Keeper,
	beginBlockKeepers legacyabci.BeginBlockKeepers,
	txConfigProvider func(int64) client.TxConfig,
	tmClient rpcclient.Client,
	config *SimulateConfig,
	app *baseapp.BaseApp,
	antehandler sdk.AnteHandler,
	globalBlockCache BlockCache,
	cacheCreationMutex *sync.Mutex,
	watermarks *WatermarkManager,
) *Backend {
	return &Backend{
		ctxProvider:        ctxProvider,
		keeper:             keeper,
		beginBlockKeepers:  beginBlockKeepers,
		txConfigProvider:   txConfigProvider,
		tmClient:           tmClient,
		config:             config,
		app:                app,
		antehandler:        antehandler,
		globalBlockCache:   globalBlockCache,
		cacheCreationMutex: cacheCreationMutex,
		watermarks:         watermarks,
	}
}

func (b *Backend) StateAndHeaderByNumberOrHash(ctx context.Context, blockNrOrHash rpc.BlockNumberOrHash) (vm.StateDB, *ethtypes.Header, error) {
	height, isLatestBlock, err := b.getBlockHeight(ctx, blockNrOrHash)
	if err != nil {
		return nil, nil, err
	}
	isWasmdCall, ok := ctx.Value(CtxIsWasmdPrecompileCallKey).(bool)
	sdkCtx := b.ctxProvider(height).WithIsEVM(true).WithEVMEntryViaWasmdPrecompile(ok && isWasmdCall)
	if !isLatestBlock {
		// no need to check version for latest block
		if err := CheckVersion(sdkCtx, b.keeper); err != nil {
			return nil, nil, err
		}
	}
	header := b.getHeader(big.NewInt(height))
	header.BaseFee = b.keeper.GetNextBaseFeePerGas(b.ctxProvider(LatestCtxHeight)).TruncateInt().BigInt()
	return state.NewDBImpl(sdkCtx, b.keeper, true), header, nil
}

func (b *Backend) GetTransaction(ctx context.Context, txHash common.Hash) (found bool, tx *ethtypes.Transaction, blockHash common.Hash, blockNumber uint64, index uint64, err error) {
	sdkCtx := b.ctxProvider(LatestCtxHeight)
	receipt, err := b.keeper.GetReceipt(sdkCtx, txHash)
	if err != nil {
		return false, nil, common.Hash{}, 0, 0, err
	}
	if receipt.BlockNumber > uint64(math.MaxInt64) {
		return false, nil, common.Hash{}, 0, 0, errors.New("block number exceeds int64 max value")
	}

	txHeight := int64(receipt.BlockNumber)
	block, err := blockByNumberRespectingWatermarks(ctx, b.tmClient, b.watermarks, &txHeight, 1)
	if err != nil {
		return false, nil, common.Hash{}, 0, 0, err
	}
	if int(receipt.TransactionIndex) >= len(block.Block.Txs) {
		return false, nil, common.Hash{}, 0, 0, errors.New("transaction index out of range")
	}
	txIndex := hexutil.Uint(receipt.TransactionIndex)
	tmTx := block.Block.Txs[txIndex]
	tx = getEthTxForTxBz(tmTx, b.txConfigProvider(block.Block.Height).TxDecoder())
	blockHash = common.BytesToHash(block.Block.Header.Hash().Bytes())
	return true, tx, blockHash, uint64(txHeight), uint64(txIndex), nil //nolint:gosec
}

func (b *Backend) ChainDb() ethdb.Database {
	panic("implement me")
}

func (b Backend) ConvertBlockNumber(bn rpc.BlockNumber) int64 {
	blockNum := bn.Int64()
	switch blockNum {
	case rpc.SafeBlockNumber.Int64(), rpc.FinalizedBlockNumber.Int64(), rpc.LatestBlockNumber.Int64():
		blockNum = b.ctxProvider(LatestCtxHeight).BlockHeight()
	case rpc.EarliestBlockNumber.Int64():
		genesisRes, err := b.tmClient.Genesis(context.Background())
		if err != nil {
			panic("could not get genesis info from tendermint")
		}
		blockNum = genesisRes.Genesis.InitialHeight
	case rpc.PendingBlockNumber.Int64():
		panic("tracing on pending block is not supported")
	}
	return blockNum
}

func (b Backend) BlockByNumber(ctx context.Context, bn rpc.BlockNumber) (*ethtypes.Block, []tracersutils.TraceBlockMetadata, error) {
	blockNum := b.ConvertBlockNumber(bn)
	tmBlock, err := blockByNumberRespectingWatermarks(ctx, b.tmClient, b.watermarks, &blockNum, 1)
	if err != nil {
		return nil, nil, err
	}
	blockRes, err := b.tmClient.BlockResults(ctx, &tmBlock.Block.Height)
	if err != nil {
		return nil, nil, err
	}
	TraceTendermintIfApplicable(ctx, "BlockResults", []string{stringifyInt64Ptr(&tmBlock.Block.Height)}, blockRes)
	sdkCtx := b.ctxProvider(LatestCtxHeight)
	var txs []*ethtypes.Transaction
	var metadata []tracersutils.TraceBlockMetadata
	msgs := filterTransactions(b.keeper, b.ctxProvider, b.txConfigProvider, tmBlock, false, false, b.cacheCreationMutex, b.globalBlockCache)
	idxToMsgs := make(map[int]sdk.Msg, len(msgs))
	for _, msg := range msgs {
		idxToMsgs[msg.index] = msg.msg
	}
	for i := range blockRes.TxsResults {
		decoded, err := b.txConfigProvider(blockRes.Height).TxDecoder()(tmBlock.Block.Txs[i])
		if err != nil {
			return nil, nil, err
		}
		isPrioritized := utils.IsTxPrioritized(decoded)
		if isPrioritized {
			continue
		}
		shouldTrace := false
		if msg, ok := idxToMsgs[i]; ok {
			switch m := msg.(type) {
			case *types.MsgEVMTransaction:
				if m.IsAssociateTx() {
					continue
				}
				ethtx, _ := m.AsTransaction()
				if ethtx == nil {
					// AsTransaction may return nil if it fails to unpack the tx data.
					continue
				}
				receipt, err := b.keeper.GetReceipt(sdkCtx, ethtx.Hash())
				if err != nil { //nolint:gosec
					continue
				}
				TraceReceiptIfApplicable(ctx, receipt)
				shouldTrace = true
				metadata = append(metadata, tracersutils.TraceBlockMetadata{
					ShouldIncludeInTraceResult: true,
					IdxInEthBlock:              len(txs),
				})
				txs = append(txs, ethtx)
			}
		}
		if !shouldTrace {
			metadata = append(metadata, tracersutils.TraceBlockMetadata{
				ShouldIncludeInTraceResult: false,
				IdxInEthBlock:              -1,
				TraceRunnable: func(sd vm.StateDB) {
					typedStateDB := state.GetDBImpl(sd)
					_ = b.app.DeliverTx(typedStateDB.Ctx(), abci.RequestDeliverTx{}, decoded, sha256.Sum256(tmBlock.Block.Txs[i]))
				},
			})
		}
	}
	header := b.getHeader(big.NewInt(blockNum))
	block := &ethtypes.Block{
		Header_: header,
		Txs:     txs,
	}
	block.OverwriteHash(common.BytesToHash(tmBlock.BlockID.Hash))
	return block, metadata, nil
}

func (b Backend) BlockByHash(ctx context.Context, hash common.Hash) (*ethtypes.Block, []tracersutils.TraceBlockMetadata, error) {
	tmBlock, err := blockByHashRespectingWatermarks(ctx, b.tmClient, b.watermarks, hash.Bytes(), 1)
	if err != nil {
		return nil, nil, err
	}
	blockNumber := rpc.BlockNumber(tmBlock.Block.Height)
	return b.BlockByNumber(ctx, blockNumber)
}

func (b *Backend) RPCGasCap() uint64 { return b.config.GasCap }

func (b *Backend) RPCEVMTimeout() time.Duration { return b.config.EVMTimeout }

func (b *Backend) chainConfigForHeight(height int64) *params.ChainConfig {
	ctx := b.ctxProvider(height)
	evParams := b.keeper.GetParams(ctx)
	sstore := evParams.SeiSstoreSetGasEip2200
	return types.DefaultChainConfig().EthereumConfigWithSstore(b.keeper.ChainID(ctx), &sstore)
}

func (b *Backend) ChainConfig() *params.ChainConfig {
	return b.chainConfigForHeight(LatestCtxHeight)
}

func (b *Backend) ChainConfigAtHeight(height int64) *params.ChainConfig {
	return b.chainConfigForHeight(height)
}

func (b *Backend) GetPoolNonce(_ context.Context, addr common.Address) (uint64, error) {
	return state.NewDBImpl(b.ctxProvider(LatestCtxHeight), b.keeper, true).GetNonce(addr), nil
}

func (b *Backend) Engine() consensus.Engine {
	return &Engine{ctxProvider: b.ctxProvider, keeper: b.keeper}
}

func (b *Backend) HeaderByNumber(ctx context.Context, bn rpc.BlockNumber) (*ethtypes.Header, error) {
	height, _, err := b.getBlockHeight(ctx, rpc.BlockNumberOrHashWithNumber(bn))
	if err != nil {
		return nil, err
	}
	return b.getHeader(big.NewInt(height)), nil
}

func (b *Backend) StateAtTransaction(ctx context.Context, block *ethtypes.Block, txIndex int, reexec uint64) (*ethtypes.Transaction, vm.BlockContext, vm.StateDB, tracers.StateReleaseFunc, error) {
	emptyRelease := func() {}
	stateDB, txs, err := b.ReplayTransactionTillIndex(ctx, block, txIndex-1)
	if err != nil {
		return nil, vm.BlockContext{}, nil, emptyRelease, err
	}
	blockContext, err := b.keeper.GetVMBlockContext(stateDB.(*state.DBImpl).Ctx(), b.keeper.GetGasPool())
	if err != nil {
		return nil, vm.BlockContext{}, nil, emptyRelease, err
	}
	if txIndex > len(txs)-1 {
		return nil, vm.BlockContext{}, nil, emptyRelease, errors.New("transaction not found")
	}
	tx := txs[txIndex]
	sdkTx, err := b.txConfigProvider(block.Number().Int64()).TxDecoder()(tx)
	if err != nil {
		panic(err)
	}
	if utils.IsTxPrioritized(sdkTx) {
		return nil, vm.BlockContext{}, nil, emptyRelease, errors.New("cannot trace oracle tx")
	}
	var evmMsg *types.MsgEVMTransaction
	if msgs := sdkTx.GetMsgs(); len(msgs) != 1 {
		return nil, vm.BlockContext{}, nil, emptyRelease, fmt.Errorf("cannot replay non-EVM transaction %d at block %d", txIndex, block.Number().Int64())
	} else if msg, ok := msgs[0].(*types.MsgEVMTransaction); !ok {
		return nil, vm.BlockContext{}, nil, emptyRelease, fmt.Errorf("cannot replay non-EVM transaction %d at block %d", txIndex, block.Number().Int64())
	} else {
		evmMsg = msg
	}
	ethTx, _ := evmMsg.AsTransaction()
	return ethTx, *blockContext, stateDB, emptyRelease, nil
}

func (b *Backend) ReplayTransactionTillIndex(ctx context.Context, block *ethtypes.Block, txIndex int) (vm.StateDB, tmtypes.Txs, error) {
	// Short circuit if it's genesis block.
	if block.Number().Int64() == 0 {
		return nil, nil, errors.New("no transaction in genesis")
	}
	sdkCtx, tmBlock, err := b.initializeBlock(ctx, block)
	if err != nil {
		return nil, nil, err
	}
	if txIndex > len(tmBlock.Block.Txs)-1 {
		return nil, nil, errors.New("did not find transaction")
	}
	if txIndex < 0 {
		return state.NewDBImpl(sdkCtx.WithIsEVM(true), b.keeper, true), tmBlock.Block.Txs, nil
	}
	for idx, tx := range tmBlock.Block.Txs {
		if idx > txIndex {
			break
		}
		sdkTx, err := b.txConfigProvider(block.Number().Int64()).TxDecoder()(tx)
		if err != nil {
			panic(err)
		}
		if utils.IsTxPrioritized(sdkTx) {
			continue
		}
		_ = b.app.DeliverTx(sdkCtx, abci.RequestDeliverTx{Tx: tx}, sdkTx, sha256.Sum256(tx))
	}
	return state.NewDBImpl(sdkCtx.WithIsEVM(true), b.keeper, true), tmBlock.Block.Txs, nil
}

func (b *Backend) StateAtBlock(ctx context.Context, block *ethtypes.Block, reexec uint64, base vm.StateDB, readOnly bool, preferDisk bool) (vm.StateDB, tracers.StateReleaseFunc, error) {
	emptyRelease := func() {}
	sdkCtx, _, err := b.initializeBlock(ctx, block)
	if err != nil {
		return nil, emptyRelease, err
	}
	statedb := state.NewDBImpl(sdkCtx, b.keeper, true)
	return statedb, emptyRelease, nil
}

func (b *Backend) initializeBlock(ctx context.Context, block *ethtypes.Block) (sdk.Context, *coretypes.ResultBlock, error) {
	// get the parent block using block.parentHash
	prevBlockHeight := block.Number().Int64() - 1

	blockNumber := block.Number().Int64()
	tmBlock, err := blockByNumberRespectingWatermarks(ctx, b.tmClient, b.watermarks, &blockNumber, 1)
	if err != nil {
		return sdk.Context{}, nil, fmt.Errorf("cannot find block %d from tendermint", blockNumber)
	}
	res, err := b.tmClient.Validators(ctx, &prevBlockHeight, nil, nil) // todo: load all
	if err != nil {
		return sdk.Context{}, nil, fmt.Errorf("failed to load validators for block %d from tendermint", prevBlockHeight)
	}
	TraceTendermintIfApplicable(ctx, "Validators", []string{stringifyInt64Ptr(&prevBlockHeight)}, res)
	reqBeginBlock := tmBlock.Block.ToReqBeginBlock(res.Validators)
	reqBeginBlock.Simulate = true
	sdkCtx := b.ctxProvider(prevBlockHeight).WithBlockHeight(blockNumber).WithBlockTime(tmBlock.Block.Time)
	legacyabci.BeginBlock(sdkCtx, blockNumber, reqBeginBlock.LastCommitInfo.Votes, tmBlock.Block.Evidence.ToABCI(), b.beginBlockKeepers)
	sdkCtx = sdkCtx.WithNextMs(
		b.ctxProvider(sdkCtx.BlockHeight()).MultiStore(),
		[]string{"oracle", "oracle_mem"},
	)
	return sdkCtx, tmBlock, nil
}

func (b *Backend) GetEVM(_ context.Context, msg *core.Message, stateDB vm.StateDB, h *ethtypes.Header, vmConfig *vm.Config, blockCtx *vm.BlockContext) *vm.EVM {
	txContext := core.NewEVMTxContext(msg)
	if blockCtx == nil {
		blockCtx, _ = b.keeper.GetVMBlockContext(b.ctxProvider(LatestCtxHeight).WithIsEVM(true).WithEVMEntryViaWasmdPrecompile(wasmd.IsWasmdCall(msg.To)), b.keeper.GetGasPool())
	}
	height := h.Number.Int64()
	chainCfg := b.chainConfigForHeight(height)
	evm := vm.NewEVM(*blockCtx, stateDB, chainCfg, *vmConfig, b.keeper.CustomPrecompiles(b.ctxProvider(height)))
	evm.SetTxContext(txContext)
	return evm
}

func (b *Backend) CurrentHeader() *ethtypes.Header {
	header := b.getHeader(big.NewInt(b.ctxProvider(LatestCtxHeight).BlockHeight()))
	header.BaseFee = b.keeper.GetNextBaseFeePerGas(b.ctxProvider(LatestCtxHeight)).TruncateInt().BigInt()
	return header
}

func (b *Backend) SuggestGasTipCap(context.Context) (*big.Int, error) {
	return utils.Big0, nil
}

func (b *Backend) getBlockHeight(ctx context.Context, blockNrOrHash rpc.BlockNumberOrHash) (int64, bool, error) {
	var (
		block         *coretypes.ResultBlock
		err           error
		isLatestBlock bool
	)

	if blockNrOrHash.BlockHash != nil {
		block, err = blockByHashRespectingWatermarks(ctx, b.tmClient, b.watermarks, blockNrOrHash.BlockHash[:], 1)
		if err != nil {
			return 0, false, err
		}
		return block.Block.Height, false, nil
	}

	var blockNumberPtr *int64
	if blockNrOrHash.BlockNumber != nil {
		blockNumberPtr, err = getBlockNumber(ctx, b.tmClient, *blockNrOrHash.BlockNumber)
		if err != nil {
			return 0, false, err
		}
		if blockNumberPtr == nil {
			isLatestBlock = true
		}
	} else {
		isLatestBlock = true
	}
	block, err = blockByNumberRespectingWatermarks(ctx, b.tmClient, b.watermarks, blockNumberPtr, 1)
	if err != nil {
		return 0, false, err
	}
	return block.Block.Height, isLatestBlock, nil
}

func (b *Backend) getHeader(blockNumber *big.Int) *ethtypes.Header {
	zeroExcessBlobGas := uint64(0)
	baseFee := b.keeper.GetNextBaseFeePerGas(b.ctxProvider(blockNumber.Int64() - 1)).TruncateInt().BigInt()
	ctx := b.ctxProvider(blockNumber.Int64())
	if ctx.ChainID() == "pacific-1" && ctx.BlockHeight() < b.keeper.UpgradeKeeper().GetDoneHeight(ctx.WithGasMeter(sdk.NewInfiniteGasMeter(1, 1)), "6.2.0") {
		baseFee = nil
	}
	// Get block results to access consensus parameters
	number := blockNumber.Int64()
	block, blockErr := blockByNumberRespectingWatermarks(context.Background(), b.tmClient, b.watermarks, &number, 1)
	var gasLimit uint64
	if blockErr == nil {
		// Try to get consensus parameters from block results
		blockRes, blockResErr := blockResultsWithRetry(context.Background(), b.tmClient, &number)
		if blockResErr == nil && blockRes.ConsensusParamUpdates != nil && blockRes.ConsensusParamUpdates.Block != nil {
			gasLimit = uint64(blockRes.ConsensusParamUpdates.Block.MaxGas) //nolint:gosec
		} else {
			// Fallback to default if block results unavailable
			gasLimit = keeper.DefaultBlockGasLimit
		}
	} else {
		// Fallback to default if block unavailable
		gasLimit = keeper.DefaultBlockGasLimit
	}

	header := &ethtypes.Header{
		Difficulty:    common.Big0,
		Number:        blockNumber,
		BaseFee:       baseFee,
		GasLimit:      gasLimit,
		Time:          toUint64(time.Now().Unix()), //nolint:gosec
		ExcessBlobGas: &zeroExcessBlobGas,
	}

	//TODO: what should happen if an err occurs here?
	if blockErr == nil {
		header.ParentHash = common.BytesToHash(block.BlockID.Hash)
		header.Time = toUint64(block.Block.Time.Unix())
	}
	return header
}

func (b *Backend) GetCustomPrecompiles(h int64) map[common.Address]vm.PrecompiledContract {
	return b.keeper.CustomPrecompiles(b.ctxProvider(h))
}

func (b *Backend) PrepareTx(statedb vm.StateDB, tx *ethtypes.Transaction) error {
	typedStateDB := state.GetDBImpl(statedb)
	typedStateDB.CleanupForTracer()
	ctx, _ := b.keeper.PrepareCtxForEVMTransaction(typedStateDB.Ctx(), tx)
	ctx = ctx.WithIsEVM(true)
	if noSignatureSet(tx) {
		// skip ante if no signature is set
		return nil
	}
	txData, err := ethtx.NewTxDataFromTx(tx)
	if err != nil {
		return fmt.Errorf("transaction cannot be converted to TxData due to %s", err)
	}
	msg, err := types.NewMsgEVMTransaction(txData)
	if err != nil {
		return fmt.Errorf("transaction cannot be converted to MsgEVMTransaction due to %s", err)
	}
	tb := b.txConfigProvider(ctx.BlockHeight()).NewTxBuilder()
	_ = tb.SetMsgs(msg)
	newCtx, err := b.antehandler(ctx, tb.GetTx(), false)
	if err != nil {
		return fmt.Errorf("transaction failed ante handler due to %s", err)
	}
	typedStateDB.WithCtx(newCtx)
	return nil
}

func (b *Backend) GetBlockContext(ctx context.Context, block *ethtypes.Block, statedb vm.StateDB, backend export.ChainContextBackend) (vm.BlockContext, error) {
	blockCtx, err := b.keeper.GetVMBlockContext(statedb.(*state.DBImpl).Ctx(), b.keeper.GetGasPool())
	if err != nil {
		return vm.BlockContext{}, nil
	}
	return *blockCtx, nil
}

func noSignatureSet(tx *ethtypes.Transaction) bool {
	isBigIntEmpty := func(b *big.Int) bool {
		return b == nil || b.Cmp(utils.Big0) == 0 || b.Cmp(&big.Int{}) == 0
	}
	v, r, s := tx.RawSignatureValues()
	return isBigIntEmpty(v) && isBigIntEmpty(r) && isBigIntEmpty(s)
}

type Engine struct {
	*ethash.Ethash
	ctxProvider func(int64) sdk.Context
	keeper      *keeper.Keeper
}

func (e *Engine) Author(*ethtypes.Header) (common.Address, error) {
	return e.keeper.GetFeeCollectorAddress(e.ctxProvider(LatestCtxHeight))
}<|MERGE_RESOLUTION|>--- conflicted
+++ resolved
@@ -69,11 +69,7 @@
 	watermarks *WatermarkManager,
 ) *SimulationAPI {
 	api := &SimulationAPI{
-<<<<<<< HEAD
-		backend:        NewBackend(ctxProvider, keeper, txConfigProvider, tmClient, config, app, antehandler, globalBlockCache, cacheCreationMutex, watermarks),
-=======
-		backend:        NewBackend(ctxProvider, keeper, beginBlockKeepers, txConfigProvider, tmClient, config, app, antehandler, globalBlockCache, cacheCreationMutex),
->>>>>>> 0aaaa6fe
+		backend:        NewBackend(ctxProvider, keeper, beginBlockKeepers, txConfigProvider, tmClient, config, app, antehandler, globalBlockCache, cacheCreationMutex, watermarks),
 		connectionType: connectionType,
 	}
 	if config.MaxConcurrentSimulationCalls > 0 {
