// Code generated manually to support Seinet message proto definitions.
// source: seiprotocol/seichain/seinet/tx.proto

package types

import (
	context "context"
<<<<<<< HEAD
	fmt "fmt"

=======
	"fmt"
>>>>>>> 6f9c132f
	grpc1 "github.com/gogo/protobuf/grpc"
	proto "github.com/gogo/protobuf/proto"
	grpc "google.golang.org/grpc"
	codes "google.golang.org/grpc/codes"
	status "google.golang.org/grpc/status"
)

// Reference imports to suppress errors if they are not otherwise used.
var _ = proto.Marshal
var _ = fmt.Errorf
<<<<<<< HEAD
=======
var _ context.Context
var _ grpc.ClientConn
>>>>>>> 6f9c132f

// This is a compile-time assertion to ensure that this generated file
// is compatible with the proto package it is being compiled against.
const _ = proto.GoGoProtoPackageIsVersion3
const _ = grpc.SupportPackageIsVersion4

// ----------------------
// 🔐 Message Definitions
// ----------------------

type MsgDepositToVault struct {
	Depositor string `protobuf:"bytes,1,opt,name=depositor,proto3" json:"depositor,omitempty"`
	Amount    string `protobuf:"bytes,2,opt,name=amount,proto3" json:"amount,omitempty"`
}

func (m *MsgDepositToVault) Reset()         { *m = MsgDepositToVault{} }
func (m *MsgDepositToVault) String() string { return proto.CompactTextString(m) }
func (*MsgDepositToVault) ProtoMessage()    {}
func (*MsgDepositToVault) Descriptor() ([]byte, []int) {
<<<<<<< HEAD
	return fileDescriptor_f7edcb8f207f13f7, []int{0}
}

// MsgDepositToVaultResponse defines the gRPC response for a deposit request.
=======
	return fileDescriptor_6e121d7b49b2de3c, []int{0}
}

>>>>>>> 6f9c132f
type MsgDepositToVaultResponse struct{}

func (m *MsgDepositToVaultResponse) Reset()         { *m = MsgDepositToVaultResponse{} }
func (m *MsgDepositToVaultResponse) String() string { return proto.CompactTextString(m) }
func (*MsgDepositToVaultResponse) ProtoMessage()    {}
func (*MsgDepositToVaultResponse) Descriptor() ([]byte, []int) {
	return fileDescriptor_f7edcb8f207f13f7, []int{1}
}

<<<<<<< HEAD
// MsgExecutePaywordSettlement defines a message for settling a revealed payword.
=======
>>>>>>> 6f9c132f
type MsgExecutePaywordSettlement struct {
	Executor     string `protobuf:"bytes,1,opt,name=executor,proto3" json:"executor,omitempty"`
	Recipient    string `protobuf:"bytes,2,opt,name=recipient,proto3" json:"recipient,omitempty"`
	Payword      string `protobuf:"bytes,3,opt,name=payword,proto3" json:"payword,omitempty"`
	CovenantHash string `protobuf:"bytes,4,opt,name=covenant_hash,json=covenantHash,proto3" json:"covenant_hash,omitempty"`
	Amount       string `protobuf:"bytes,5,opt,name=amount,proto3" json:"amount,omitempty"`
}

func (m *MsgExecutePaywordSettlement) Reset()         { *m = MsgExecutePaywordSettlement{} }
func (m *MsgExecutePaywordSettlement) String() string { return proto.CompactTextString(m) }
func (*MsgExecutePaywordSettlement) ProtoMessage()    {}
func (*MsgExecutePaywordSettlement) Descriptor() ([]byte, []int) {
	return fileDescriptor_f7edcb8f207f13f7, []int{2}
}

type MsgExecutePaywordSettlementResponse struct{}

func (m *MsgExecutePaywordSettlementResponse) Reset()         { *m = MsgExecutePaywordSettlementResponse{} }
func (m *MsgExecutePaywordSettlementResponse) String() string { return proto.CompactTextString(m) }
func (*MsgExecutePaywordSettlementResponse) ProtoMessage()    {}
func (*MsgExecutePaywordSettlementResponse) Descriptor() ([]byte, []int) {
	return fileDescriptor_f7edcb8f207f13f7, []int{3}
}

func init() {
	proto.RegisterType((*MsgDepositToVault)(nil), "seiprotocol.seichain.seinet.MsgDepositToVault")
	proto.RegisterType((*MsgDepositToVaultResponse)(nil), "seiprotocol.seichain.seinet.MsgDepositToVaultResponse")
	proto.RegisterType((*MsgExecutePaywordSettlement)(nil), "seiprotocol.seichain.seinet.MsgExecutePaywordSettlement")
	proto.RegisterType((*MsgExecutePaywordSettlementResponse)(nil), "seiprotocol.seichain.seinet.MsgExecutePaywordSettlementResponse")
}

// MsgClient is the client API for Msg service.
type MsgClient interface {
	DepositToVault(ctx context.Context, in *MsgDepositToVault, opts ...grpc.CallOption) (*MsgDepositToVaultResponse, error)
	ExecutePaywordSettlement(ctx context.Context, in *MsgExecutePaywordSettlement, opts ...grpc.CallOption) (*MsgExecutePaywordSettlementResponse, error)
}

<<<<<<< HEAD
type msgClient struct {
	cc grpc1.ClientConn
}

// NewMsgClient creates a new Msg service client.
=======
var fileDescriptor_6e121d7b49b2de3c = []byte{}

// ----------------------
// 🔐 Client & Server API
// ----------------------

type MsgClient interface {
	DepositToVault(ctx context.Context, in *MsgDepositToVault, opts ...grpc.CallOption) (*MsgDepositToVaultResponse, error)
	ExecutePaywordSettlement(ctx context.Context, in *MsgExecutePaywordSettlement, opts ...grpc.CallOption) (*MsgExecutePaywordSettlementResponse, error)
}

type msgClient struct {
	cc grpc1.ClientConn
}

>>>>>>> 6f9c132f
func NewMsgClient(cc grpc1.ClientConn) MsgClient {
	return &msgClient{cc}
}

func (c *msgClient) DepositToVault(ctx context.Context, in *MsgDepositToVault, opts ...grpc.CallOption) (*MsgDepositToVaultResponse, error) {
	out := new(MsgDepositToVaultResponse)
	err := c.cc.Invoke(ctx, "/seiprotocol.seichain.seinet.Msg/DepositToVault", in, out, opts...)
	if err != nil {
		return nil, err
	}
	return out, nil
}

func (c *msgClient) ExecutePaywordSettlement(ctx context.Context, in *MsgExecutePaywordSettlement, opts ...grpc.CallOption) (*MsgExecutePaywordSettlementResponse, error) {
	out := new(MsgExecutePaywordSettlementResponse)
	err := c.cc.Invoke(ctx, "/seiprotocol.seichain.seinet.Msg/ExecutePaywordSettlement", in, out, opts...)
	if err != nil {
		return nil, err
	}
	return out, nil
}

// MsgServer is the server API for Msg service.
type MsgServer interface {
	DepositToVault(context.Context, *MsgDepositToVault) (*MsgDepositToVaultResponse, error)
	ExecutePaywordSettlement(context.Context, *MsgExecutePaywordSettlement) (*MsgExecutePaywordSettlementResponse, error)
}

<<<<<<< HEAD
// UnimplementedMsgServer can be embedded to have forward compatible implementations.
=======
// ----------------------
// ❌ UnimplementedMsgServer (for forward compatibility)
// ----------------------

>>>>>>> 6f9c132f
type UnimplementedMsgServer struct{}

func (*UnimplementedMsgServer) DepositToVault(context.Context, *MsgDepositToVault) (*MsgDepositToVaultResponse, error) {
	return nil, status.Errorf(codes.Unimplemented, "method DepositToVault not implemented")
<<<<<<< HEAD
}

func (*UnimplementedMsgServer) ExecutePaywordSettlement(context.Context, *MsgExecutePaywordSettlement) (*MsgExecutePaywordSettlementResponse, error) {
	return nil, status.Errorf(codes.Unimplemented, "method ExecutePaywordSettlement not implemented")
}

// RegisterMsgServer registers the Msg service implementation with the gRPC server registrar.
func RegisterMsgServer(s grpc.ServiceRegistrar, srv MsgServer) {
	s.RegisterService(&_Msg_serviceDesc, srv)
}

func _Msg_DepositToVault_Handler(srv interface{}, ctx context.Context, dec func(interface{}) error, interceptor grpc.UnaryServerInterceptor) (interface{}, error) {
	in := new(MsgDepositToVault)
	if err := dec(in); err != nil {
		return nil, err
	}
	if interceptor == nil {
		return srv.(MsgServer).DepositToVault(ctx, in)
	}
	info := &grpc.UnaryServerInfo{
		Server:     srv,
		FullMethod: "/seiprotocol.seichain.seinet.Msg/DepositToVault",
	}
	handler := func(ctx context.Context, req interface{}) (interface{}, error) {
		return srv.(MsgServer).DepositToVault(ctx, req.(*MsgDepositToVault))
	}
	return interceptor(ctx, in, info, handler)
}

=======
}
func (*UnimplementedMsgServer) ExecutePaywordSettlement(context.Context, *MsgExecutePaywordSettlement) (*MsgExecutePaywordSettlementResponse, error) {
	return nil, status.Errorf(codes.Unimplemented, "method ExecutePaywordSettlement not implemented")
}

func RegisterMsgServer(s grpc1.Server, srv MsgServer) {
	s.RegisterService(&_Msg_serviceDesc, srv)
}

func _Msg_DepositToVault_Handler(srv interface{}, ctx context.Context, dec func(interface{}) error, interceptor grpc.UnaryServerInterceptor) (interface{}, error) {
	in := new(MsgDepositToVault)
	if err := dec(in); err != nil {
		return nil, err
	}
	if interceptor == nil {
		return srv.(MsgServer).DepositToVault(ctx, in)
	}
	info := &grpc.UnaryServerInfo{
		Server:     srv,
		FullMethod: "/seiprotocol.seichain.seinet.Msg/DepositToVault",
	}
	handler := func(ctx context.Context, req interface{}) (interface{}, error) {
		return srv.(MsgServer).DepositToVault(ctx, req.(*MsgDepositToVault))
	}
	return interceptor(ctx, in, info, handler)
}

>>>>>>> 6f9c132f
func _Msg_ExecutePaywordSettlement_Handler(srv interface{}, ctx context.Context, dec func(interface{}) error, interceptor grpc.UnaryServerInterceptor) (interface{}, error) {
	in := new(MsgExecutePaywordSettlement)
	if err := dec(in); err != nil {
		return nil, err
	}
	if interceptor == nil {
		return srv.(MsgServer).ExecutePaywordSettlement(ctx, in)
	}
	info := &grpc.UnaryServerInfo{
		Server:     srv,
		FullMethod: "/seiprotocol.seichain.seinet.Msg/ExecutePaywordSettlement",
	}
	handler := func(ctx context.Context, req interface{}) (interface{}, error) {
		return srv.(MsgServer).ExecutePaywordSettlement(ctx, req.(*MsgExecutePaywordSettlement))
	}
	return interceptor(ctx, in, info, handler)
}

var _Msg_serviceDesc = grpc.ServiceDesc{
	ServiceName: "seiprotocol.seichain.seinet.Msg",
	HandlerType: (*MsgServer)(nil),
	Methods: []grpc.MethodDesc{
		{
			MethodName: "DepositToVault",
			Handler:    _Msg_DepositToVault_Handler,
		},
		{
			MethodName: "ExecutePaywordSettlement",
			Handler:    _Msg_ExecutePaywordSettlement_Handler,
		},
	},
	Streams:  []grpc.StreamDesc{},
<<<<<<< HEAD
	Metadata: "seiprotocol/seichain/seinet/tx.proto",
}

var fileDescriptor_f7edcb8f207f13f7 = []byte{}
=======
	Metadata: "seinet/msgs.proto",
}
>>>>>>> 6f9c132f
<|MERGE_RESOLUTION|>--- conflicted
+++ resolved
@@ -5,12 +5,8 @@
 
 import (
 	context "context"
-<<<<<<< HEAD
 	fmt "fmt"
 
-=======
-	"fmt"
->>>>>>> 6f9c132f
 	grpc1 "github.com/gogo/protobuf/grpc"
 	proto "github.com/gogo/protobuf/proto"
 	grpc "google.golang.org/grpc"
@@ -21,14 +17,9 @@
 // Reference imports to suppress errors if they are not otherwise used.
 var _ = proto.Marshal
 var _ = fmt.Errorf
-<<<<<<< HEAD
-=======
 var _ context.Context
 var _ grpc.ClientConn
->>>>>>> 6f9c132f
 
-// This is a compile-time assertion to ensure that this generated file
-// is compatible with the proto package it is being compiled against.
 const _ = proto.GoGoProtoPackageIsVersion3
 const _ = grpc.SupportPackageIsVersion4
 
@@ -45,16 +36,9 @@
 func (m *MsgDepositToVault) String() string { return proto.CompactTextString(m) }
 func (*MsgDepositToVault) ProtoMessage()    {}
 func (*MsgDepositToVault) Descriptor() ([]byte, []int) {
-<<<<<<< HEAD
 	return fileDescriptor_f7edcb8f207f13f7, []int{0}
 }
 
-// MsgDepositToVaultResponse defines the gRPC response for a deposit request.
-=======
-	return fileDescriptor_6e121d7b49b2de3c, []int{0}
-}
-
->>>>>>> 6f9c132f
 type MsgDepositToVaultResponse struct{}
 
 func (m *MsgDepositToVaultResponse) Reset()         { *m = MsgDepositToVaultResponse{} }
@@ -64,10 +48,6 @@
 	return fileDescriptor_f7edcb8f207f13f7, []int{1}
 }
 
-<<<<<<< HEAD
-// MsgExecutePaywordSettlement defines a message for settling a revealed payword.
-=======
->>>>>>> 6f9c132f
 type MsgExecutePaywordSettlement struct {
 	Executor     string `protobuf:"bytes,1,opt,name=executor,proto3" json:"executor,omitempty"`
 	Recipient    string `protobuf:"bytes,2,opt,name=recipient,proto3" json:"recipient,omitempty"`
@@ -99,21 +79,6 @@
 	proto.RegisterType((*MsgExecutePaywordSettlementResponse)(nil), "seiprotocol.seichain.seinet.MsgExecutePaywordSettlementResponse")
 }
 
-// MsgClient is the client API for Msg service.
-type MsgClient interface {
-	DepositToVault(ctx context.Context, in *MsgDepositToVault, opts ...grpc.CallOption) (*MsgDepositToVaultResponse, error)
-	ExecutePaywordSettlement(ctx context.Context, in *MsgExecutePaywordSettlement, opts ...grpc.CallOption) (*MsgExecutePaywordSettlementResponse, error)
-}
-
-<<<<<<< HEAD
-type msgClient struct {
-	cc grpc1.ClientConn
-}
-
-// NewMsgClient creates a new Msg service client.
-=======
-var fileDescriptor_6e121d7b49b2de3c = []byte{}
-
 // ----------------------
 // 🔐 Client & Server API
 // ----------------------
@@ -127,7 +92,6 @@
 	cc grpc1.ClientConn
 }
 
->>>>>>> 6f9c132f
 func NewMsgClient(cc grpc1.ClientConn) MsgClient {
 	return &msgClient{cc}
 }
@@ -150,32 +114,21 @@
 	return out, nil
 }
 
-// MsgServer is the server API for Msg service.
 type MsgServer interface {
 	DepositToVault(context.Context, *MsgDepositToVault) (*MsgDepositToVaultResponse, error)
 	ExecutePaywordSettlement(context.Context, *MsgExecutePaywordSettlement) (*MsgExecutePaywordSettlementResponse, error)
 }
 
-<<<<<<< HEAD
-// UnimplementedMsgServer can be embedded to have forward compatible implementations.
-=======
-// ----------------------
-// ❌ UnimplementedMsgServer (for forward compatibility)
-// ----------------------
-
->>>>>>> 6f9c132f
 type UnimplementedMsgServer struct{}
 
 func (*UnimplementedMsgServer) DepositToVault(context.Context, *MsgDepositToVault) (*MsgDepositToVaultResponse, error) {
 	return nil, status.Errorf(codes.Unimplemented, "method DepositToVault not implemented")
-<<<<<<< HEAD
 }
 
 func (*UnimplementedMsgServer) ExecutePaywordSettlement(context.Context, *MsgExecutePaywordSettlement) (*MsgExecutePaywordSettlementResponse, error) {
 	return nil, status.Errorf(codes.Unimplemented, "method ExecutePaywordSettlement not implemented")
 }
 
-// RegisterMsgServer registers the Msg service implementation with the gRPC server registrar.
 func RegisterMsgServer(s grpc.ServiceRegistrar, srv MsgServer) {
 	s.RegisterService(&_Msg_serviceDesc, srv)
 }
@@ -198,35 +151,6 @@
 	return interceptor(ctx, in, info, handler)
 }
 
-=======
-}
-func (*UnimplementedMsgServer) ExecutePaywordSettlement(context.Context, *MsgExecutePaywordSettlement) (*MsgExecutePaywordSettlementResponse, error) {
-	return nil, status.Errorf(codes.Unimplemented, "method ExecutePaywordSettlement not implemented")
-}
-
-func RegisterMsgServer(s grpc1.Server, srv MsgServer) {
-	s.RegisterService(&_Msg_serviceDesc, srv)
-}
-
-func _Msg_DepositToVault_Handler(srv interface{}, ctx context.Context, dec func(interface{}) error, interceptor grpc.UnaryServerInterceptor) (interface{}, error) {
-	in := new(MsgDepositToVault)
-	if err := dec(in); err != nil {
-		return nil, err
-	}
-	if interceptor == nil {
-		return srv.(MsgServer).DepositToVault(ctx, in)
-	}
-	info := &grpc.UnaryServerInfo{
-		Server:     srv,
-		FullMethod: "/seiprotocol.seichain.seinet.Msg/DepositToVault",
-	}
-	handler := func(ctx context.Context, req interface{}) (interface{}, error) {
-		return srv.(MsgServer).DepositToVault(ctx, req.(*MsgDepositToVault))
-	}
-	return interceptor(ctx, in, info, handler)
-}
-
->>>>>>> 6f9c132f
 func _Msg_ExecutePaywordSettlement_Handler(srv interface{}, ctx context.Context, dec func(interface{}) error, interceptor grpc.UnaryServerInterceptor) (interface{}, error) {
 	in := new(MsgExecutePaywordSettlement)
 	if err := dec(in); err != nil {
@@ -259,12 +183,7 @@
 		},
 	},
 	Streams:  []grpc.StreamDesc{},
-<<<<<<< HEAD
 	Metadata: "seiprotocol/seichain/seinet/tx.proto",
 }
 
-var fileDescriptor_f7edcb8f207f13f7 = []byte{}
-=======
-	Metadata: "seinet/msgs.proto",
-}
->>>>>>> 6f9c132f
+var fileDescriptor_f7edcb8f207f13f7 = []byte{}