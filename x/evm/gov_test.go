--- conflicted
+++ resolved
@@ -36,201 +36,6 @@
 	oDecimals, _ := native.GetParsedABI().Unpack("decimals", resDecimals)
 	require.Equal(t, uint8(6), oDecimals[0].(uint8))
 
-<<<<<<< HEAD
-func TestAddERCCW20PointerProposals(t *testing.T) {
-	k, ctx := testkeeper.MockEVMKeeper()
-	_, pointer1 := testkeeper.MockAddressPair()
-	_, pointer2 := testkeeper.MockAddressPair()
-	require.Nil(t, evm.HandleAddERCCW20PointerProposal(ctx, k, &types.AddERCCW20PointerProposal{
-		Pointee: "test",
-		Version: 1,
-		Pointer: pointer1.Hex(),
-	}))
-	addr, ver, exists := k.GetERC20CW20Pointer(ctx, "test")
-	require.True(t, exists)
-	require.Equal(t, uint16(1), ver)
-	require.Equal(t, addr, pointer1)
-	require.Nil(t, evm.HandleAddERCCW20PointerProposal(ctx, k, &types.AddERCCW20PointerProposal{
-		Pointee: "test",
-		Version: 2,
-		Pointer: pointer2.Hex(),
-	}))
-	addr, ver, exists = k.GetERC20CW20Pointer(ctx, "test")
-	require.True(t, exists)
-	require.Equal(t, uint16(2), ver)
-	require.Equal(t, addr, pointer2)
-	require.Nil(t, evm.HandleAddERCCW20PointerProposal(ctx, k, &types.AddERCCW20PointerProposal{
-		Pointee: "test",
-		Version: 2,
-	}))
-	addr, ver, exists = k.GetERC20CW20Pointer(ctx, "test")
-	require.True(t, exists)
-	require.Equal(t, uint16(1), ver)
-	require.Equal(t, addr, pointer1)
-}
-
-func TestAddERCCW721PointerProposals(t *testing.T) {
-	k, ctx := testkeeper.MockEVMKeeper()
-	_, pointer1 := testkeeper.MockAddressPair()
-	_, pointer2 := testkeeper.MockAddressPair()
-	require.Nil(t, evm.HandleAddERCCW721PointerProposal(ctx, k, &types.AddERCCW721PointerProposal{
-		Pointee: "test",
-		Version: 1,
-		Pointer: pointer1.Hex(),
-	}))
-	addr, ver, exists := k.GetERC721CW721Pointer(ctx, "test")
-	require.True(t, exists)
-	require.Equal(t, uint16(1), ver)
-	require.Equal(t, addr, pointer1)
-	require.Nil(t, evm.HandleAddERCCW721PointerProposal(ctx, k, &types.AddERCCW721PointerProposal{
-		Pointee: "test",
-		Version: 2,
-		Pointer: pointer2.Hex(),
-	}))
-	addr, ver, exists = k.GetERC721CW721Pointer(ctx, "test")
-	require.True(t, exists)
-	require.Equal(t, uint16(2), ver)
-	require.Equal(t, addr, pointer2)
-	require.Nil(t, evm.HandleAddERCCW721PointerProposal(ctx, k, &types.AddERCCW721PointerProposal{
-		Pointee: "test",
-		Version: 2,
-	}))
-	addr, ver, exists = k.GetERC721CW721Pointer(ctx, "test")
-	require.True(t, exists)
-	require.Equal(t, uint16(1), ver)
-	require.Equal(t, addr, pointer1)
-}
-
-func TestAddERCCW1155PointerProposals(t *testing.T) {
-	k, ctx := testkeeper.MockEVMKeeper()
-	_, pointer1 := testkeeper.MockAddressPair()
-	_, pointer2 := testkeeper.MockAddressPair()
-	require.Nil(t, evm.HandleAddERCCW1155PointerProposal(ctx, k, &types.AddERCCW1155PointerProposal{
-		Pointee: "test",
-		Version: 1,
-		Pointer: pointer1.Hex(),
-	}))
-	addr, ver, exists := k.GetERC1155CW1155Pointer(ctx, "test")
-	require.True(t, exists)
-	require.Equal(t, uint16(1), ver)
-	require.Equal(t, addr, pointer1)
-	require.Nil(t, evm.HandleAddERCCW1155PointerProposal(ctx, k, &types.AddERCCW1155PointerProposal{
-		Pointee: "test",
-		Version: 2,
-		Pointer: pointer2.Hex(),
-	}))
-	addr, ver, exists = k.GetERC1155CW1155Pointer(ctx, "test")
-	require.True(t, exists)
-	require.Equal(t, uint16(2), ver)
-	require.Equal(t, addr, pointer2)
-	require.Nil(t, evm.HandleAddERCCW1155PointerProposal(ctx, k, &types.AddERCCW1155PointerProposal{
-		Pointee: "test",
-		Version: 2,
-	}))
-	addr, ver, exists = k.GetERC1155CW1155Pointer(ctx, "test")
-	require.True(t, exists)
-	require.Equal(t, uint16(1), ver)
-	require.Equal(t, addr, pointer1)
-}
-
-func TestAddCWERC20PointerProposals(t *testing.T) {
-	k, ctx := testkeeper.MockEVMKeeper()
-	_, pointee1 := testkeeper.MockAddressPair()
-	pointer1, _ := testkeeper.MockAddressPair()
-	pointer2, _ := testkeeper.MockAddressPair()
-	require.Nil(t, evm.HandleAddCWERC20PointerProposal(ctx, k, &types.AddCWERC20PointerProposal{
-		Pointee: pointee1.Hex(),
-		Version: 1,
-		Pointer: pointer1.String(),
-	}))
-	addr, ver, exists := k.GetCW20ERC20Pointer(ctx, pointee1)
-	require.True(t, exists)
-	require.Equal(t, uint16(1), ver)
-	require.Equal(t, addr, pointer1)
-	require.Nil(t, evm.HandleAddCWERC20PointerProposal(ctx, k, &types.AddCWERC20PointerProposal{
-		Pointee: pointee1.Hex(),
-		Version: 2,
-		Pointer: pointer2.String(),
-	}))
-	addr, ver, exists = k.GetCW20ERC20Pointer(ctx, pointee1)
-	require.True(t, exists)
-	require.Equal(t, uint16(2), ver)
-	require.Equal(t, addr, pointer2)
-	require.Nil(t, evm.HandleAddCWERC20PointerProposal(ctx, k, &types.AddCWERC20PointerProposal{
-		Pointee: pointee1.Hex(),
-		Version: 2,
-	}))
-	addr, ver, exists = k.GetCW20ERC20Pointer(ctx, pointee1)
-	require.True(t, exists)
-	require.Equal(t, uint16(1), ver)
-	require.Equal(t, addr, pointer1)
-}
-
-func TestAddCWERC721PointerProposals(t *testing.T) {
-	k, ctx := testkeeper.MockEVMKeeper()
-	_, pointee1 := testkeeper.MockAddressPair()
-	pointer1, _ := testkeeper.MockAddressPair()
-	pointer2, _ := testkeeper.MockAddressPair()
-	require.Nil(t, evm.HandleAddCWERC721PointerProposal(ctx, k, &types.AddCWERC721PointerProposal{
-		Pointee: pointee1.Hex(),
-		Version: 1,
-		Pointer: pointer1.String(),
-	}))
-	addr, ver, exists := k.GetCW721ERC721Pointer(ctx, pointee1)
-	require.True(t, exists)
-	require.Equal(t, uint16(1), ver)
-	require.Equal(t, addr, pointer1)
-	require.Nil(t, evm.HandleAddCWERC721PointerProposal(ctx, k, &types.AddCWERC721PointerProposal{
-		Pointee: pointee1.Hex(),
-		Version: 2,
-		Pointer: pointer2.String(),
-	}))
-	addr, ver, exists = k.GetCW721ERC721Pointer(ctx, pointee1)
-	require.True(t, exists)
-	require.Equal(t, uint16(2), ver)
-	require.Equal(t, addr, pointer2)
-	require.Nil(t, evm.HandleAddCWERC721PointerProposal(ctx, k, &types.AddCWERC721PointerProposal{
-		Pointee: pointee1.Hex(),
-		Version: 2,
-	}))
-	addr, ver, exists = k.GetCW721ERC721Pointer(ctx, pointee1)
-	require.True(t, exists)
-	require.Equal(t, uint16(1), ver)
-	require.Equal(t, addr, pointer1)
-}
-
-func TestAddCWERC1155PointerProposals(t *testing.T) {
-	k, ctx := testkeeper.MockEVMKeeper()
-	_, pointee1 := testkeeper.MockAddressPair()
-	pointer1, _ := testkeeper.MockAddressPair()
-	pointer2, _ := testkeeper.MockAddressPair()
-	require.Nil(t, evm.HandleAddCWERC1155PointerProposal(ctx, k, &types.AddCWERC1155PointerProposal{
-		Pointee: pointee1.Hex(),
-		Version: 1,
-		Pointer: pointer1.String(),
-	}))
-	addr, ver, exists := k.GetCW1155ERC1155Pointer(ctx, pointee1)
-	require.True(t, exists)
-	require.Equal(t, uint16(1), ver)
-	require.Equal(t, addr, pointer1)
-	require.Nil(t, evm.HandleAddCWERC1155PointerProposal(ctx, k, &types.AddCWERC1155PointerProposal{
-		Pointee: pointee1.Hex(),
-		Version: 2,
-		Pointer: pointer2.String(),
-	}))
-	addr, ver, exists = k.GetCW1155ERC1155Pointer(ctx, pointee1)
-	require.True(t, exists)
-	require.Equal(t, uint16(2), ver)
-	require.Equal(t, addr, pointer2)
-	require.Nil(t, evm.HandleAddCWERC1155PointerProposal(ctx, k, &types.AddCWERC1155PointerProposal{
-		Pointee: pointee1.Hex(),
-		Version: 2,
-	}))
-	addr, ver, exists = k.GetCW1155ERC1155Pointer(ctx, pointee1)
-	require.True(t, exists)
-	require.Equal(t, uint16(1), ver)
-	require.Equal(t, addr, pointer1)
-=======
 	// make sure pointers deployed this way won't collide in address
 	require.Nil(t, evm.HandleAddERCNativePointerProposalV2(ctx, k, &types.AddERCNativePointerProposalV2{
 		Token:    "test2",
@@ -241,5 +46,4 @@
 	pointer2, _, exists2 := k.GetERC20NativePointer(ctx, "test2")
 	require.True(t, exists2)
 	require.NotEqual(t, pointer, pointer2)
->>>>>>> c5610ba2
 }