--- conflicted
+++ resolved
@@ -1,12 +1,9 @@
 package evm_test
 
 import (
-<<<<<<< HEAD
-	"fmt"
-=======
 	"context"
 	"encoding/hex"
->>>>>>> 6bad6122
+	"fmt"
 	"math"
 	"math/big"
 	"strings"
@@ -203,7 +200,6 @@
 	require.NotNil(t, appModule)
 }
 
-<<<<<<< HEAD
 func addTestBalanceChangeTracerToCtx(ctx sdk.Context, balanceChanges *[]evmBalanceChange) sdk.Context {
 	return tracers.SetCtxBlockchainTracer(ctx, &tracing.Hooks{
 		Hooks: &ethtracing.Hooks{
@@ -228,7 +224,7 @@
 	}
 
 	return strings.Join(out, "\n")
-=======
+}
 func mockEVMTransactionMessage(t *testing.T) *types.MsgEVMTransaction {
 	k, ctx := testkeeper.MockEVMKeeper()
 	chainID := k.ChainID(ctx)
@@ -255,5 +251,4 @@
 	msg, err := types.NewMsgEVMTransaction(typedTx)
 	require.Nil(t, err)
 	return msg
->>>>>>> 6bad6122
 }