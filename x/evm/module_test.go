package evm_test

import (
<<<<<<< HEAD
	"fmt"
=======
	"github.com/cosmos/cosmos-sdk/client"
	"github.com/grpc-ecosystem/grpc-gateway/runtime"
>>>>>>> 35a7bf03
	"math"
	"math/big"
	"strings"
	"testing"

	sdk "github.com/cosmos/cosmos-sdk/types"
	authtypes "github.com/cosmos/cosmos-sdk/x/auth/types"
	"github.com/cosmos/cosmos-sdk/x/auth/vesting"
	vestingtypes "github.com/cosmos/cosmos-sdk/x/auth/vesting/types"
	"github.com/ethereum/go-ethereum/common"
	ethtracing "github.com/ethereum/go-ethereum/core/tracing"
	ethtypes "github.com/ethereum/go-ethereum/core/types"
	testkeeper "github.com/sei-protocol/sei-chain/testutil/keeper"
	"github.com/sei-protocol/sei-chain/x/evm"
	"github.com/sei-protocol/sei-chain/x/evm/state"
	"github.com/sei-protocol/sei-chain/x/evm/tracers"
	"github.com/sei-protocol/sei-chain/x/evm/tracing"
	"github.com/sei-protocol/sei-chain/x/evm/types"
	"github.com/stretchr/testify/assert"
	"github.com/stretchr/testify/require"
	abci "github.com/tendermint/tendermint/abci/types"
)

func TestModuleName(t *testing.T) {
	k, _ := testkeeper.MockEVMKeeper()
	module := evm.NewAppModule(nil, k)
	assert.Equal(t, "evm", module.Name())
}

func TestModuleRoute(t *testing.T) {
	k, _ := testkeeper.MockEVMKeeper()
	module := evm.NewAppModule(nil, k)
	assert.Equal(t, "evm", module.Route().Path())
	assert.Equal(t, false, module.Route().Empty())
}

func TestQuerierRoute(t *testing.T) {
	k, _ := testkeeper.MockEVMKeeper()
	module := evm.NewAppModule(nil, k)
	assert.Equal(t, "evm", module.QuerierRoute())
}

func TestModuleExportGenesis(t *testing.T) {
	k, ctx := testkeeper.MockEVMKeeper()
	module := evm.NewAppModule(nil, k)
	jsonMsg := module.ExportGenesis(ctx, types.ModuleCdc)
	jsonStr := string(jsonMsg)
	assert.Equal(t, "{\"params\":{\"priority_normalizer\":\"1.000000000000000000\",\"base_fee_per_gas\":\"0.000000000000000000\",\"minimum_fee_per_gas\":\"1000000000.000000000000000000\",\"whitelisted_cw_code_hashes_for_delegate_call\":[]},\"address_associations\":[{\"sei_address\":\"sei17xpfvakm2amg962yls6f84z3kell8c5la4jkdu\",\"eth_address\":\"0x27F7B8B8B5A4e71E8E9aA671f4e4031E3773303F\"}],\"codes\":[],\"states\":[],\"nonces\":[],\"serialized\":[{\"prefix\":\"Fg==\",\"key\":\"AwAB\",\"value\":\"AAAAAAAAAAM=\"},{\"prefix\":\"Fg==\",\"key\":\"BAAF\",\"value\":\"AAAAAAAAAAQ=\"}]}", jsonStr)
}

func TestConsensusVersion(t *testing.T) {
	k, _ := testkeeper.MockEVMKeeper()
	module := evm.NewAppModule(nil, k)
	assert.Equal(t, uint64(8), module.ConsensusVersion())
}

func TestABCI(t *testing.T) {
	k, ctx := testkeeper.MockEVMKeeper()
	_, evmAddr1 := testkeeper.MockAddressPair()
	_, evmAddr2 := testkeeper.MockAddressPair()
	amt := sdk.NewCoins(sdk.NewCoin("usei", sdk.NewInt(10)))
	k.BankKeeper().MintCoins(ctx, types.ModuleName, amt)
	k.BankKeeper().SendCoinsFromModuleToAccount(ctx, types.ModuleName, sdk.AccAddress(evmAddr1[:]), amt)
	m := evm.NewAppModule(nil, k)
	// first block
	m.BeginBlock(ctx, abci.RequestBeginBlock{})
	// 1st tx
	s := state.NewDBImpl(ctx.WithTxIndex(1), k, false)
	s.SubBalance(evmAddr1, big.NewInt(10000000000000), ethtracing.BalanceChangeUnspecified)
	s.AddBalance(evmAddr2, big.NewInt(8000000000000), ethtracing.BalanceChangeUnspecified)
	feeCollectorAddr, err := k.GetFeeCollectorAddress(ctx)
	require.Nil(t, err)
	s.AddBalance(feeCollectorAddr, big.NewInt(2000000000000), ethtracing.BalanceChangeUnspecified)
	surplus, err := s.Finalize()
	require.Nil(t, err)
	require.Equal(t, sdk.ZeroInt(), surplus)
	k.AppendToEvmTxDeferredInfo(ctx.WithTxIndex(1), ethtypes.Bloom{}, common.Hash{4}, surplus)
	// 3rd tx
	s = state.NewDBImpl(ctx.WithTxIndex(3), k, false)
	s.SubBalance(evmAddr2, big.NewInt(5000000000000), ethtracing.BalanceChangeUnspecified)
	s.AddBalance(evmAddr1, big.NewInt(5000000000000), ethtracing.BalanceChangeUnspecified)
	surplus, err = s.Finalize()
	require.Nil(t, err)
	require.Equal(t, sdk.ZeroInt(), surplus)
	k.AppendToEvmTxDeferredInfo(ctx.WithTxIndex(3), ethtypes.Bloom{}, common.Hash{3}, surplus)
	k.SetTxResults([]*abci.ExecTxResult{{Code: 0}, {Code: 0}, {Code: 0}, {Code: 0}})
	m.EndBlock(ctx, abci.RequestEndBlock{})
	require.Equal(t, uint64(0), k.BankKeeper().GetBalance(ctx, k.AccountKeeper().GetModuleAddress(types.ModuleName), "usei").Amount.Uint64())
	require.Equal(t, uint64(2), k.BankKeeper().GetBalance(ctx, k.AccountKeeper().GetModuleAddress(authtypes.FeeCollectorName), "usei").Amount.Uint64())

	// second block
	m.BeginBlock(ctx, abci.RequestBeginBlock{})
	// 2nd tx
	var balanceChanges []evmBalanceChange
	ctx = addTestBalanceChangeTracerToCtx(ctx, &balanceChanges)

	s = state.NewDBImpl(ctx.WithTxIndex(2), k, false)
	s.SubBalance(evmAddr2, big.NewInt(3000000000000), ethtracing.BalanceChangeUnspecified)
	s.AddBalance(evmAddr1, big.NewInt(2000000000000), ethtracing.BalanceChangeUnspecified)
	surplus, err = s.Finalize()
	require.Nil(t, err)
	require.Equal(t, sdk.NewInt(1000000000000), surplus)
	k.AppendToEvmTxDeferredInfo(ctx.WithTxIndex(2), ethtypes.Bloom{}, common.Hash{2}, surplus)
	k.SetTxResults([]*abci.ExecTxResult{{Code: 0}, {Code: 0}, {Code: 0}})
	m.EndBlock(ctx, abci.RequestEndBlock{})
	require.Equal(t, uint64(1), k.BankKeeper().GetBalance(ctx, k.AccountKeeper().GetModuleAddress(types.ModuleName), "usei").Amount.Uint64())
	require.Equal(t, uint64(2), k.BankKeeper().GetBalance(ctx, k.AccountKeeper().GetModuleAddress(authtypes.FeeCollectorName), "usei").Amount.Uint64())

	require.Equal(t, 1, len(balanceChanges))
	require.Equal(t, []evmBalanceChange{
		{"0", "1000000000000", ethtracing.BalanceIncreaseRewardMineBlock},
	}, balanceChanges, "balance changes do not match, actual are:\n\n%s", balanceChangesValues(balanceChanges))

	// third block
	m.BeginBlock(ctx, abci.RequestBeginBlock{})
	k.AppendErrorToEvmTxDeferredInfo(ctx.WithTxIndex(0), common.Hash{1}, "test error")
	k.SetTxResults([]*abci.ExecTxResult{{Code: 1}})
	m.EndBlock(ctx, abci.RequestEndBlock{})
	receipt, err := k.GetReceipt(ctx, common.Hash{1})
	require.Nil(t, err)
	require.Equal(t, receipt.BlockNumber, uint64(ctx.BlockHeight()))
	require.Equal(t, receipt.VmError, "test error")

	// fourth block with locked tokens in coinbase address
	balanceChanges = make([]evmBalanceChange, 0)
	ctx = addTestBalanceChangeTracerToCtx(ctx, &balanceChanges)

	m.BeginBlock(ctx, abci.RequestBeginBlock{})
	coinbase := state.GetCoinbaseAddress(2)
	vms := vesting.NewMsgServerImpl(*k.AccountKeeper(), k.BankKeeper())
	_, err = vms.CreateVestingAccount(sdk.WrapSDKContext(ctx), &vestingtypes.MsgCreateVestingAccount{
		FromAddress: sdk.AccAddress(evmAddr1[:]).String(),
		ToAddress:   coinbase.String(),
		Amount:      sdk.NewCoins(sdk.NewCoin("usei", sdk.OneInt())),
		EndTime:     math.MaxInt64,
	})
	require.Nil(t, err)
	s = state.NewDBImpl(ctx.WithTxIndex(2), k, false)
	s.SubBalance(evmAddr1, big.NewInt(2000000000000), ethtracing.BalanceChangeUnspecified)
	s.AddBalance(evmAddr2, big.NewInt(1000000000000), ethtracing.BalanceChangeUnspecified)
	s.AddBalance(feeCollectorAddr, big.NewInt(1000000000000), ethtracing.BalanceChangeUnspecified)
	surplus, err = s.Finalize()
	require.Nil(t, err)
	k.AppendToEvmTxDeferredInfo(ctx.WithTxIndex(2), ethtypes.Bloom{}, common.Hash{}, surplus)
	k.SetTxResults([]*abci.ExecTxResult{{Code: 0}, {Code: 0}, {Code: 0}})
	require.Equal(t, sdk.OneInt(), k.BankKeeper().SpendableCoins(ctx, coinbase).AmountOf("usei"))
	m.EndBlock(ctx, abci.RequestEndBlock{}) // should not crash
	require.Equal(t, sdk.OneInt(), k.BankKeeper().GetBalance(ctx, coinbase, "usei").Amount)
	require.Equal(t, sdk.ZeroInt(), k.BankKeeper().SpendableCoins(ctx, coinbase).AmountOf("usei"))

	require.Equal(t, 1, len(balanceChanges))
	require.Equal(t, []evmBalanceChange{
		{"2000000000000", "3000000000000", ethtracing.BalanceIncreaseRewardTransactionFee},
	}, balanceChanges, "balance changes do not match, actual are:\n\n%s", balanceChangesValues(balanceChanges))
}

func TestAnteSurplus(t *testing.T) {
	k, ctx := testkeeper.MockEVMKeeper()
	m := evm.NewAppModule(nil, k)
	// first block
	m.BeginBlock(ctx, abci.RequestBeginBlock{})
	k.AddAnteSurplus(ctx, common.BytesToHash([]byte("1234")), sdk.NewInt(1_000_000_000_001))
	m.EndBlock(ctx, abci.RequestEndBlock{})
	require.Equal(t, uint64(1), k.BankKeeper().GetBalance(ctx, k.AccountKeeper().GetModuleAddress(types.ModuleName), "usei").Amount.Uint64())
	require.Equal(t, uint64(1), k.BankKeeper().GetWeiBalance(ctx, k.AccountKeeper().GetModuleAddress(types.ModuleName)).Uint64())
	// ante surplus should be cleared
	require.Equal(t, uint64(0), k.GetAnteSurplusSum(ctx).Uint64())
}

<<<<<<< HEAD
func addTestBalanceChangeTracerToCtx(ctx sdk.Context, balanceChanges *[]evmBalanceChange) sdk.Context {
	return tracers.SetCtxBlockchainTracer(ctx, &tracing.Hooks{
		Hooks: &ethtracing.Hooks{
			OnBalanceChange: func(addr common.Address, prev, new *big.Int, reason ethtracing.BalanceChangeReason) {
				*balanceChanges = append(*balanceChanges, evmBalanceChange{prev.String(), new.String(), reason})
			},
		},
	})
}

type evmBalanceChange struct {
	// We use string to avoid big.Int equality issues
	old    string
	new    string
	reason ethtracing.BalanceChangeReason
}

func balanceChangesValues(changes []evmBalanceChange) string {
	out := make([]string, len(changes))
	for i, change := range changes {
		out[i] = fmt.Sprintf("{%q, %q, ethtracing.BalanceChangeReason(%d)}", change.old, change.new, change.reason)
	}

	return strings.Join(out, "\n")
=======
// This test is just to make sure that the routes can be added without crashing
func TestRoutesAddition(t *testing.T) {
	k, _ := testkeeper.MockEVMKeeper()
	appModule := evm.NewAppModule(nil, k)
	mux := runtime.NewServeMux()
	appModule.RegisterGRPCGatewayRoutes(client.Context{}, mux)

	require.NotNil(t, appModule)
>>>>>>> 35a7bf03
}<|MERGE_RESOLUTION|>--- conflicted
+++ resolved
@@ -1,16 +1,14 @@
 package evm_test
 
 import (
-<<<<<<< HEAD
 	"fmt"
-=======
-	"github.com/cosmos/cosmos-sdk/client"
-	"github.com/grpc-ecosystem/grpc-gateway/runtime"
->>>>>>> 35a7bf03
 	"math"
 	"math/big"
 	"strings"
 	"testing"
+
+	"github.com/cosmos/cosmos-sdk/client"
+	"github.com/grpc-ecosystem/grpc-gateway/runtime"
 
 	sdk "github.com/cosmos/cosmos-sdk/types"
 	authtypes "github.com/cosmos/cosmos-sdk/x/auth/types"
@@ -176,7 +174,16 @@
 	require.Equal(t, uint64(0), k.GetAnteSurplusSum(ctx).Uint64())
 }
 
-<<<<<<< HEAD
+// This test is just to make sure that the routes can be added without crashing
+func TestRoutesAddition(t *testing.T) {
+	k, _ := testkeeper.MockEVMKeeper()
+	appModule := evm.NewAppModule(nil, k)
+	mux := runtime.NewServeMux()
+	appModule.RegisterGRPCGatewayRoutes(client.Context{}, mux)
+
+	require.NotNil(t, appModule)
+}
+
 func addTestBalanceChangeTracerToCtx(ctx sdk.Context, balanceChanges *[]evmBalanceChange) sdk.Context {
 	return tracers.SetCtxBlockchainTracer(ctx, &tracing.Hooks{
 		Hooks: &ethtracing.Hooks{
@@ -201,14 +208,4 @@
 	}
 
 	return strings.Join(out, "\n")
-=======
-// This test is just to make sure that the routes can be added without crashing
-func TestRoutesAddition(t *testing.T) {
-	k, _ := testkeeper.MockEVMKeeper()
-	appModule := evm.NewAppModule(nil, k)
-	mux := runtime.NewServeMux()
-	appModule.RegisterGRPCGatewayRoutes(client.Context{}, mux)
-
-	require.NotNil(t, appModule)
->>>>>>> 35a7bf03
 }