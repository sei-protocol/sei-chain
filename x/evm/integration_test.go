--- conflicted
+++ resolved
@@ -607,8 +607,4 @@
 	sigsV2 = append(sigsV2, sigV2)
 	_ = txBuilder.SetSignatures(sigsV2...)
 	return txBuilder.GetTx()
-<<<<<<< HEAD
-}
-=======
-}
->>>>>>> dddd24ba
+}