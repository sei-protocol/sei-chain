--- conflicted
+++ resolved
@@ -46,332 +46,9 @@
 				Title:       args[0],
 				Description: args[1],
 				Token:       args[2],
-<<<<<<< HEAD
-				Version:     uint32(version),
-				Pointer:     pointer,
-			}
-
-			msg, err := govtypes.NewMsgSubmitProposal(&content, deposit, from)
-			if err != nil {
-				return err
-			}
-
-			return tx.GenerateOrBroadcastTxCLI(clientCtx, cmd.Flags(), msg)
-		},
-	}
-
-	flags.AddTxFlagsToCmd(cmd)
-
-	return cmd
-}
-
-func NewAddERCCW20PointerProposalTxCmd() *cobra.Command {
-	cmd := &cobra.Command{
-		Use:   "add-erc-cw20-pointer title description cw20address version deposit [pointer address]",
-		Args:  cobra.RangeArgs(5, 6),
-		Short: "Submit an add ERC-CW20 pointer proposal",
-		Long: strings.TrimSpace(`
-			Submit a proposal to register an ERC pointer contract address for a CW20 token.
-			Not specifying the pointer address means a proposal that deletes the existing pointer.
-		`),
-		RunE: func(cmd *cobra.Command, args []string) error {
-			clientCtx, err := client.GetClientTxContext(cmd)
-			if err != nil {
-				return err
-			}
-
-			version, err := strconv.ParseUint(args[3], 10, 16)
-			if err != nil {
-				return err
-			}
-			deposit, err := sdk.ParseCoinsNormalized(args[4])
-			if err != nil {
-				return err
-			}
-			var pointer string
-			if len(args) == 6 {
-				pointer = args[5]
-			}
-
-			// Convert proposal to RegisterPairsProposal Type
-			from := clientCtx.GetFromAddress()
-
-			content := types.AddERCCW20PointerProposal{
-				Title:       args[0],
-				Description: args[1],
-				Pointee:     args[2],
-				Version:     uint32(version),
-				Pointer:     pointer,
-			}
-
-			msg, err := govtypes.NewMsgSubmitProposal(&content, deposit, from)
-			if err != nil {
-				return err
-			}
-
-			return tx.GenerateOrBroadcastTxCLI(clientCtx, cmd.Flags(), msg)
-		},
-	}
-
-	flags.AddTxFlagsToCmd(cmd)
-
-	return cmd
-}
-
-func NewAddERCCW721PointerProposalTxCmd() *cobra.Command {
-	cmd := &cobra.Command{
-		Use:   "add-erc-cw721-pointer title description cw721address version deposit [pointer address]",
-		Args:  cobra.RangeArgs(5, 6),
-		Short: "Submit an add ERC-CW721 pointer proposal",
-		Long: strings.TrimSpace(`
-			Submit a proposal to register an ERC pointer contract address for a CW721 token.
-			Not specifying the pointer address means a proposal that deletes the existing pointer.
-		`),
-		RunE: func(cmd *cobra.Command, args []string) error {
-			clientCtx, err := client.GetClientTxContext(cmd)
-			if err != nil {
-				return err
-			}
-
-			version, err := strconv.ParseUint(args[3], 10, 16)
-			if err != nil {
-				return err
-			}
-			deposit, err := sdk.ParseCoinsNormalized(args[4])
-			if err != nil {
-				return err
-			}
-			var pointer string
-			if len(args) == 6 {
-				pointer = args[5]
-			}
-
-			// Convert proposal to RegisterPairsProposal Type
-			from := clientCtx.GetFromAddress()
-
-			content := types.AddERCCW721PointerProposal{
-				Title:       args[0],
-				Description: args[1],
-				Pointee:     args[2],
-				Version:     uint32(version),
-				Pointer:     pointer,
-			}
-
-			msg, err := govtypes.NewMsgSubmitProposal(&content, deposit, from)
-			if err != nil {
-				return err
-			}
-
-			return tx.GenerateOrBroadcastTxCLI(clientCtx, cmd.Flags(), msg)
-		},
-	}
-
-	flags.AddTxFlagsToCmd(cmd)
-
-	return cmd
-}
-
-func NewAddERCCW1155PointerProposalTxCmd() *cobra.Command {
-	cmd := &cobra.Command{
-		Use:   "add-erc-cw1155-pointer title description cw1155address version deposit [pointer address]",
-		Args:  cobra.RangeArgs(5, 6),
-		Short: "Submit an add ERC-CW1155 pointer proposal",
-		Long: strings.TrimSpace(`
-			Submit a proposal to register an ERC pointer contract address for a CW1155 token.
-			Not specifying the pointer address means a proposal that deletes the existing pointer.
-		`),
-		RunE: func(cmd *cobra.Command, args []string) error {
-			clientCtx, err := client.GetClientTxContext(cmd)
-			if err != nil {
-				return err
-			}
-
-			version, err := strconv.ParseUint(args[3], 10, 16)
-			if err != nil {
-				return err
-			}
-			deposit, err := sdk.ParseCoinsNormalized(args[4])
-			if err != nil {
-				return err
-			}
-			var pointer string
-			if len(args) == 6 {
-				pointer = args[5]
-			}
-
-			// Convert proposal to RegisterPairsProposal Type
-			from := clientCtx.GetFromAddress()
-
-			content := types.AddERCCW1155PointerProposal{
-				Title:       args[0],
-				Description: args[1],
-				Pointee:     args[2],
-				Version:     uint32(version),
-				Pointer:     pointer,
-			}
-
-			msg, err := govtypes.NewMsgSubmitProposal(&content, deposit, from)
-			if err != nil {
-				return err
-			}
-
-			return tx.GenerateOrBroadcastTxCLI(clientCtx, cmd.Flags(), msg)
-		},
-	}
-
-	flags.AddTxFlagsToCmd(cmd)
-
-	return cmd
-}
-
-func NewAddCWERC20PointerProposalTxCmd() *cobra.Command {
-	cmd := &cobra.Command{
-		Use:   "add-cw-erc20-pointer title description erc20address version deposit [pointer address]",
-		Args:  cobra.RangeArgs(5, 6),
-		Short: "Submit an add CW-ERC20 pointer proposal",
-		Long: strings.TrimSpace(`
-			Submit a proposal to register an CW pointer contract address for a ERC20 token.
-			Not specifying the pointer address means a proposal that deletes the existing pointer.
-		`),
-		RunE: func(cmd *cobra.Command, args []string) error {
-			clientCtx, err := client.GetClientTxContext(cmd)
-			if err != nil {
-				return err
-			}
-
-			version, err := strconv.ParseUint(args[3], 10, 16)
-			if err != nil {
-				return err
-			}
-			deposit, err := sdk.ParseCoinsNormalized(args[4])
-			if err != nil {
-				return err
-			}
-			var pointer string
-			if len(args) == 6 {
-				pointer = args[5]
-			}
-
-			// Convert proposal to RegisterPairsProposal Type
-			from := clientCtx.GetFromAddress()
-
-			content := types.AddCWERC20PointerProposal{
-				Title:       args[0],
-				Description: args[1],
-				Pointee:     args[2],
-				Version:     uint32(version),
-				Pointer:     pointer,
-			}
-
-			msg, err := govtypes.NewMsgSubmitProposal(&content, deposit, from)
-			if err != nil {
-				return err
-			}
-
-			return tx.GenerateOrBroadcastTxCLI(clientCtx, cmd.Flags(), msg)
-		},
-	}
-
-	flags.AddTxFlagsToCmd(cmd)
-
-	return cmd
-}
-
-func NewAddCWERC721PointerProposalTxCmd() *cobra.Command {
-	cmd := &cobra.Command{
-		Use:   "add-cw-erc721-pointer title description erc721address version deposit [pointer address]",
-		Args:  cobra.RangeArgs(5, 6),
-		Short: "Submit an add CW-ERC721 pointer proposal",
-		Long: strings.TrimSpace(`
-			Submit a proposal to register an CW pointer contract address for a ERC721 token.
-			Not specifying the pointer address means a proposal that deletes the existing pointer.
-		`),
-		RunE: func(cmd *cobra.Command, args []string) error {
-			clientCtx, err := client.GetClientTxContext(cmd)
-			if err != nil {
-				return err
-			}
-
-			version, err := strconv.ParseUint(args[3], 10, 16)
-			if err != nil {
-				return err
-			}
-			deposit, err := sdk.ParseCoinsNormalized(args[4])
-			if err != nil {
-				return err
-			}
-			var pointer string
-			if len(args) == 6 {
-				pointer = args[5]
-			}
-
-			// Convert proposal to RegisterPairsProposal Type
-			from := clientCtx.GetFromAddress()
-
-			content := types.AddCWERC721PointerProposal{
-				Title:       args[0],
-				Description: args[1],
-				Pointee:     args[2],
-				Version:     uint32(version),
-				Pointer:     pointer,
-=======
 				Name:        args[3],
 				Symbol:      args[4],
 				Decimals:    uint32(decimals),
->>>>>>> c5610ba2
-			}
-
-			msg, err := govtypes.NewMsgSubmitProposal(&content, deposit, from)
-			if err != nil {
-				return err
-			}
-
-			return tx.GenerateOrBroadcastTxCLI(clientCtx, cmd.Flags(), msg)
-		},
-	}
-
-	flags.AddTxFlagsToCmd(cmd)
-
-	return cmd
-}
-
-func NewAddCWERC1155PointerProposalTxCmd() *cobra.Command {
-	cmd := &cobra.Command{
-		Use:   "add-cw-erc1155-pointer title description erc1155address version deposit [pointer address]",
-		Args:  cobra.RangeArgs(5, 6),
-		Short: "Submit an add CW-ERC1155 pointer proposal",
-		Long: strings.TrimSpace(`
-			Submit a proposal to register an CW pointer contract address for a ERC1155 token.
-			Not specifying the pointer address means a proposal that deletes the existing pointer.
-		`),
-		RunE: func(cmd *cobra.Command, args []string) error {
-			clientCtx, err := client.GetClientTxContext(cmd)
-			if err != nil {
-				return err
-			}
-
-			version, err := strconv.ParseUint(args[3], 10, 16)
-			if err != nil {
-				return err
-			}
-			deposit, err := sdk.ParseCoinsNormalized(args[4])
-			if err != nil {
-				return err
-			}
-			var pointer string
-			if len(args) == 6 {
-				pointer = args[5]
-			}
-
-			// Convert proposal to RegisterPairsProposal Type
-			from := clientCtx.GetFromAddress()
-
-			content := types.AddCWERC1155PointerProposal{
-				Title:       args[0],
-				Description: args[1],
-				Pointee:     args[2],
-				Version:     uint32(version),
-				Pointer:     pointer,
 			}
 
 			msg, err := govtypes.NewMsgSubmitProposal(&content, deposit, from)
