--- conflicted
+++ resolved
@@ -12,22 +12,14 @@
 )
 
 const (
-<<<<<<< HEAD
 	ProposalTypeAddERCNativePointer = "AddERCNativePointer"
 	ProposalTypeAddERCCW20Pointer   = "AddERCCW20Pointer"
 	ProposalTypeAddERCCW721Pointer  = "AddERCCW721Pointer"
-	ProposalTypeAddERCCW1155Pointer  = "AddERCCW1155Pointer"
+	ProposalTypeAddERCCW1155Pointer = "AddERCCW1155Pointer"
 	ProposalTypeAddCWERC20Pointer   = "AddCWERC20Pointer"
 	ProposalTypeAddCWERC721Pointer  = "AddCWERC721Pointer"
-	ProposalTypeAddCWERC1155Pointer  = "AddCWERC1155Pointer"
-=======
-	ProposalTypeAddERCNativePointer   = "AddERCNativePointer"
-	ProposalTypeAddERCCW20Pointer     = "AddERCCW20Pointer"
-	ProposalTypeAddERCCW721Pointer    = "AddERCCW721Pointer"
-	ProposalTypeAddCWERC20Pointer     = "AddCWERC20Pointer"
-	ProposalTypeAddCWERC721Pointer    = "AddCWERC721Pointer"
+	ProposalTypeAddCWERC1155Pointer = "AddCWERC1155Pointer"
 	ProposalTypeAddERCNativePointerV2 = "AddERCNativePointerV2"
->>>>>>> c5610ba2
 )
 
 func init() {
@@ -38,11 +30,8 @@
 	govtypes.RegisterProposalType(ProposalTypeAddERCCW1155Pointer)
 	govtypes.RegisterProposalType(ProposalTypeAddCWERC20Pointer)
 	govtypes.RegisterProposalType(ProposalTypeAddCWERC721Pointer)
-<<<<<<< HEAD
 	govtypes.RegisterProposalType(ProposalTypeAddCWERC1155Pointer)
-=======
 	govtypes.RegisterProposalType(ProposalTypeAddERCNativePointerV2)
->>>>>>> c5610ba2
 
 	// for marshal and unmarshal
 	govtypes.RegisterProposalTypeCodec(&AddERCNativePointerProposal{}, "evm/AddERCNativePointerProposal")
@@ -51,11 +40,8 @@
 	govtypes.RegisterProposalTypeCodec(&AddERCCW1155PointerProposal{}, "evm/AddERCCW1155PointerProposal")
 	govtypes.RegisterProposalTypeCodec(&AddCWERC20PointerProposal{}, "evm/AddCWERC20PointerProposal")
 	govtypes.RegisterProposalTypeCodec(&AddCWERC721PointerProposal{}, "evm/AddCWERC721PointerProposal")
-<<<<<<< HEAD
 	govtypes.RegisterProposalTypeCodec(&AddCWERC1155PointerProposal{}, "evm/AddCWERC1155PointerProposal")
-=======
 	govtypes.RegisterProposalTypeCodec(&AddERCNativePointerProposalV2{}, "evm/AddCWERC721PointerProposalV2")
->>>>>>> c5610ba2
 }
 
 func (p *AddERCNativePointerProposal) GetTitle() string { return p.Title }
@@ -284,7 +270,6 @@
 	return b.String()
 }
 
-<<<<<<< HEAD
 func (p *AddCWERC1155PointerProposal) GetTitle() string { return p.Title }
 
 func (p *AddCWERC1155PointerProposal) GetDescription() string { return p.Description }
@@ -307,7 +292,23 @@
 
 	if p.Version > math.MaxUint16 {
 		return errors.New("pointer version must be <= 65535")
-=======
+	}
+
+	return govtypes.ValidateAbstract(p)
+}
+
+func (p AddCWERC1155PointerProposal) String() string {
+	var b strings.Builder
+	b.WriteString(fmt.Sprintf(`Add CW ERC1155 pointer Proposal:
+  Title:       %s
+  Description: %s
+  Pointee:     %s
+  Pointer:     %s
+  Version:     %d
+`, p.Title, p.Description, p.Pointee, p.Pointer, p.Version))
+	return b.String()
+}
+
 func (p *AddERCNativePointerProposalV2) GetTitle() string { return p.Title }
 
 func (p *AddERCNativePointerProposalV2) GetDescription() string { return p.Description }
@@ -321,23 +322,11 @@
 func (p *AddERCNativePointerProposalV2) ValidateBasic() error {
 	if p.Decimals > math.MaxUint8 {
 		return errors.New("pointer version must be <= 255")
->>>>>>> c5610ba2
-	}
-
-	return govtypes.ValidateAbstract(p)
-}
-
-<<<<<<< HEAD
-func (p AddCWERC1155PointerProposal) String() string {
-	var b strings.Builder
-	b.WriteString(fmt.Sprintf(`Add CW ERC1155 pointer Proposal:
-  Title:       %s
-  Description: %s
-  Pointee:     %s
-  Pointer:     %s
-  Version:     %d
-`, p.Title, p.Description, p.Pointee, p.Pointer, p.Version))
-=======
+	}
+
+	return govtypes.ValidateAbstract(p)
+}
+
 func (p AddERCNativePointerProposalV2) String() string {
 	var b strings.Builder
 	b.WriteString(fmt.Sprintf(`Add ERC native pointer Proposal V2:
@@ -348,6 +337,5 @@
   Symbol:      %s
   Decimals:    %d
 `, p.Title, p.Description, p.Token, p.Name, p.Symbol, p.Decimals))
->>>>>>> c5610ba2
 	return b.String()
 }