--- conflicted
+++ resolved
@@ -61,11 +61,8 @@
 	BaseFeePerGasPrefix             = []byte{0x1b}
 	NextBaseFeePerGasPrefix         = []byte{0x1c}
 	EvmOnlyBlockBloomPrefix         = []byte{0x1d}
-<<<<<<< HEAD
 	ContractMetaKeyPrefix           = []byte{0x1e}
-=======
 	ZeroStorageCleanupCheckpointKey = []byte{0x1e}
->>>>>>> 4af20735
 )
 
 var (
