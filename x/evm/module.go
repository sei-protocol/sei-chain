package evm

import (
	"context"
	"encoding/json"
	"fmt"
	"math"

	// this line is used by starport scaffolding # 1
	"github.com/ethereum/go-ethereum/common"
	"github.com/ethereum/go-ethereum/core"
	ethtypes "github.com/ethereum/go-ethereum/core/types"
	"github.com/ethereum/go-ethereum/core/vm"
	"github.com/gorilla/mux"
	"github.com/grpc-ecosystem/grpc-gateway/runtime"
	"github.com/spf13/cobra"

	abci "github.com/tendermint/tendermint/abci/types"

	"github.com/cosmos/cosmos-sdk/client"
	"github.com/cosmos/cosmos-sdk/codec"
	cdctypes "github.com/cosmos/cosmos-sdk/codec/types"
	sdk "github.com/cosmos/cosmos-sdk/types"
	"github.com/cosmos/cosmos-sdk/types/module"
	authtypes "github.com/cosmos/cosmos-sdk/x/auth/types"
	"github.com/sei-protocol/sei-chain/utils"
	"github.com/sei-protocol/sei-chain/utils/metrics"
	"github.com/sei-protocol/sei-chain/x/evm/client/cli"
	"github.com/sei-protocol/sei-chain/x/evm/keeper"
	"github.com/sei-protocol/sei-chain/x/evm/migrations"
	"github.com/sei-protocol/sei-chain/x/evm/state"
	"github.com/sei-protocol/sei-chain/x/evm/types"
)

var (
	_ module.AppModule      = AppModule{}
	_ module.AppModuleBasic = AppModuleBasic{}
)

type AppModuleBasic struct {
	cdc codec.BinaryCodec
}

func NewAppModuleBasic(cdc codec.BinaryCodec) AppModuleBasic {
	return AppModuleBasic{cdc: cdc}
}

// Name returns the capability module's name.
func (AppModuleBasic) Name() string {
	return types.ModuleName
}

func (AppModuleBasic) RegisterLegacyAminoCodec(cdc *codec.LegacyAmino) {
	types.RegisterCodec(cdc)
}

// RegisterInterfaces registers the module's interface types
func (a AppModuleBasic) RegisterInterfaces(reg cdctypes.InterfaceRegistry) {
	types.RegisterInterfaces(reg)
}

// DefaultGenesis returns the capability module's default genesis state.
func (AppModuleBasic) DefaultGenesis(cdc codec.JSONCodec) json.RawMessage {
	return cdc.MustMarshalJSON(types.DefaultGenesis())
}

// ValidateGenesis performs genesis state validation for the evm module.
func (AppModuleBasic) ValidateGenesis(cdc codec.JSONCodec, _ client.TxEncodingConfig, bz json.RawMessage) error {
	var genState types.GenesisState
	if err := cdc.UnmarshalJSON(bz, &genState); err != nil {
		return fmt.Errorf("failed to unmarshal %s genesis state: %w", types.ModuleName, err)
	}
	return genState.Validate()
}

// ValidateGenesisStream performs genesis state validation for the evm module in a streaming fashion.
func (am AppModuleBasic) ValidateGenesisStream(cdc codec.JSONCodec, config client.TxEncodingConfig, genesisCh <-chan json.RawMessage) error {
	genesisStateCh := make(chan types.GenesisState)
	var err error
	doneCh := make(chan struct{})
	go func() {
		err = types.ValidateStream(genesisStateCh)
		doneCh <- struct{}{}
	}()
	go func() {
		defer close(genesisStateCh)
		for genesis := range genesisCh {
			var data types.GenesisState
			err_ := cdc.UnmarshalJSON(genesis, &data)
			if err_ != nil {
				err = err_
				doneCh <- struct{}{}
				return
			}
			genesisStateCh <- data
		}
	}()
	<-doneCh
	return err
}

// RegisterRESTRoutes registers the capability module's REST service handlers.
func (AppModuleBasic) RegisterRESTRoutes(_ client.Context, _ *mux.Router) {}

// RegisterGRPCGatewayRoutes registers the gRPC Gateway routes for the module.
func (AppModuleBasic) RegisterGRPCGatewayRoutes(clientCtx client.Context, mux *runtime.ServeMux) {
	_ = types.RegisterQueryHandlerClient(context.Background(), mux, types.NewQueryClient(clientCtx))
}

// GetTxCmd returns the capability module's root tx command.
func (a AppModuleBasic) GetTxCmd() *cobra.Command {
	return cli.GetTxCmd()
}

// GetQueryCmd returns the capability module's root query command.
func (AppModuleBasic) GetQueryCmd() *cobra.Command {
	return cli.GetQueryCmd(types.StoreKey)
}

// ----------------------------------------------------------------------------
// AppModule
// ----------------------------------------------------------------------------

// AppModule implements the AppModule interface for the capability module.
type AppModule struct {
	AppModuleBasic

	keeper *keeper.Keeper
}

func NewAppModule(
	cdc codec.Codec,
	keeper *keeper.Keeper,
) AppModule {
	return AppModule{
		AppModuleBasic: NewAppModuleBasic(cdc),
		keeper:         keeper,
	}
}

// Name returns the capability module's name.
func (am AppModule) Name() string {
	return am.AppModuleBasic.Name()
}

// Route returns the capability module's message routing key.
func (am AppModule) Route() sdk.Route {
	return sdk.NewRoute(types.RouterKey, NewHandler(am.keeper))
}

// QuerierRoute returns the capability module's query routing key.
func (AppModule) QuerierRoute() string { return types.QuerierRoute }

// LegacyQuerierHandler returns the capability module's Querier.
func (am AppModule) LegacyQuerierHandler(_ *codec.LegacyAmino) sdk.Querier {
	return nil
}

// RegisterServices registers a GRPC query service to respond to the
// module-specific GRPC queries.
func (am AppModule) RegisterServices(cfg module.Configurator) {
	types.RegisterMsgServer(cfg.MsgServer(), keeper.NewMsgServerImpl(am.keeper))
	types.RegisterQueryServer(cfg.QueryServer(), keeper.NewQuerier(am.keeper))

	_ = cfg.RegisterMigration(types.ModuleName, 2, func(ctx sdk.Context) error {
		return migrations.AddNewParamsAndSetAllToDefaults(ctx, am.keeper)
	})

	_ = cfg.RegisterMigration(types.ModuleName, 3, func(ctx sdk.Context) error {
		return migrations.AddNewParamsAndSetAllToDefaults(ctx, am.keeper)
	})

	_ = cfg.RegisterMigration(types.ModuleName, 4, func(ctx sdk.Context) error {
		return migrations.StoreCWPointerCode(ctx, am.keeper, true, true, false)
	})

	_ = cfg.RegisterMigration(types.ModuleName, 5, func(ctx sdk.Context) error {
		return migrations.FixTotalSupply(ctx, am.keeper)
	})

	_ = cfg.RegisterMigration(types.ModuleName, 6, func(ctx sdk.Context) error {
		return migrations.StoreCWPointerCode(ctx, am.keeper, false, true, false)
	})

	_ = cfg.RegisterMigration(types.ModuleName, 7, func(ctx sdk.Context) error {
		return migrations.StoreCWPointerCode(ctx, am.keeper, false, true, false)
	})

	_ = cfg.RegisterMigration(types.ModuleName, 8, func(ctx sdk.Context) error {
		if err := migrations.MigrateERCNativePointers(ctx, am.keeper); err != nil {
			return err
		}
		if err := migrations.MigrateERCCW20Pointers(ctx, am.keeper); err != nil {
			return err
		}
		return migrations.MigrateERCCW721Pointers(ctx, am.keeper)
	})

	_ = cfg.RegisterMigration(types.ModuleName, 9, func(ctx sdk.Context) error {
		if err := migrations.StoreCWPointerCode(ctx, am.keeper, true, true, false); err != nil {
			return err
		}
		if err := migrations.MigrateCWERC20Pointers(ctx, am.keeper); err != nil {
			return err
		}
		return migrations.MigrateCWERC721Pointers(ctx, am.keeper)
	})

	_ = cfg.RegisterMigration(types.ModuleName, 10, func(ctx sdk.Context) error {
		return migrations.MigrateCastAddressBalances(ctx, am.keeper)
	})

	_ = cfg.RegisterMigration(types.ModuleName, 11, func(ctx sdk.Context) error {
		return migrations.MigrateDeliverTxHookWasmGasLimitParam(ctx, am.keeper)
	})

	_ = cfg.RegisterMigration(types.ModuleName, 12, func(ctx sdk.Context) error {
		return migrations.MigrateBlockBloom(ctx, am.keeper)
	})

	_ = cfg.RegisterMigration(types.ModuleName, 13, func(ctx sdk.Context) error {
		return migrations.MigrateEip1559Params(ctx, am.keeper)
	})

	_ = cfg.RegisterMigration(types.ModuleName, 14, func(ctx sdk.Context) error {
<<<<<<< HEAD
		return migrations.StoreCWPointerCode(ctx, am.keeper, false, false, true)
=======
		return migrations.MigrateEip1559MaxFeePerGas(ctx, am.keeper)
>>>>>>> 3807a81d
	})
}

// RegisterInvariants registers the capability module's invariants.
func (am AppModule) RegisterInvariants(_ sdk.InvariantRegistry) {}

// InitGenesis performs the capability module's genesis initialization It returns
// no validator updates.
func (am AppModule) InitGenesis(ctx sdk.Context, cdc codec.JSONCodec, gs json.RawMessage) []abci.ValidatorUpdate {
	var genState types.GenesisState
	// Initialize global index to index in genesis state
	cdc.MustUnmarshalJSON(gs, &genState)

	InitGenesis(ctx, am.keeper, genState)

	return []abci.ValidatorUpdate{}
}

// ExportGenesis returns the capability module's exported genesis state as raw JSON bytes.
func (am AppModule) ExportGenesis(ctx sdk.Context, cdc codec.JSONCodec) json.RawMessage {
	genState := ExportGenesis(ctx, am.keeper)
	return cdc.MustMarshalJSON(genState)
}

// ExportGenesisStream returns the evm module's exported genesis state as raw JSON bytes in a streaming fashion.
func (am AppModule) ExportGenesisStream(ctx sdk.Context, cdc codec.JSONCodec) <-chan json.RawMessage {
	ch := ExportGenesisStream(ctx, am.keeper)
	chRaw := make(chan json.RawMessage)
	go func() {
		for genState := range ch {
			chRaw <- cdc.MustMarshalJSON(genState)
		}
		close(chRaw)
	}()
	return chRaw
}

// ConsensusVersion implements ConsensusVersion.
func (AppModule) ConsensusVersion() uint64 { return 14 }

// BeginBlock executes all ABCI BeginBlock logic respective to the capability module.
func (am AppModule) BeginBlock(ctx sdk.Context, _ abci.RequestBeginBlock) {
	// clear tx/tx responses from last block
	am.keeper.SetMsgs([]*types.MsgEVMTransaction{})
	am.keeper.SetTxResults([]*abci.ExecTxResult{})
	// mock beacon root if replaying
	if am.keeper.EthReplayConfig.Enabled {
		if beaconRoot := am.keeper.ReplayBlock.BeaconRoot(); beaconRoot != nil {
			blockCtx, err := am.keeper.GetVMBlockContext(ctx, core.GasPool(math.MaxUint64))
			if err != nil {
				panic(err)
			}
			statedb := state.NewDBImpl(ctx, am.keeper, false)
			vmenv := vm.NewEVM(*blockCtx, vm.TxContext{}, statedb, types.DefaultChainConfig().EthereumConfig(am.keeper.ChainID(ctx)), vm.Config{})
			core.ProcessBeaconBlockRoot(*beaconRoot, vmenv, statedb)
			_, err = statedb.Finalize()
			if err != nil {
				panic(err)
			}
		}
	}
}

// EndBlock executes all ABCI EndBlock logic respective to the evm module. It
// returns no validator updates.
func (am AppModule) EndBlock(ctx sdk.Context, req abci.RequestEndBlock) []abci.ValidatorUpdate {
	newBaseFee := am.keeper.AdjustDynamicBaseFeePerGas(ctx, uint64(req.BlockGasUsed))
	if newBaseFee != nil {
		metrics.GaugeEvmBlockBaseFee(newBaseFee.TruncateInt().BigInt(), req.Height)
	}
	var coinbase sdk.AccAddress
	if am.keeper.EthBlockTestConfig.Enabled {
		blocks := am.keeper.BlockTest.Json.Blocks
		block, err := blocks[ctx.BlockHeight()-1].Decode()
		if err != nil {
			panic(err)
		}
		coinbase = am.keeper.GetSeiAddressOrDefault(ctx, block.Header_.Coinbase)
	} else if am.keeper.EthReplayConfig.Enabled {
		coinbase = am.keeper.GetSeiAddressOrDefault(ctx, am.keeper.ReplayBlock.Header_.Coinbase)
		am.keeper.SetReplayedHeight(ctx)
	} else {
		coinbase = am.keeper.AccountKeeper().GetModuleAddress(authtypes.FeeCollectorName)
	}
	evmTxDeferredInfoList := am.keeper.GetAllEVMTxDeferredInfo(ctx)
	denom := am.keeper.GetBaseDenom(ctx)
	surplus := am.keeper.GetAnteSurplusSum(ctx)
	for _, deferredInfo := range evmTxDeferredInfoList {
		txHash := common.BytesToHash(deferredInfo.TxHash)
		if deferredInfo.Error != "" && txHash.Cmp(ethtypes.EmptyTxsHash) != 0 {
			_ = am.keeper.SetTransientReceipt(ctx, txHash, &types.Receipt{
				TxHashHex:        txHash.Hex(),
				TransactionIndex: deferredInfo.TxIndex,
				VmError:          deferredInfo.Error,
				BlockNumber:      uint64(ctx.BlockHeight()),
			})
			continue
		}
		idx := int(deferredInfo.TxIndex)
		coinbaseAddress := state.GetCoinbaseAddress(idx)
		balance := am.keeper.BankKeeper().SpendableCoins(ctx, coinbaseAddress).AmountOf(denom)
		weiBalance := am.keeper.BankKeeper().GetWeiBalance(ctx, coinbaseAddress)
		if !balance.IsZero() || !weiBalance.IsZero() {
			if err := am.keeper.BankKeeper().SendCoinsAndWei(ctx, coinbaseAddress, coinbase, balance, weiBalance); err != nil {
				ctx.Logger().Error(fmt.Sprintf("failed to send usei surplus from %s to coinbase account due to %s", coinbaseAddress.String(), err))
			}
		}
		surplus = surplus.Add(deferredInfo.Surplus)
	}
	if surplus.IsPositive() {
		surplusUsei, surplusWei := state.SplitUseiWeiAmount(surplus.BigInt())
		if surplusUsei.GT(sdk.ZeroInt()) {
			if err := am.keeper.BankKeeper().AddCoins(ctx, am.keeper.AccountKeeper().GetModuleAddress(types.ModuleName), sdk.NewCoins(sdk.NewCoin(am.keeper.GetBaseDenom(ctx), surplusUsei)), true); err != nil {
				ctx.Logger().Error("failed to send usei surplus of %s to EVM module account", surplusUsei)
			}
		}
		if surplusWei.GT(sdk.ZeroInt()) {
			if err := am.keeper.BankKeeper().AddWei(ctx, am.keeper.AccountKeeper().GetModuleAddress(types.ModuleName), surplusWei); err != nil {
				ctx.Logger().Error("failed to send wei surplus of %s to EVM module account", surplusWei)
			}
		}
	}
	am.keeper.SetTxHashesOnHeight(ctx, ctx.BlockHeight(), utils.Filter(utils.Map(evmTxDeferredInfoList, func(i *types.DeferredInfo) common.Hash { return common.BytesToHash(i.TxHash) }), func(h common.Hash) bool { return h.Cmp(ethtypes.EmptyTxsHash) != 0 }))
	am.keeper.SetBlockBloom(ctx, utils.Map(evmTxDeferredInfoList, func(i *types.DeferredInfo) ethtypes.Bloom { return ethtypes.BytesToBloom(i.TxBloom) }))
	return []abci.ValidatorUpdate{}
}<|MERGE_RESOLUTION|>--- conflicted
+++ resolved
@@ -223,11 +223,11 @@
 	})
 
 	_ = cfg.RegisterMigration(types.ModuleName, 14, func(ctx sdk.Context) error {
-<<<<<<< HEAD
+		return migrations.MigrateEip1559MaxFeePerGas(ctx, am.keeper)
+	})
+
+	_ = cfg.RegisterMigration(types.ModuleName, 15, func(ctx sdk.Context) error {
 		return migrations.StoreCWPointerCode(ctx, am.keeper, false, false, true)
-=======
-		return migrations.MigrateEip1559MaxFeePerGas(ctx, am.keeper)
->>>>>>> 3807a81d
 	})
 }
 
