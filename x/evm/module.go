package evm

import (
	"encoding/json"
	"fmt"
	"math"

	// this line is used by starport scaffolding # 1
	"github.com/ethereum/go-ethereum/common"
	"github.com/ethereum/go-ethereum/core"
	ethtypes "github.com/ethereum/go-ethereum/core/types"
	"github.com/ethereum/go-ethereum/core/vm"
	"github.com/gorilla/mux"
	"github.com/grpc-ecosystem/grpc-gateway/runtime"
	"github.com/spf13/cobra"

	abci "github.com/tendermint/tendermint/abci/types"

	"github.com/cosmos/cosmos-sdk/client"
	"github.com/cosmos/cosmos-sdk/codec"
	cdctypes "github.com/cosmos/cosmos-sdk/codec/types"
	sdk "github.com/cosmos/cosmos-sdk/types"
	"github.com/cosmos/cosmos-sdk/types/module"
	authtypes "github.com/cosmos/cosmos-sdk/x/auth/types"
	"github.com/sei-protocol/sei-chain/utils"
	"github.com/sei-protocol/sei-chain/x/evm/client/cli"
	"github.com/sei-protocol/sei-chain/x/evm/keeper"
	"github.com/sei-protocol/sei-chain/x/evm/migrations"
	"github.com/sei-protocol/sei-chain/x/evm/state"
	"github.com/sei-protocol/sei-chain/x/evm/tracers"
	"github.com/sei-protocol/sei-chain/x/evm/types"
)

var (
	_ module.AppModule      = AppModule{}
	_ module.AppModuleBasic = AppModuleBasic{}
)

type AppModuleBasic struct {
	cdc codec.BinaryCodec
}

func NewAppModuleBasic(cdc codec.BinaryCodec) AppModuleBasic {
	return AppModuleBasic{cdc: cdc}
}

// Name returns the capability module's name.
func (AppModuleBasic) Name() string {
	return types.ModuleName
}

func (AppModuleBasic) RegisterCodec(*codec.LegacyAmino) {}

func (AppModuleBasic) RegisterLegacyAminoCodec(*codec.LegacyAmino) {}

// RegisterInterfaces registers the module's interface types
func (a AppModuleBasic) RegisterInterfaces(reg cdctypes.InterfaceRegistry) {
	types.RegisterInterfaces(reg)
}

// DefaultGenesis returns the capability module's default genesis state.
func (AppModuleBasic) DefaultGenesis(cdc codec.JSONCodec) json.RawMessage {
	return cdc.MustMarshalJSON(types.DefaultGenesis())
}

// ValidateGenesis performs genesis state validation for the capability module.
func (AppModuleBasic) ValidateGenesis(cdc codec.JSONCodec, _ client.TxEncodingConfig, bz json.RawMessage) error {
	var genState types.GenesisState
	if err := cdc.UnmarshalJSON(bz, &genState); err != nil {
		return fmt.Errorf("failed to unmarshal %s genesis state: %w", types.ModuleName, err)
	}
	return genState.Validate()
}

// RegisterRESTRoutes registers the capability module's REST service handlers.
func (AppModuleBasic) RegisterRESTRoutes(_ client.Context, _ *mux.Router) {}

// RegisterGRPCGatewayRoutes registers the gRPC Gateway routes for the module.
func (AppModuleBasic) RegisterGRPCGatewayRoutes(_ client.Context, _ *runtime.ServeMux) {}

// GetTxCmd returns the capability module's root tx command.
func (a AppModuleBasic) GetTxCmd() *cobra.Command {
	return cli.GetTxCmd()
}

// GetQueryCmd returns the capability module's root query command.
func (AppModuleBasic) GetQueryCmd() *cobra.Command {
	return cli.GetQueryCmd(types.StoreKey)
}

// ----------------------------------------------------------------------------
// AppModule
// ----------------------------------------------------------------------------

// AppModule implements the AppModule interface for the capability module.
type AppModule struct {
	AppModuleBasic

	keeper *keeper.Keeper
}

func NewAppModule(
	cdc codec.Codec,
	keeper *keeper.Keeper,
) AppModule {
	return AppModule{
		AppModuleBasic: NewAppModuleBasic(cdc),
		keeper:         keeper,
	}
}

// Name returns the capability module's name.
func (am AppModule) Name() string {
	return am.AppModuleBasic.Name()
}

// Route returns the capability module's message routing key.
func (am AppModule) Route() sdk.Route {
	return sdk.NewRoute(types.RouterKey, NewHandler(am.keeper))
}

// QuerierRoute returns the capability module's query routing key.
func (AppModule) QuerierRoute() string { return types.QuerierRoute }

// LegacyQuerierHandler returns the capability module's Querier.
func (am AppModule) LegacyQuerierHandler(_ *codec.LegacyAmino) sdk.Querier {
	return nil
}

// RegisterServices registers a GRPC query service to respond to the
// module-specific GRPC queries.
func (am AppModule) RegisterServices(cfg module.Configurator) {
	types.RegisterMsgServer(cfg.MsgServer(), keeper.NewMsgServerImpl(am.keeper))
	types.RegisterQueryServer(cfg.QueryServer(), keeper.NewQuerier(am.keeper))

	_ = cfg.RegisterMigration(types.ModuleName, 2, func(ctx sdk.Context) error {
		return migrations.AddNewParamsAndSetAllToDefaults(ctx, am.keeper)
	})

	_ = cfg.RegisterMigration(types.ModuleName, 3, func(ctx sdk.Context) error {
		return migrations.AddNewParamsAndSetAllToDefaults(ctx, am.keeper)
	})

	_ = cfg.RegisterMigration(types.ModuleName, 4, func(ctx sdk.Context) error {
		return migrations.StoreCWPointerCode(ctx, am.keeper, true, true)
	})

	_ = cfg.RegisterMigration(types.ModuleName, 5, func(ctx sdk.Context) error {
		return migrations.FixTotalSupply(ctx, am.keeper)
	})

	_ = cfg.RegisterMigration(types.ModuleName, 6, func(ctx sdk.Context) error {
		return migrations.StoreCWPointerCode(ctx, am.keeper, false, true)
	})

	_ = cfg.RegisterMigration(types.ModuleName, 7, func(ctx sdk.Context) error {
		return migrations.StoreCWPointerCode(ctx, am.keeper, false, true)
	})
}

// RegisterInvariants registers the capability module's invariants.
func (am AppModule) RegisterInvariants(_ sdk.InvariantRegistry) {}

// InitGenesis performs the capability module's genesis initialization It returns
// no validator updates.
func (am AppModule) InitGenesis(ctx sdk.Context, cdc codec.JSONCodec, gs json.RawMessage) []abci.ValidatorUpdate {
	var genState types.GenesisState
	// Initialize global index to index in genesis state
	cdc.MustUnmarshalJSON(gs, &genState)

	InitGenesis(ctx, am.keeper, genState)

	return []abci.ValidatorUpdate{}
}

// ExportGenesis returns the capability module's exported genesis state as raw JSON bytes.
func (am AppModule) ExportGenesis(ctx sdk.Context, cdc codec.JSONCodec) json.RawMessage {
	genState := ExportGenesis(ctx, am.keeper)
	return cdc.MustMarshalJSON(genState)
}

// ConsensusVersion implements ConsensusVersion.
func (AppModule) ConsensusVersion() uint64 { return 8 }

// BeginBlock executes all ABCI BeginBlock logic respective to the capability module.
func (am AppModule) BeginBlock(ctx sdk.Context, _ abci.RequestBeginBlock) {
	// clear tx responses from last block
	am.keeper.SetTxResults([]*abci.ExecTxResult{})
	// clear the TxDeferredInfo
	am.keeper.ClearEVMTxDeferredInfo()
	// mock beacon root if replaying
	if am.keeper.EthReplayConfig.Enabled {
		if beaconRoot := am.keeper.ReplayBlock.BeaconRoot(); beaconRoot != nil {
			blockCtx, err := am.keeper.GetVMBlockContext(ctx, core.GasPool(math.MaxUint64))
			if err != nil {
				panic(err)
			}
			statedb := state.NewDBImpl(ctx, am.keeper, false)
			vmenv := vm.NewEVM(*blockCtx, vm.TxContext{}, statedb, types.DefaultChainConfig().EthereumConfig(am.keeper.ChainID(ctx)), vm.Config{})
			core.ProcessBeaconBlockRoot(*beaconRoot, vmenv, statedb)
			_, err = statedb.Finalize()
			if err != nil {
				panic(err)
			}
		}
	}
}

// EndBlock executes all ABCI EndBlock logic respective to the evm module. It
// returns no validator updates.
func (am AppModule) EndBlock(ctx sdk.Context, _ abci.RequestEndBlock) []abci.ValidatorUpdate {
	var coinbase sdk.AccAddress
	if am.keeper.EthBlockTestConfig.Enabled {
		blocks := am.keeper.BlockTest.Json.Blocks
		block, err := blocks[ctx.BlockHeight()-1].Decode()
		if err != nil {
			panic(err)
		}
		coinbase = am.keeper.GetSeiAddressOrDefault(ctx, block.Header_.Coinbase)
	} else if am.keeper.EthReplayConfig.Enabled {
		coinbase = am.keeper.GetSeiAddressOrDefault(ctx, am.keeper.ReplayBlock.Header_.Coinbase)
		am.keeper.SetReplayedHeight(ctx)
	} else {
		coinbase = am.keeper.AccountKeeper().GetModuleAddress(authtypes.FeeCollectorName)
	}
	evmTxDeferredInfoList := am.keeper.GetEVMTxDeferredInfo(ctx)
	evmHooks := tracers.GetCtxEthTracingHooks(ctx)

	var coinbaseEVMAddress common.Address
	if evmHooks != nil {
		coinbaseEVMAddress = am.keeper.GetEVMAddressOrDefault(ctx, coinbase)
	}

	denom := am.keeper.GetBaseDenom(ctx)
	surplus := am.keeper.GetAnteSurplusSum(ctx)
	for _, deferredInfo := range evmTxDeferredInfoList {
		if deferredInfo.Error != "" && deferredInfo.TxHash.Cmp(ethtypes.EmptyTxsHash) != 0 {
			_ = am.keeper.SetReceipt(ctx, deferredInfo.TxHash, &types.Receipt{
				TxHashHex:        deferredInfo.TxHash.Hex(),
				TransactionIndex: uint32(deferredInfo.TxIndx),
				VmError:          deferredInfo.Error,
				BlockNumber:      uint64(ctx.BlockHeight()),
			})
			continue
		}
		idx := deferredInfo.TxIndx
		coinbaseAddress := state.GetCoinbaseAddress(idx)
		balance := am.keeper.BankKeeper().SpendableCoins(ctx, coinbaseAddress).AmountOf(denom)
		weiBalance := am.keeper.BankKeeper().GetWeiBalance(ctx, coinbaseAddress)
		if !balance.IsZero() || !weiBalance.IsZero() {
			if err := am.keeper.BankKeeper().SendCoinsAndWei(ctx, coinbaseAddress, coinbase, balance, weiBalance); err != nil {
				ctx.Logger().Error(fmt.Sprintf("failed to send usei surplus from %s to coinbase account due to %s", coinbaseAddress.String(), err))
			}

			if evmHooks != nil && evmHooks.OnBalanceChange != nil {
				tracers.TraceTransactionRewards(ctx, evmHooks, am.keeper.BankKeeper(), coinbase, coinbaseEVMAddress, balance, weiBalance)
			}
		}
		surplus = surplus.Add(deferredInfo.Surplus)
	}
<<<<<<< HEAD

	surplusUsei, surplusWei := state.SplitUseiWeiAmount(surplus.BigInt())
	if surplusUsei.GT(sdk.ZeroInt()) {
		if err := am.keeper.BankKeeper().AddCoins(ctx, am.keeper.AccountKeeper().GetModuleAddress(types.ModuleName), sdk.NewCoins(sdk.NewCoin(am.keeper.GetBaseDenom(ctx), surplusUsei)), true); err != nil {
			ctx.Logger().Error("failed to send usei surplus of %s to EVM module account", surplusUsei)
=======
	if surplus.IsPositive() {
		surplusUsei, surplusWei := state.SplitUseiWeiAmount(surplus.BigInt())
		if surplusUsei.GT(sdk.ZeroInt()) {
			if err := am.keeper.BankKeeper().AddCoins(ctx, am.keeper.AccountKeeper().GetModuleAddress(types.ModuleName), sdk.NewCoins(sdk.NewCoin(am.keeper.GetBaseDenom(ctx), surplusUsei)), true); err != nil {
				ctx.Logger().Error("failed to send usei surplus of %s to EVM module account", surplusUsei)
			}
>>>>>>> c92dc5fb
		}
		if surplusWei.GT(sdk.ZeroInt()) {
			if err := am.keeper.BankKeeper().AddWei(ctx, am.keeper.AccountKeeper().GetModuleAddress(types.ModuleName), surplusWei); err != nil {
				ctx.Logger().Error("failed to send wei surplus of %s to EVM module account", surplusWei)
			}
		}
	}

	if evmHooks != nil && evmHooks.OnBalanceChange != nil && (surplusUsei.GT(sdk.ZeroInt()) || surplusWei.GT(sdk.ZeroInt())) {
		evmModuleAddress := am.keeper.AccountKeeper().GetModuleAddress(types.ModuleName)
		tracers.TraceBlockReward(ctx, evmHooks, am.keeper.BankKeeper(), evmModuleAddress, am.keeper.GetEVMAddressOrDefault(ctx, evmModuleAddress), surplusUsei, surplusWei)
	}

	am.keeper.SetTxHashesOnHeight(ctx, ctx.BlockHeight(), utils.Filter(utils.Map(evmTxDeferredInfoList, func(i keeper.EvmTxDeferredInfo) common.Hash { return i.TxHash }), func(h common.Hash) bool { return h.Cmp(ethtypes.EmptyTxsHash) != 0 }))
	am.keeper.SetBlockBloom(ctx, ctx.BlockHeight(), utils.Map(evmTxDeferredInfoList, func(i keeper.EvmTxDeferredInfo) ethtypes.Bloom { return i.TxBloom }))
	am.keeper.DeleteAllAnteSurplus(ctx)
	return []abci.ValidatorUpdate{}
}<|MERGE_RESOLUTION|>--- conflicted
+++ resolved
@@ -258,31 +258,24 @@
 		}
 		surplus = surplus.Add(deferredInfo.Surplus)
 	}
-<<<<<<< HEAD
-
-	surplusUsei, surplusWei := state.SplitUseiWeiAmount(surplus.BigInt())
-	if surplusUsei.GT(sdk.ZeroInt()) {
-		if err := am.keeper.BankKeeper().AddCoins(ctx, am.keeper.AccountKeeper().GetModuleAddress(types.ModuleName), sdk.NewCoins(sdk.NewCoin(am.keeper.GetBaseDenom(ctx), surplusUsei)), true); err != nil {
-			ctx.Logger().Error("failed to send usei surplus of %s to EVM module account", surplusUsei)
-=======
+
 	if surplus.IsPositive() {
 		surplusUsei, surplusWei := state.SplitUseiWeiAmount(surplus.BigInt())
 		if surplusUsei.GT(sdk.ZeroInt()) {
 			if err := am.keeper.BankKeeper().AddCoins(ctx, am.keeper.AccountKeeper().GetModuleAddress(types.ModuleName), sdk.NewCoins(sdk.NewCoin(am.keeper.GetBaseDenom(ctx), surplusUsei)), true); err != nil {
 				ctx.Logger().Error("failed to send usei surplus of %s to EVM module account", surplusUsei)
 			}
->>>>>>> c92dc5fb
 		}
 		if surplusWei.GT(sdk.ZeroInt()) {
 			if err := am.keeper.BankKeeper().AddWei(ctx, am.keeper.AccountKeeper().GetModuleAddress(types.ModuleName), surplusWei); err != nil {
 				ctx.Logger().Error("failed to send wei surplus of %s to EVM module account", surplusWei)
 			}
 		}
-	}
-
-	if evmHooks != nil && evmHooks.OnBalanceChange != nil && (surplusUsei.GT(sdk.ZeroInt()) || surplusWei.GT(sdk.ZeroInt())) {
-		evmModuleAddress := am.keeper.AccountKeeper().GetModuleAddress(types.ModuleName)
-		tracers.TraceBlockReward(ctx, evmHooks, am.keeper.BankKeeper(), evmModuleAddress, am.keeper.GetEVMAddressOrDefault(ctx, evmModuleAddress), surplusUsei, surplusWei)
+
+		if evmHooks != nil && evmHooks.OnBalanceChange != nil && (surplusUsei.GT(sdk.ZeroInt()) || surplusWei.GT(sdk.ZeroInt())) {
+			evmModuleAddress := am.keeper.AccountKeeper().GetModuleAddress(types.ModuleName)
+			tracers.TraceBlockReward(ctx, evmHooks, am.keeper.BankKeeper(), evmModuleAddress, am.keeper.GetEVMAddressOrDefault(ctx, evmModuleAddress), surplusUsei, surplusWei)
+		}
 	}
 
 	am.keeper.SetTxHashesOnHeight(ctx, ctx.BlockHeight(), utils.Filter(utils.Map(evmTxDeferredInfoList, func(i keeper.EvmTxDeferredInfo) common.Hash { return i.TxHash }), func(h common.Hash) bool { return h.Cmp(ethtypes.EmptyTxsHash) != 0 }))
