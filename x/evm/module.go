package evm

import (
	"context"
	"encoding/json"
	"fmt"
	"math"

	// this line is used by starport scaffolding # 1
	"github.com/ethereum/go-ethereum/common"
	"github.com/ethereum/go-ethereum/core"
	ethtypes "github.com/ethereum/go-ethereum/core/types"
	"github.com/ethereum/go-ethereum/core/vm"
	"github.com/gorilla/mux"
	"github.com/grpc-ecosystem/grpc-gateway/runtime"
	"github.com/spf13/cobra"

	abci "github.com/tendermint/tendermint/abci/types"

	"github.com/cosmos/cosmos-sdk/client"
	"github.com/cosmos/cosmos-sdk/codec"
	cdctypes "github.com/cosmos/cosmos-sdk/codec/types"
	sdk "github.com/cosmos/cosmos-sdk/types"
	"github.com/cosmos/cosmos-sdk/types/module"
	authtypes "github.com/cosmos/cosmos-sdk/x/auth/types"
	"github.com/sei-protocol/sei-chain/utils"
	"github.com/sei-protocol/sei-chain/utils/metrics"
	"github.com/sei-protocol/sei-chain/x/evm/client/cli"
	"github.com/sei-protocol/sei-chain/x/evm/keeper"
	"github.com/sei-protocol/sei-chain/x/evm/migrations"
	"github.com/sei-protocol/sei-chain/x/evm/state"
	"github.com/sei-protocol/sei-chain/x/evm/types"
)

var (
	_ module.AppModule      = AppModule{}
	_ module.AppModuleBasic = AppModuleBasic{}
)

type AppModuleBasic struct {
	cdc codec.BinaryCodec
}

func NewAppModuleBasic(cdc codec.BinaryCodec) AppModuleBasic {
	return AppModuleBasic{cdc: cdc}
}

// Name returns the capability module's name.
func (AppModuleBasic) Name() string {
	return types.ModuleName
}

func (AppModuleBasic) RegisterLegacyAminoCodec(cdc *codec.LegacyAmino) {
	types.RegisterCodec(cdc)
}

// RegisterInterfaces registers the module's interface types
func (a AppModuleBasic) RegisterInterfaces(reg cdctypes.InterfaceRegistry) {
	types.RegisterInterfaces(reg)
}

// DefaultGenesis returns the capability module's default genesis state.
func (AppModuleBasic) DefaultGenesis(cdc codec.JSONCodec) json.RawMessage {
	return cdc.MustMarshalJSON(types.DefaultGenesis())
}

// ValidateGenesis performs genesis state validation for the evm module.
func (AppModuleBasic) ValidateGenesis(cdc codec.JSONCodec, _ client.TxEncodingConfig, bz json.RawMessage) error {
	var genState types.GenesisState
	if err := cdc.UnmarshalJSON(bz, &genState); err != nil {
		return fmt.Errorf("failed to unmarshal %s genesis state: %w", types.ModuleName, err)
	}
	return genState.Validate()
}

// ValidateGenesisStream performs genesis state validation for the evm module in a streaming fashion.
func (am AppModuleBasic) ValidateGenesisStream(cdc codec.JSONCodec, config client.TxEncodingConfig, genesisCh <-chan json.RawMessage) error {
	genesisStateCh := make(chan types.GenesisState)
	var err error
	doneCh := make(chan struct{})
	go func() {
		err = types.ValidateStream(genesisStateCh)
		doneCh <- struct{}{}
	}()
	go func() {
		defer close(genesisStateCh)
		for genesis := range genesisCh {
			var data types.GenesisState
			err_ := cdc.UnmarshalJSON(genesis, &data)
			if err_ != nil {
				err = err_
				doneCh <- struct{}{}
				return
			}
			genesisStateCh <- data
		}
	}()
	<-doneCh
	return err
}

// RegisterRESTRoutes registers the capability module's REST service handlers.
func (AppModuleBasic) RegisterRESTRoutes(_ client.Context, _ *mux.Router) {}

// RegisterGRPCGatewayRoutes registers the gRPC Gateway routes for the module.
func (AppModuleBasic) RegisterGRPCGatewayRoutes(clientCtx client.Context, mux *runtime.ServeMux) {
	_ = types.RegisterQueryHandlerClient(context.Background(), mux, types.NewQueryClient(clientCtx))
}

// GetTxCmd returns the capability module's root tx command.
func (a AppModuleBasic) GetTxCmd() *cobra.Command {
	return cli.GetTxCmd()
}

// GetQueryCmd returns the capability module's root query command.
func (AppModuleBasic) GetQueryCmd() *cobra.Command {
	return cli.GetQueryCmd(types.StoreKey)
}

// ----------------------------------------------------------------------------
// AppModule
// ----------------------------------------------------------------------------

// AppModule implements the AppModule interface for the capability module.
type AppModule struct {
	AppModuleBasic

	keeper *keeper.Keeper
}

func NewAppModule(
	cdc codec.Codec,
	keeper *keeper.Keeper,
) AppModule {
	return AppModule{
		AppModuleBasic: NewAppModuleBasic(cdc),
		keeper:         keeper,
	}
}

// Name returns the capability module's name.
func (am AppModule) Name() string {
	return am.AppModuleBasic.Name()
}

// Route returns the capability module's message routing key.
func (am AppModule) Route() sdk.Route {
	return sdk.NewRoute(types.RouterKey, NewHandler(am.keeper))
}

// QuerierRoute returns the capability module's query routing key.
func (AppModule) QuerierRoute() string { return types.QuerierRoute }

// LegacyQuerierHandler returns the capability module's Querier.
func (am AppModule) LegacyQuerierHandler(_ *codec.LegacyAmino) sdk.Querier {
	return nil
}

// RegisterServices registers a GRPC query service to respond to the
// module-specific GRPC queries.
func (am AppModule) RegisterServices(cfg module.Configurator) {
	types.RegisterMsgServer(cfg.MsgServer(), keeper.NewMsgServerImpl(am.keeper))
	types.RegisterQueryServer(cfg.QueryServer(), keeper.NewQuerier(am.keeper))

	_ = cfg.RegisterMigration(types.ModuleName, 2, func(ctx sdk.Context) error {
		return migrations.AddNewParamsAndSetAllToDefaults(ctx, am.keeper)
	})

	_ = cfg.RegisterMigration(types.ModuleName, 3, func(ctx sdk.Context) error {
		return migrations.AddNewParamsAndSetAllToDefaults(ctx, am.keeper)
	})

	_ = cfg.RegisterMigration(types.ModuleName, 4, func(ctx sdk.Context) error {
		return migrations.StoreCWPointerCode(ctx, am.keeper, true, true, false)
	})

	_ = cfg.RegisterMigration(types.ModuleName, 5, func(ctx sdk.Context) error {
		return migrations.FixTotalSupply(ctx, am.keeper)
	})

	_ = cfg.RegisterMigration(types.ModuleName, 6, func(ctx sdk.Context) error {
		return migrations.StoreCWPointerCode(ctx, am.keeper, false, true, false)
	})

	_ = cfg.RegisterMigration(types.ModuleName, 7, func(ctx sdk.Context) error {
		return migrations.StoreCWPointerCode(ctx, am.keeper, false, true, false)
	})

	_ = cfg.RegisterMigration(types.ModuleName, 8, func(ctx sdk.Context) error {
		if err := migrations.MigrateERCNativePointers(ctx, am.keeper); err != nil {
			return err
		}
		if err := migrations.MigrateERCCW20Pointers(ctx, am.keeper); err != nil {
			return err
		}
		return migrations.MigrateERCCW721Pointers(ctx, am.keeper)
	})

	_ = cfg.RegisterMigration(types.ModuleName, 9, func(ctx sdk.Context) error {
		if err := migrations.StoreCWPointerCode(ctx, am.keeper, true, true, false); err != nil {
			return err
		}
		if err := migrations.MigrateCWERC20Pointers(ctx, am.keeper); err != nil {
			return err
		}
		return migrations.MigrateCWERC721Pointers(ctx, am.keeper)
	})

	_ = cfg.RegisterMigration(types.ModuleName, 10, func(ctx sdk.Context) error {
		return migrations.MigrateCastAddressBalances(ctx, am.keeper)
	})

	_ = cfg.RegisterMigration(types.ModuleName, 11, func(ctx sdk.Context) error {
<<<<<<< HEAD
		return migrations.StoreCWPointerCode(ctx, am.keeper, false, false, true)
=======
		return migrations.MigrateDeliverTxHookWasmGasLimitParam(ctx, am.keeper)
	})

	_ = cfg.RegisterMigration(types.ModuleName, 12, func(ctx sdk.Context) error {
		return migrations.MigrateBlockBloom(ctx, am.keeper)
	})

	_ = cfg.RegisterMigration(types.ModuleName, 13, func(ctx sdk.Context) error {
		return migrations.MigrateEip1559Params(ctx, am.keeper)
>>>>>>> dddd24ba
	})
}

// RegisterInvariants registers the capability module's invariants.
func (am AppModule) RegisterInvariants(_ sdk.InvariantRegistry) {}

// InitGenesis performs the capability module's genesis initialization It returns
// no validator updates.
func (am AppModule) InitGenesis(ctx sdk.Context, cdc codec.JSONCodec, gs json.RawMessage) []abci.ValidatorUpdate {
	var genState types.GenesisState
	// Initialize global index to index in genesis state
	cdc.MustUnmarshalJSON(gs, &genState)

	InitGenesis(ctx, am.keeper, genState)

	return []abci.ValidatorUpdate{}
}

// ExportGenesis returns the capability module's exported genesis state as raw JSON bytes.
func (am AppModule) ExportGenesis(ctx sdk.Context, cdc codec.JSONCodec) json.RawMessage {
	genState := ExportGenesis(ctx, am.keeper)
	return cdc.MustMarshalJSON(genState)
}

// ExportGenesisStream returns the evm module's exported genesis state as raw JSON bytes in a streaming fashion.
func (am AppModule) ExportGenesisStream(ctx sdk.Context, cdc codec.JSONCodec) <-chan json.RawMessage {
	ch := ExportGenesisStream(ctx, am.keeper)
	chRaw := make(chan json.RawMessage)
	go func() {
		for genState := range ch {
			chRaw <- cdc.MustMarshalJSON(genState)
		}
		close(chRaw)
	}()
	return chRaw
}

// ConsensusVersion implements ConsensusVersion.
func (AppModule) ConsensusVersion() uint64 { return 14 }

// BeginBlock executes all ABCI BeginBlock logic respective to the capability module.
func (am AppModule) BeginBlock(ctx sdk.Context, _ abci.RequestBeginBlock) {
	// clear tx/tx responses from last block
	am.keeper.SetMsgs([]*types.MsgEVMTransaction{})
	am.keeper.SetTxResults([]*abci.ExecTxResult{})
	// mock beacon root if replaying
	if am.keeper.EthReplayConfig.Enabled {
		if beaconRoot := am.keeper.ReplayBlock.BeaconRoot(); beaconRoot != nil {
			blockCtx, err := am.keeper.GetVMBlockContext(ctx, core.GasPool(math.MaxUint64))
			if err != nil {
				panic(err)
			}
			statedb := state.NewDBImpl(ctx, am.keeper, false)
			vmenv := vm.NewEVM(*blockCtx, vm.TxContext{}, statedb, types.DefaultChainConfig().EthereumConfig(am.keeper.ChainID(ctx)), vm.Config{})
			core.ProcessBeaconBlockRoot(*beaconRoot, vmenv, statedb)
			_, err = statedb.Finalize()
			if err != nil {
				panic(err)
			}
		}
	}
}

// EndBlock executes all ABCI EndBlock logic respective to the evm module. It
// returns no validator updates.
func (am AppModule) EndBlock(ctx sdk.Context, req abci.RequestEndBlock) []abci.ValidatorUpdate {
	newBaseFee := am.keeper.AdjustDynamicBaseFeePerGas(ctx, uint64(req.BlockGasUsed))
	if newBaseFee != nil {
		metrics.GaugeEvmBlockBaseFee(newBaseFee.TruncateInt().BigInt(), req.Height)
	}
	var coinbase sdk.AccAddress
	if am.keeper.EthBlockTestConfig.Enabled {
		blocks := am.keeper.BlockTest.Json.Blocks
		block, err := blocks[ctx.BlockHeight()-1].Decode()
		if err != nil {
			panic(err)
		}
		coinbase = am.keeper.GetSeiAddressOrDefault(ctx, block.Header_.Coinbase)
	} else if am.keeper.EthReplayConfig.Enabled {
		coinbase = am.keeper.GetSeiAddressOrDefault(ctx, am.keeper.ReplayBlock.Header_.Coinbase)
		am.keeper.SetReplayedHeight(ctx)
	} else {
		coinbase = am.keeper.AccountKeeper().GetModuleAddress(authtypes.FeeCollectorName)
	}
	evmTxDeferredInfoList := am.keeper.GetAllEVMTxDeferredInfo(ctx)
	denom := am.keeper.GetBaseDenom(ctx)
	surplus := am.keeper.GetAnteSurplusSum(ctx)
	for _, deferredInfo := range evmTxDeferredInfoList {
		txHash := common.BytesToHash(deferredInfo.TxHash)
		if deferredInfo.Error != "" && txHash.Cmp(ethtypes.EmptyTxsHash) != 0 {
			_ = am.keeper.SetTransientReceipt(ctx, txHash, &types.Receipt{
				TxHashHex:        txHash.Hex(),
				TransactionIndex: deferredInfo.TxIndex,
				VmError:          deferredInfo.Error,
				BlockNumber:      uint64(ctx.BlockHeight()),
			})
			continue
		}
		idx := int(deferredInfo.TxIndex)
		coinbaseAddress := state.GetCoinbaseAddress(idx)
		balance := am.keeper.BankKeeper().SpendableCoins(ctx, coinbaseAddress).AmountOf(denom)
		weiBalance := am.keeper.BankKeeper().GetWeiBalance(ctx, coinbaseAddress)
		if !balance.IsZero() || !weiBalance.IsZero() {
			if err := am.keeper.BankKeeper().SendCoinsAndWei(ctx, coinbaseAddress, coinbase, balance, weiBalance); err != nil {
				ctx.Logger().Error(fmt.Sprintf("failed to send usei surplus from %s to coinbase account due to %s", coinbaseAddress.String(), err))
			}
		}
		surplus = surplus.Add(deferredInfo.Surplus)
	}
	if surplus.IsPositive() {
		surplusUsei, surplusWei := state.SplitUseiWeiAmount(surplus.BigInt())
		if surplusUsei.GT(sdk.ZeroInt()) {
			if err := am.keeper.BankKeeper().AddCoins(ctx, am.keeper.AccountKeeper().GetModuleAddress(types.ModuleName), sdk.NewCoins(sdk.NewCoin(am.keeper.GetBaseDenom(ctx), surplusUsei)), true); err != nil {
				ctx.Logger().Error("failed to send usei surplus of %s to EVM module account", surplusUsei)
			}
		}
		if surplusWei.GT(sdk.ZeroInt()) {
			if err := am.keeper.BankKeeper().AddWei(ctx, am.keeper.AccountKeeper().GetModuleAddress(types.ModuleName), surplusWei); err != nil {
				ctx.Logger().Error("failed to send wei surplus of %s to EVM module account", surplusWei)
			}
		}
	}
	am.keeper.SetTxHashesOnHeight(ctx, ctx.BlockHeight(), utils.Filter(utils.Map(evmTxDeferredInfoList, func(i *types.DeferredInfo) common.Hash { return common.BytesToHash(i.TxHash) }), func(h common.Hash) bool { return h.Cmp(ethtypes.EmptyTxsHash) != 0 }))
	am.keeper.SetBlockBloom(ctx, utils.Map(evmTxDeferredInfoList, func(i *types.DeferredInfo) ethtypes.Bloom { return ethtypes.BytesToBloom(i.TxBloom) }))
	return []abci.ValidatorUpdate{}
}<|MERGE_RESOLUTION|>--- conflicted
+++ resolved
@@ -211,9 +211,6 @@
 	})
 
 	_ = cfg.RegisterMigration(types.ModuleName, 11, func(ctx sdk.Context) error {
-<<<<<<< HEAD
-		return migrations.StoreCWPointerCode(ctx, am.keeper, false, false, true)
-=======
 		return migrations.MigrateDeliverTxHookWasmGasLimitParam(ctx, am.keeper)
 	})
 
@@ -223,7 +220,10 @@
 
 	_ = cfg.RegisterMigration(types.ModuleName, 13, func(ctx sdk.Context) error {
 		return migrations.MigrateEip1559Params(ctx, am.keeper)
->>>>>>> dddd24ba
+	})
+
+	_ = cfg.RegisterMigration(types.ModuleName, 14, func(ctx sdk.Context) error {
+		return migrations.StoreCWPointerCode(ctx, am.keeper, false, false, true)
 	})
 }
 
