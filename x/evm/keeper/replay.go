package keeper

import (
	"bytes"
	"fmt"
	"math/big"

	sdk "github.com/cosmos/cosmos-sdk/types"
	"github.com/ethereum/go-ethereum"
	"github.com/ethereum/go-ethereum/common"
	"github.com/ethereum/go-ethereum/core"
	"github.com/sei-protocol/sei-chain/x/evm/types"
)

func (k *Keeper) VerifyBalance(ctx sdk.Context, addr common.Address) {
	useiBalance := k.BankKeeper().GetBalance(ctx, k.GetSeiAddressOrDefault(ctx, addr), "usei").Amount
	weiBalance := k.bankKeeper.GetWeiBalance(ctx, k.GetSeiAddressOrDefault(ctx, addr))
	totalSeiBalance := useiBalance.Mul(sdk.NewInt(1_000_000_000_000)).Add(weiBalance).BigInt()
	ethBalance, err := k.EthClient.BalanceAt(ctx.Context(), addr, big.NewInt(k.GetReplayInitialHeight(ctx)+ctx.BlockHeight()))
	if err != nil {
		panic(err)
	}
	if totalSeiBalance.Cmp(ethBalance) != 0 {
		panic(fmt.Sprintf("difference for addr %s: sei balance is %s, eth balance is %s", addr.Hex(), totalSeiBalance, ethBalance))
	}
}

func (k *Keeper) VerifyTxResult(ctx sdk.Context, hash common.Hash) {
	localReceipt, err := k.GetReceipt(ctx, hash)
	if err != nil {
		// it's okay if remote also doesn't have receipt
		_, err = k.EthClient.TransactionReceipt(ctx.Context(), hash)
		if err == ethereum.NotFound {
			return
		}
		panic(fmt.Sprintf("missing local receipt for %s", hash.Hex()))
	}
	remoteReceipt, err := k.EthClient.TransactionReceipt(ctx.Context(), hash)
	if err != nil {
		panic(err)
	}
	if localReceipt.Status != uint32(remoteReceipt.Status) {
		panic(fmt.Sprintf("remote transaction has status %d while local has status %d", remoteReceipt.Status, localReceipt.Status))
	}
	if len(localReceipt.Logs) != len(remoteReceipt.Logs) {
		panic(fmt.Sprintf("remote transaction has %d logs while local has %d logs", len(remoteReceipt.Logs), len(localReceipt.Logs)))
	}
	for i, log := range localReceipt.Logs {
		rlog := remoteReceipt.Logs[i]
		if log.Address != rlog.Address.Hex() {
			panic(fmt.Sprintf("%d-th log has address %s on local but %s on remote", i, log.Address, rlog.Address.Hex()))
		}
		if !bytes.Equal(log.Data, rlog.Data) {
			panic(fmt.Sprintf("%d-th log has data %X on local but %X on remote", i, log.Data, rlog.Data))
		}
		if len(log.Topics) != len(rlog.Topics) {
			panic(fmt.Sprintf("%d-th log has %d topics on local but %d on remote", i, len(log.Topics), len(rlog.Topics)))
		}
		for j, topic := range log.Topics {
			rtopic := rlog.Topics[j]
			if topic != rtopic.Hex() {
				panic(fmt.Sprintf("%d-th log %d-th topic is %s on local but %s on remote", i, j, topic, rtopic.Hex()))
			}
		}
	}
}

<<<<<<< HEAD
func (k *Keeper) VerifyAccount(ctx sdk.Context, addr common.Address, accountData core.GenesisAccount, coinbases []common.Address) {
=======
func (k *Keeper) VerifyAccount(ctx sdk.Context, addr common.Address, accountData core.GenesisAccount) {
	// we no longer check eth balance due to limiting EVM max refund to 150% of used gas (https://github.com/sei-protocol/go-ethereum/pull/32)
>>>>>>> 71711a1a
	code := accountData.Code
	for key, expectedState := range accountData.Storage {
		actualState := k.GetState(ctx, addr, key)
		if !bytes.Equal(actualState.Bytes(), expectedState.Bytes()) {
			panic(fmt.Sprintf("storage mismatch for address %s: expected %X, got %X", addr.Hex(), expectedState, actualState))
		}
	}
	nonce := accountData.Nonce
	if !bytes.Equal(code, k.GetCode(ctx, addr)) {
		panic(fmt.Sprintf("code mismatch for address %s", addr))
	}
<<<<<<< HEAD
	useiBalance := k.BankKeeper().GetBalance(ctx, k.GetSeiAddressOrDefault(ctx, addr), "usei").Amount
	weiBalance := k.bankKeeper.GetWeiBalance(ctx, k.GetSeiAddressOrDefault(ctx, addr))
	totalSeiBalance := useiBalance.Mul(sdk.NewInt(1_000_000_000_000)).Add(weiBalance).BigInt()
	if contains(coinbases, addr) {
		// address should contain at least as much as expected because we don't burn the base fee, but ethereum does
		if balance.Cmp(totalSeiBalance) > 0 {
			panic(fmt.Sprintf("balance mismatch for address %s: expected at least %s, got %s", addr.Hex(), balance, totalSeiBalance))
		}
	} else if balance.Cmp(totalSeiBalance) != 0 {
		panic(fmt.Sprintf("balance mismatch for address %s: expected %s, got %s", addr.Hex(), balance, totalSeiBalance))
	}
=======
>>>>>>> 71711a1a
	if nonce != k.GetNonce(ctx, addr) {
		panic(fmt.Sprintf("nonce mismatch for address %s: expected %d, got %d", addr.Hex(), nonce, k.GetNonce(ctx, addr)))
	}
}

func contains(slice []common.Address, element common.Address) bool {
	for _, v := range slice {
		if v == element {
			return true
		}
	}
	return false
}

func (k *Keeper) VerifyState(ctx sdk.Context, addr common.Address) {
	store := k.PrefixStore(ctx, types.StateKey(addr))
	iter := store.Iterator(nil, nil)
	defer iter.Close()
	for ; iter.Valid(); iter.Next() {
		key := common.BytesToHash(iter.Key())
		ethVal, err := k.EthClient.StorageAt(ctx.Context(), addr, key, k.ReplayBlock.Number())
		if err != nil {
			panic(err)
		}
		if !bytes.Equal(iter.Value(), ethVal) {
			panic(fmt.Sprintf("state mismatch for address %s hash %s: expected %X but got %X", addr.Hex(), key.Hex(), ethVal, iter.Value()))
		}
	}
}<|MERGE_RESOLUTION|>--- conflicted
+++ resolved
@@ -65,12 +65,8 @@
 	}
 }
 
-<<<<<<< HEAD
 func (k *Keeper) VerifyAccount(ctx sdk.Context, addr common.Address, accountData core.GenesisAccount, coinbases []common.Address) {
-=======
-func (k *Keeper) VerifyAccount(ctx sdk.Context, addr common.Address, accountData core.GenesisAccount) {
 	// we no longer check eth balance due to limiting EVM max refund to 150% of used gas (https://github.com/sei-protocol/go-ethereum/pull/32)
->>>>>>> 71711a1a
 	code := accountData.Code
 	for key, expectedState := range accountData.Storage {
 		actualState := k.GetState(ctx, addr, key)
@@ -82,20 +78,6 @@
 	if !bytes.Equal(code, k.GetCode(ctx, addr)) {
 		panic(fmt.Sprintf("code mismatch for address %s", addr))
 	}
-<<<<<<< HEAD
-	useiBalance := k.BankKeeper().GetBalance(ctx, k.GetSeiAddressOrDefault(ctx, addr), "usei").Amount
-	weiBalance := k.bankKeeper.GetWeiBalance(ctx, k.GetSeiAddressOrDefault(ctx, addr))
-	totalSeiBalance := useiBalance.Mul(sdk.NewInt(1_000_000_000_000)).Add(weiBalance).BigInt()
-	if contains(coinbases, addr) {
-		// address should contain at least as much as expected because we don't burn the base fee, but ethereum does
-		if balance.Cmp(totalSeiBalance) > 0 {
-			panic(fmt.Sprintf("balance mismatch for address %s: expected at least %s, got %s", addr.Hex(), balance, totalSeiBalance))
-		}
-	} else if balance.Cmp(totalSeiBalance) != 0 {
-		panic(fmt.Sprintf("balance mismatch for address %s: expected %s, got %s", addr.Hex(), balance, totalSeiBalance))
-	}
-=======
->>>>>>> 71711a1a
 	if nonce != k.GetNonce(ctx, addr) {
 		panic(fmt.Sprintf("nonce mismatch for address %s: expected %d, got %d", addr.Hex(), nonce, k.GetNonce(ctx, addr)))
 	}
