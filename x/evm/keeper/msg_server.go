package keeper

import (
	"context"
	"encoding/json"
	"errors"
	"fmt"
	"math"
	"math/big"
	"runtime/debug"
	"strings"

	"github.com/armon/go-metrics"
	"github.com/cosmos/cosmos-sdk/telemetry"
	sdk "github.com/cosmos/cosmos-sdk/types"
	occtypes "github.com/cosmos/cosmos-sdk/types/occ"
	bankkeeper "github.com/cosmos/cosmos-sdk/x/bank/keeper"
	banktypes "github.com/cosmos/cosmos-sdk/x/bank/types"
	"github.com/ethereum/go-ethereum/common"
	"github.com/ethereum/go-ethereum/core"
	ethtypes "github.com/ethereum/go-ethereum/core/types"
	"github.com/ethereum/go-ethereum/core/vm"
	"github.com/ethereum/go-ethereum/crypto"
	"github.com/sei-protocol/sei-chain/precompiles/wasmd"
	"github.com/sei-protocol/sei-chain/utils"
	seimetrics "github.com/sei-protocol/sei-chain/utils/metrics"
	"github.com/sei-protocol/sei-chain/x/evm/artifacts/erc1155"
	"github.com/sei-protocol/sei-chain/x/evm/artifacts/erc20"
	"github.com/sei-protocol/sei-chain/x/evm/artifacts/erc721"
	"github.com/sei-protocol/sei-chain/x/evm/state"
	evmtracers "github.com/sei-protocol/sei-chain/x/evm/tracers"
	"github.com/sei-protocol/sei-chain/x/evm/types"
)

type msgServer struct {
	*Keeper
}

// NewMsgServerImpl returns an implementation of the MsgServer interface
// for the provided Keeper.
func NewMsgServerImpl(keeper *Keeper) types.MsgServer {
	return &msgServer{Keeper: keeper}
}

var _ types.MsgServer = msgServer{}

func (k *Keeper) PrepareCtxForEVMTransaction(ctx sdk.Context, tx *ethtypes.Transaction) (sdk.Context, sdk.GasMeter) {
	isWasmdPrecompileCall := wasmd.IsWasmdCall(tx.To())
	if isWasmdPrecompileCall {
		ctx = ctx.WithEVMEntryViaWasmdPrecompile(true)
	}
	// EVM has a special case here, mainly because for an EVM transaction the gas limit is set on EVM payload level, not on top-level GasWanted field
	// as normal transactions (because existing eth client can't). As a result EVM has its own dedicated ante handler chain. The full sequence is:

	// 	1. At the beginning of the ante handler chain, gas meter is set to infinite so that the ante processing itself won't run out of gas (EVM ante is pretty light but it does read a parameter or two)
	// 	2. At the end of the ante handler chain, gas meter is set based on the gas limit specified in the EVM payload; this is only to provide a GasWanted return value to tendermint mempool when CheckTx returns, and not used for anything else.
	// 	3. At the beginning of message server (here), gas meter is set to infinite again, because EVM internal logic will then take over and manage out-of-gas scenarios.
	// 	4. At the end of message server, gas consumed by EVM is adjusted to Sei's unit and counted in the original gas meter, because that original gas meter will be used to count towards block gas after message server returns
	originalGasMeter := ctx.GasMeter()
	ctx = ctx.WithGasMeter(sdk.NewInfiniteGasMeterWithMultiplier(ctx))
	return ctx, originalGasMeter
}

func (server msgServer) EVMTransaction(goCtx context.Context, msg *types.MsgEVMTransaction) (serverRes *types.MsgEVMTransactionResponse, err error) {
	if msg.IsAssociateTx() {
		// no-op in msg server for associate tx; all the work have been done in ante handler
		return &types.MsgEVMTransactionResponse{}, nil
	}
	ctx := sdk.UnwrapSDKContext(goCtx)
	tx, _ := msg.AsTransaction()
	ctx, originalGasMeter := server.PrepareCtxForEVMTransaction(ctx, tx)

	stateDB := state.NewDBImpl(ctx, &server, false)
	emsg := server.GetEVMMessage(ctx, tx, msg.Derived.SenderEVMAddr)
	gp := server.GetGasPool()

	defer func() {
		defer stateDB.Cleanup()
		if pe := recover(); pe != nil {
			if !strings.Contains(fmt.Sprintf("%s", pe), occtypes.ErrReadEstimate.Error()) {
				debug.PrintStack()
				ctx.Logger().Error(fmt.Sprintf("EVM PANIC: %s", pe))
				seimetrics.SafeTelemetryIncrCounter(1, types.ModuleName, "panics")
			}
			panic(pe)
		}
		if err != nil {
			ctx.Logger().Error(fmt.Sprintf("Got EVM state transition error (not VM error): %s", err))

			seimetrics.SafeTelemetryIncrCounterWithLabels(
				[]string{types.ModuleName, "errors", "state_transition"},
				1,
				[]metrics.Label{
					telemetry.NewLabel("type", err.Error()),
				},
			)
			return
		}
		extraSurplus := sdk.ZeroInt()
		surplus, ferr := stateDB.Finalize()
		if ferr != nil {
			err = ferr
			ctx.Logger().Error(fmt.Sprintf("failed to finalize EVM stateDB: %s", err))

			seimetrics.SafeTelemetryIncrCounterWithLabels(
				[]string{types.ModuleName, "errors", "stateDB_finalize"},
				1,
				[]metrics.Label{
					telemetry.NewLabel("type", err.Error()),
				},
			)
			return
		}
		if ctx.EVMEntryViaWasmdPrecompile() {
			syntheticReceipt, err := server.GetTransientReceipt(ctx, ctx.TxSum(), uint64(ctx.TxIndex()))
			if err == nil {
				for _, l := range syntheticReceipt.Logs {
					stateDB.AddUntracedLog(&ethtypes.Log{
						Address: common.HexToAddress(l.Address),
						Topics:  utils.Map(l.Topics, common.HexToHash),
						Data:    l.Data,
					})
				}
				if syntheticReceipt.VmError != "" {
					serverRes.VmError = fmt.Sprintf("%s\n%s\n", serverRes.VmError, syntheticReceipt.VmError)
				}
				server.DeleteTransientReceipt(ctx, ctx.TxSum(), uint64(ctx.TxIndex()))
			}
			syntheticDeferredInfo, found := server.GetEVMTxDeferredInfo(ctx)
			if found {
				extraSurplus = extraSurplus.Add(syntheticDeferredInfo.Surplus)
			}
		}
		receipt, rerr := server.WriteReceipt(ctx, stateDB, emsg, uint32(tx.Type()), tx.Hash(), serverRes.GasUsed, serverRes.VmError)
		if rerr != nil {
			err = rerr
			ctx.Logger().Error(fmt.Sprintf("failed to write EVM receipt: %s", err))

			seimetrics.SafeTelemetryIncrCounterWithLabels(
				[]string{types.ModuleName, "errors", "write_receipt"},
				1,
				[]metrics.Label{
					telemetry.NewLabel("type", err.Error()),
				},
			)
			return
		}

		// Add metrics for receipt status
		if receipt.Status == uint32(ethtypes.ReceiptStatusFailed) {
			seimetrics.SafeTelemetryIncrCounter(1, "receipt", "status", "failed")
		} else {
			seimetrics.SafeTelemetryIncrCounter(1, "receipt", "status", "success")
		}

		surplus = surplus.Add(extraSurplus)
		bloom := ethtypes.Bloom{}
		bloom.SetBytes(receipt.LogsBloom)
		server.AppendToEvmTxDeferredInfo(ctx, bloom, tx.Hash(), surplus)

		// GasUsed in serverRes is in EVM's gas unit, not Sei's gas unit.
		// PriorityNormalizer is the coefficient that's used to adjust EVM
		// transactions' priority, which is based on gas limit in EVM unit,
		// to Sei transactions' priority, which is based on gas limit in
		// Sei unit, so we use the same coefficient to convert gas unit here.
		adjustedGasUsed := server.GetPriorityNormalizer(ctx).MulInt64(int64(serverRes.GasUsed))
		originalGasMeter.ConsumeGas(adjustedGasUsed.TruncateInt().Uint64(), "evm transaction")
	}()

<<<<<<< HEAD
	res, applyErr := server.applyEVMTx(ctx, tx, emsg, stateDB, gp)
=======
	res, applyErr := server.applyEVMMessage(ctx, emsg, stateDB, gp, true)
>>>>>>> c62ee994
	serverRes = &types.MsgEVMTransactionResponse{
		Hash: tx.Hash().Hex(),
	}
	if applyErr != nil {
		// This should not happen, as anything that could cause applyErr is supposed to
		// be checked in CheckTx first
		err = applyErr

		seimetrics.SafeTelemetryIncrCounterWithLabels(
			[]string{types.ModuleName, "errors", "apply_message"},
			1,
			[]metrics.Label{
				telemetry.NewLabel("type", err.Error()),
			},
		)

		return
	}

	// if applyErr is nil then res must be non-nil
	if res.Err != nil {
		serverRes.VmError = res.Err.Error()

		seimetrics.SafeTelemetryIncrCounterWithLabels(
			[]string{types.ModuleName, "errors", "vm_execution"},
			1,
			[]metrics.Label{
				telemetry.NewLabel("type", serverRes.VmError),
			},
		)
	}

	serverRes.GasUsed = res.UsedGas
	serverRes.ReturnData = res.ReturnData
	serverRes.Logs = types.NewLogsFromEth(stateDB.GetAllLogs())

	return
}

func (k *Keeper) GetGasPool() core.GasPool {
	return math.MaxUint64
}

func (k *Keeper) GetEVMMessage(ctx sdk.Context, tx *ethtypes.Transaction, sender common.Address) *core.Message {
	msg := &core.Message{
		Nonce:                 tx.Nonce(),
		GasLimit:              tx.Gas(),
		GasPrice:              new(big.Int).Set(tx.GasPrice()),
		GasFeeCap:             new(big.Int).Set(tx.GasFeeCap()),
		GasTipCap:             new(big.Int).Set(tx.GasTipCap()),
		To:                    tx.To(),
		Value:                 tx.Value(),
		Data:                  tx.Data(),
		AccessList:            tx.AccessList(),
		BlobHashes:            tx.BlobHashes(),
		BlobGasFeeCap:         tx.BlobGasFeeCap(),
		SetCodeAuthorizations: tx.SetCodeAuthorizations(),
		From:                  sender,
	}
	// If baseFee provided, set gasPrice to effectiveGasPrice.
	baseFee := k.GetBaseFee(ctx)
	if baseFee != nil {
		msg.GasPrice = msg.GasPrice.Add(msg.GasTipCap, baseFee)
		if msg.GasPrice.Cmp(msg.GasFeeCap) > 0 {
			msg.GasPrice = msg.GasFeeCap
		}
	}
	return msg
}

<<<<<<< HEAD
func (k *Keeper) applyEVMTx(ctx sdk.Context, tx *ethtypes.Transaction, msg *core.Message, stateDB *state.DBImpl, gp core.GasPool) (res *core.ExecutionResult, err error) {
	evmHooks := evmtracers.GetCtxEthTracingHooks(ctx)

	var onStart func(vm *vm.EVM)
	if evmHooks != nil && evmHooks.OnTxStart != nil {
		onStart = func(evmInstance *vm.EVM) {
			evmHooks.OnTxStart(evmInstance.GetVMContext(), tx, msg.From)
		}
	}
	var onEnd func(res *core.ExecutionResult, err error)
	if evmHooks != nil && evmHooks.OnTxEnd != nil {
		onEnd = func(res *core.ExecutionResult, err error) {
			var receipt *ethtypes.Receipt
			if res != nil {
				receipt = getEthReceipt(ctx, tx, msg, res, stateDB)
			} else if err != nil {
				receipt = getEthFailedReceipt(ctx, tx, msg)
			} else {
				panic("onEnd called with nil result and nil error")
			}

			var txErr = err
			if res != nil {
				txErr = res.Err
			}

			evmHooks.OnTxEnd(receipt, txErr)
		}
	}

	return k.applyEVMMessageWithTracing(ctx, msg, stateDB, gp, onStart, onEnd)
}

func (k *Keeper) applyEVMMessage(ctx sdk.Context, msg *core.Message, stateDB *state.DBImpl, gp core.GasPool) (res *core.ExecutionResult, err error) {
	evmTracer := evmtracers.GetCtxBlockchainTracer(ctx)

	var onStart func(*vm.EVM)
	if evmTracer != nil && evmTracer.OnSeiSystemCallStart != nil {
		onStart = func(*vm.EVM) {
			evmTracer.OnSeiSystemCallStart()
		}
	}
	var onEnd func(*core.ExecutionResult, error)
	if evmTracer != nil && evmTracer.OnSeiSystemCallEnd != nil {
		onEnd = func(*core.ExecutionResult, error) {
			evmTracer.OnSeiSystemCallEnd()
		}
	}

	return k.applyEVMMessageWithTracing(ctx, msg, stateDB, gp, onStart, onEnd)
}

func (k *Keeper) applyEVMMessageWithTracing(
	ctx sdk.Context,
	msg *core.Message,
	stateDB *state.DBImpl,
	gp core.GasPool,
	onStart func(vm *vm.EVM),
	onEnd func(res *core.ExecutionResult, err error),
) (res *core.ExecutionResult, err error) {
=======
func (k Keeper) applyEVMMessage(ctx sdk.Context, msg *core.Message, stateDB *state.DBImpl, gp core.GasPool, shouldIncrementNonce bool) (*core.ExecutionResult, error) {
>>>>>>> c62ee994
	blockCtx, err := k.GetVMBlockContext(ctx, gp)
	if err != nil {
		return nil, err
	}
	cfg := types.DefaultChainConfig().EthereumConfig(k.ChainID(ctx))
	txCtx := core.NewEVMTxContext(msg)
<<<<<<< HEAD
	evmHooks := evmtracers.GetCtxEthTracingHooks(ctx)
	evmInstance := vm.NewEVM(*blockCtx, txCtx, stateDB, cfg, vm.Config{Tracer: evmHooks}, k.CustomPrecompiles(ctx))

	stateDB.SetLogger(evmHooks)

	if onStart != nil {
		onStart(evmInstance)
	}
	if onEnd != nil {
		defer func() {
			r := recover()

			if r != nil {
				var recoveredErr error
				if err, ok := r.(error); ok {
					recoveredErr = err
				} else {
					// Not of type error, create a new dummy one
					recoveredErr = fmt.Errorf("%v", r)
				}

				onEnd(nil, recoveredErr)
				panic(r)
			} else {
				onEnd(res, err)
			}
		}()
	}

	st := core.NewStateTransition(evmInstance, msg, &gp, true) // fee already charged in ante handler
	return st.TransitionDb()
=======
	evmInstance := vm.NewEVM(*blockCtx, stateDB, cfg, vm.Config{}, k.CustomPrecompiles(ctx))
	evmInstance.SetTxContext(txCtx)
	st := core.NewStateTransition(evmInstance, msg, &gp, true, shouldIncrementNonce) // fee already charged in ante handler
	return st.Execute()
>>>>>>> c62ee994
}

func (server msgServer) Send(goCtx context.Context, msg *types.MsgSend) (*types.MsgSendResponse, error) {
	ctx := sdk.UnwrapSDKContext(goCtx)
	recipient := server.GetSeiAddressOrDefault(ctx, common.HexToAddress(msg.ToAddress))
	_, err := bankkeeper.NewMsgServerImpl(server.BankKeeper()).Send(goCtx, &banktypes.MsgSend{
		FromAddress: msg.FromAddress,
		ToAddress:   recipient.String(),
		Amount:      msg.Amount,
	})
	if err != nil {
		return nil, err
	}
	return &types.MsgSendResponse{}, nil
}

func (server msgServer) RegisterPointer(goCtx context.Context, msg *types.MsgRegisterPointer) (*types.MsgRegisterPointerResponse, error) {
	ctx := sdk.UnwrapSDKContext(goCtx)
	if server.GetRegisterPointerDisabled(ctx) {
		return nil, fmt.Errorf("registering CW->ERC pointers has been disabled")
	}
	var existingPointer sdk.AccAddress
	var existingVersion uint16
	var currentVersion uint16
	var exists bool
	switch msg.PointerType {
	case types.PointerType_ERC20:
		currentVersion = erc20.CurrentVersion
		existingPointer, existingVersion, exists = server.GetCW20ERC20Pointer(ctx, common.HexToAddress(msg.ErcAddress))
	case types.PointerType_ERC721:
		currentVersion = erc721.CurrentVersion
		existingPointer, existingVersion, exists = server.GetCW721ERC721Pointer(ctx, common.HexToAddress(msg.ErcAddress))
	case types.PointerType_ERC1155:
		currentVersion = erc1155.CurrentVersion
		existingPointer, existingVersion, exists = server.GetCW1155ERC1155Pointer(ctx, common.HexToAddress(msg.ErcAddress))
	default:
		panic("unknown pointer type")
	}
	if exists && existingVersion >= currentVersion {
		return nil, fmt.Errorf("pointer %s already registered at version %d", existingPointer.String(), existingVersion)
	}
	payload := map[string]interface{}{}
	switch msg.PointerType {
	case types.PointerType_ERC20:
		payload["erc20_address"] = msg.ErcAddress
	case types.PointerType_ERC721:
		payload["erc721_address"] = msg.ErcAddress
	case types.PointerType_ERC1155:
		payload["erc1155_address"] = msg.ErcAddress
	default:
		panic("unknown pointer type")
	}
	codeID := server.GetStoredPointerCodeID(ctx, msg.PointerType)
	moduleAcct := server.accountKeeper.GetModuleAddress(types.ModuleName)
	var err error
	var pointerAddr sdk.AccAddress
	if exists {
		bz, _ := json.Marshal(map[string]interface{}{})
		pointerAddr = existingPointer
		_, err = server.wasmKeeper.Migrate(ctx, existingPointer, moduleAcct, codeID, bz)
	} else {
		bz, jerr := json.Marshal(payload)
		if jerr != nil {
			return nil, jerr
		}
		pointerAddr, _, err = server.wasmKeeper.Instantiate(ctx, codeID, moduleAcct, moduleAcct, bz, fmt.Sprintf("Pointer of %s", msg.ErcAddress), sdk.NewCoins())
	}
	if err != nil {
		return nil, err
	}
	switch msg.PointerType {
	case types.PointerType_ERC20:
		err = server.SetCW20ERC20Pointer(ctx, common.HexToAddress(msg.ErcAddress), pointerAddr.String())
		ctx.EventManager().EmitEvent(sdk.NewEvent(
			types.EventTypePointerRegistered, sdk.NewAttribute(types.AttributeKeyPointerType, "erc20"),
			sdk.NewAttribute(types.AttributeKeyPointerAddress, pointerAddr.String()), sdk.NewAttribute(types.AttributeKeyPointee, msg.ErcAddress),
			sdk.NewAttribute(types.AttributeKeyPointerVersion, fmt.Sprintf("%d", erc20.CurrentVersion))))
	case types.PointerType_ERC721:
		err = server.SetCW721ERC721Pointer(ctx, common.HexToAddress(msg.ErcAddress), pointerAddr.String())
		ctx.EventManager().EmitEvent(sdk.NewEvent(
			types.EventTypePointerRegistered, sdk.NewAttribute(types.AttributeKeyPointerType, "erc721"),
			sdk.NewAttribute(types.AttributeKeyPointerAddress, pointerAddr.String()), sdk.NewAttribute(types.AttributeKeyPointee, msg.ErcAddress),
			sdk.NewAttribute(types.AttributeKeyPointerVersion, fmt.Sprintf("%d", erc721.CurrentVersion))))
	case types.PointerType_ERC1155:
		err = server.SetCW1155ERC1155Pointer(ctx, common.HexToAddress(msg.ErcAddress), pointerAddr.String())
		ctx.EventManager().EmitEvent(sdk.NewEvent(
			types.EventTypePointerRegistered, sdk.NewAttribute(types.AttributeKeyPointerType, "erc1155"),
			sdk.NewAttribute(types.AttributeKeyPointerAddress, pointerAddr.String()), sdk.NewAttribute(types.AttributeKeyPointee, msg.ErcAddress),
			sdk.NewAttribute(types.AttributeKeyPointerVersion, fmt.Sprintf("%d", erc1155.CurrentVersion))))
	default:
		panic("unknown pointer type")
	}
	return &types.MsgRegisterPointerResponse{PointerAddress: pointerAddr.String()}, err
}

func (server msgServer) AssociateContractAddress(goCtx context.Context, msg *types.MsgAssociateContractAddress) (*types.MsgAssociateContractAddressResponse, error) {
	ctx := sdk.UnwrapSDKContext(goCtx)
	addr := sdk.MustAccAddressFromBech32(msg.Address) // already validated
	// check if address is for a contract
	if server.wasmViewKeeper.GetContractInfo(ctx, addr) == nil {
		return nil, errors.New("no wasm contract found at the given address")
	}
	evmAddr := common.BytesToAddress(addr)
	existingEvmAddr, ok := server.GetEVMAddress(ctx, addr)
	if ok {
		if existingEvmAddr.Cmp(evmAddr) != 0 {
			ctx.Logger().Error(fmt.Sprintf("unexpected associated EVM address %s exists for contract %s: expecting %s", existingEvmAddr.Hex(), addr.String(), evmAddr.Hex()))
		}
		return nil, errors.New("contract already has an associated address")
	}
	server.SetAddressMapping(ctx, addr, evmAddr)
	return &types.MsgAssociateContractAddressResponse{}, nil
}

func getEthReceipt(ctx sdk.Context, tx *ethtypes.Transaction, msg *core.Message, res *core.ExecutionResult, stateDB *state.DBImpl) *ethtypes.Receipt {
	receipt := getEthCommonReceipt(ctx, tx, msg)
	receipt.GasUsed = res.UsedGas
	receipt.Logs = stateDB.GetAllLogs()
	receipt.Bloom = ethtypes.CreateBloom(ethtypes.Receipts{receipt})

	if res.Err == nil {
		receipt.Status = ethtypes.ReceiptStatusSuccessful
	} else {
		receipt.Status = ethtypes.ReceiptStatusFailed
	}

	return receipt
}

// getEthFailedReceipt returns a receipt for a transaction that had no execution result and ended with an error. This
// usually happens when the transaction panicked due to out of gas error and later recovered.
func getEthFailedReceipt(ctx sdk.Context, tx *ethtypes.Transaction, msg *core.Message) *ethtypes.Receipt {
	receipt := getEthCommonReceipt(ctx, tx, msg)
	receipt.Status = ethtypes.ReceiptStatusFailed

	return receipt
}

// getEthFailedReceipt returns a receipt for a transaction that had no execution result and ended with an error. This
// usually happens when the transaction panicked due to out of gas error and later recovered.
func getEthCommonReceipt(ctx sdk.Context, tx *ethtypes.Transaction, msg *core.Message) *ethtypes.Receipt {
	receipt := &ethtypes.Receipt{
		Type:              tx.Type(),
		CumulativeGasUsed: uint64(0),
		TxHash:            tx.Hash(),
		EffectiveGasPrice: tx.GasPrice(),
		TransactionIndex:  uint(ctx.TxIndex()),
	}

	if msg.To == nil {
		receipt.ContractAddress = crypto.CreateAddress(msg.From, msg.Nonce)
	} else {
		if len(msg.Data) > 0 {
			receipt.ContractAddress = *msg.To
		}
	}

	return receipt
}

func (server msgServer) Associate(context.Context, *types.MsgAssociate) (*types.MsgAssociateResponse, error) {
	return &types.MsgAssociateResponse{}, nil
}<|MERGE_RESOLUTION|>--- conflicted
+++ resolved
@@ -167,11 +167,7 @@
 		originalGasMeter.ConsumeGas(adjustedGasUsed.TruncateInt().Uint64(), "evm transaction")
 	}()
 
-<<<<<<< HEAD
-	res, applyErr := server.applyEVMTx(ctx, tx, emsg, stateDB, gp)
-=======
-	res, applyErr := server.applyEVMMessage(ctx, emsg, stateDB, gp, true)
->>>>>>> c62ee994
+	res, applyErr := server.applyEVMTx(ctx, tx, emsg, stateDB, gp, true)
 	serverRes = &types.MsgEVMTransactionResponse{
 		Hash: tx.Hash().Hex(),
 	}
@@ -242,8 +238,7 @@
 	return msg
 }
 
-<<<<<<< HEAD
-func (k *Keeper) applyEVMTx(ctx sdk.Context, tx *ethtypes.Transaction, msg *core.Message, stateDB *state.DBImpl, gp core.GasPool) (res *core.ExecutionResult, err error) {
+func (k *Keeper) applyEVMTx(ctx sdk.Context, tx *ethtypes.Transaction, msg *core.Message, stateDB *state.DBImpl, gp core.GasPool, shouldIncrementNonce bool) (res *core.ExecutionResult, err error) {
 	evmHooks := evmtracers.GetCtxEthTracingHooks(ctx)
 
 	var onStart func(vm *vm.EVM)
@@ -273,26 +268,20 @@
 		}
 	}
 
-	return k.applyEVMMessageWithTracing(ctx, msg, stateDB, gp, onStart, onEnd)
-}
-
-func (k *Keeper) applyEVMMessage(ctx sdk.Context, msg *core.Message, stateDB *state.DBImpl, gp core.GasPool) (res *core.ExecutionResult, err error) {
-	evmTracer := evmtracers.GetCtxBlockchainTracer(ctx)
-
-	var onStart func(*vm.EVM)
-	if evmTracer != nil && evmTracer.OnSeiSystemCallStart != nil {
-		onStart = func(*vm.EVM) {
-			evmTracer.OnSeiSystemCallStart()
-		}
-	}
-	var onEnd func(*core.ExecutionResult, error)
-	if evmTracer != nil && evmTracer.OnSeiSystemCallEnd != nil {
-		onEnd = func(*core.ExecutionResult, error) {
-			evmTracer.OnSeiSystemCallEnd()
-		}
-	}
-
-	return k.applyEVMMessageWithTracing(ctx, msg, stateDB, gp, onStart, onEnd)
+	return k.applyEVMMessageWithTracing(ctx, msg, stateDB, gp, shouldIncrementNonce, onStart, onEnd)
+}
+
+func (k Keeper) applyEVMMessage(ctx sdk.Context, msg *core.Message, stateDB *state.DBImpl, gp core.GasPool, shouldIncrementNonce bool) (*core.ExecutionResult, error) {
+	blockCtx, err := k.GetVMBlockContext(ctx, gp)
+	if err != nil {
+		return nil, err
+	}
+	cfg := types.DefaultChainConfig().EthereumConfig(k.ChainID(ctx))
+	txCtx := core.NewEVMTxContext(msg)
+	evmInstance := vm.NewEVM(*blockCtx, stateDB, cfg, vm.Config{}, k.CustomPrecompiles(ctx))
+	evmInstance.SetTxContext(txCtx)
+	st := core.NewStateTransition(evmInstance, msg, &gp, true, shouldIncrementNonce) // fee already charged in ante handler
+	return st.Execute()
 }
 
 func (k *Keeper) applyEVMMessageWithTracing(
@@ -300,21 +289,20 @@
 	msg *core.Message,
 	stateDB *state.DBImpl,
 	gp core.GasPool,
+	shouldIncrementNonce bool,
 	onStart func(vm *vm.EVM),
 	onEnd func(res *core.ExecutionResult, err error),
 ) (res *core.ExecutionResult, err error) {
-=======
-func (k Keeper) applyEVMMessage(ctx sdk.Context, msg *core.Message, stateDB *state.DBImpl, gp core.GasPool, shouldIncrementNonce bool) (*core.ExecutionResult, error) {
->>>>>>> c62ee994
 	blockCtx, err := k.GetVMBlockContext(ctx, gp)
 	if err != nil {
 		return nil, err
 	}
 	cfg := types.DefaultChainConfig().EthereumConfig(k.ChainID(ctx))
 	txCtx := core.NewEVMTxContext(msg)
-<<<<<<< HEAD
+
 	evmHooks := evmtracers.GetCtxEthTracingHooks(ctx)
-	evmInstance := vm.NewEVM(*blockCtx, txCtx, stateDB, cfg, vm.Config{Tracer: evmHooks}, k.CustomPrecompiles(ctx))
+	evmInstance := vm.NewEVM(*blockCtx, stateDB, cfg, vm.Config{Tracer: evmHooks}, k.CustomPrecompiles(ctx))
+	evmInstance.SetTxContext(txCtx)
 
 	stateDB.SetLogger(evmHooks)
 
@@ -342,14 +330,8 @@
 		}()
 	}
 
-	st := core.NewStateTransition(evmInstance, msg, &gp, true) // fee already charged in ante handler
-	return st.TransitionDb()
-=======
-	evmInstance := vm.NewEVM(*blockCtx, stateDB, cfg, vm.Config{}, k.CustomPrecompiles(ctx))
-	evmInstance.SetTxContext(txCtx)
 	st := core.NewStateTransition(evmInstance, msg, &gp, true, shouldIncrementNonce) // fee already charged in ante handler
 	return st.Execute()
->>>>>>> c62ee994
 }
 
 func (server msgServer) Send(goCtx context.Context, msg *types.MsgSend) (*types.MsgSendResponse, error) {
@@ -468,7 +450,7 @@
 	receipt := getEthCommonReceipt(ctx, tx, msg)
 	receipt.GasUsed = res.UsedGas
 	receipt.Logs = stateDB.GetAllLogs()
-	receipt.Bloom = ethtypes.CreateBloom(ethtypes.Receipts{receipt})
+	receipt.Bloom = ethtypes.CreateBloom(receipt)
 
 	if res.Err == nil {
 		receipt.Status = ethtypes.ReceiptStatusSuccessful
