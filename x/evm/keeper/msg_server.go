--- conflicted
+++ resolved
@@ -301,12 +301,9 @@
 	}
 	cfg := types.DefaultChainConfig().EthereumConfig(k.ChainID(ctx))
 	txCtx := core.NewEVMTxContext(msg)
-<<<<<<< HEAD
 	evmHooks := evmtracers.GetCtxEthTracingHooks(ctx)
-	evmInstance := vm.NewEVM(*blockCtx, txCtx, stateDB, cfg, vm.Config{
-		Tracer: evmHooks,
-	})
-	stateDB.SetEVM(evmInstance)
+	evmInstance := vm.NewEVM(*blockCtx, txCtx, stateDB, cfg, vm.Config{Tracer: evmHooks}, k.customPrecompiles)
+
 	stateDB.SetLogger(evmHooks)
 
 	if onStart != nil {
@@ -333,9 +330,6 @@
 		}()
 	}
 
-=======
-	evmInstance := vm.NewEVM(*blockCtx, txCtx, stateDB, cfg, vm.Config{}, k.customPrecompiles)
->>>>>>> afb5f83d
 	st := core.NewStateTransition(evmInstance, msg, &gp, true) // fee already charged in ante handler
 	return st.TransitionDb()
 }
