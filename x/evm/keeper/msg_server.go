package keeper

import (
	"context"
	"encoding/json"
	"errors"
	"fmt"
	"math"
	"math/big"
	"runtime/debug"

	"github.com/armon/go-metrics"
	"github.com/cosmos/cosmos-sdk/telemetry"
	sdk "github.com/cosmos/cosmos-sdk/types"
	bankkeeper "github.com/cosmos/cosmos-sdk/x/bank/keeper"
	banktypes "github.com/cosmos/cosmos-sdk/x/bank/types"
	"github.com/ethereum/go-ethereum/common"
	cmath "github.com/ethereum/go-ethereum/common/math"
	"github.com/ethereum/go-ethereum/core"
	ethtypes "github.com/ethereum/go-ethereum/core/types"
	"github.com/ethereum/go-ethereum/core/vm"
	"github.com/ethereum/go-ethereum/crypto"
	"github.com/sei-protocol/sei-chain/utils"
	"github.com/sei-protocol/sei-chain/x/evm/artifacts/erc20"
	"github.com/sei-protocol/sei-chain/x/evm/artifacts/erc721"
	"github.com/sei-protocol/sei-chain/x/evm/state"
	evmtracers "github.com/sei-protocol/sei-chain/x/evm/tracers"
	"github.com/sei-protocol/sei-chain/x/evm/types"
)

type msgServer struct {
	*Keeper
}

// NewMsgServerImpl returns an implementation of the MsgServer interface
// for the provided Keeper.
func NewMsgServerImpl(keeper *Keeper) types.MsgServer {
	return &msgServer{Keeper: keeper}
}

var _ types.MsgServer = msgServer{}

func (server msgServer) EVMTransaction(goCtx context.Context, msg *types.MsgEVMTransaction) (serverRes *types.MsgEVMTransactionResponse, err error) {
	if msg.IsAssociateTx() {
		// no-op in msg server for associate tx; all the work have been done in ante handler
		return &types.MsgEVMTransactionResponse{}, nil
	}
	ctx := sdk.UnwrapSDKContext(goCtx)
	// EVM has a special case here, mainly because for an EVM transaction the gas limit is set on EVM payload level, not on top-level GasWanted field
	// as normal transactions (because existing eth client can't). As a result EVM has its own dedicated ante handler chain. The full sequence is:

	// 	1. At the beginning of the ante handler chain, gas meter is set to infinite so that the ante processing itself won't run out of gas (EVM ante is pretty light but it does read a parameter or two)
	// 	2. At the end of the ante handler chain, gas meter is set based on the gas limit specified in the EVM payload; this is only to provide a GasWanted return value to tendermint mempool when CheckTx returns, and not used for anything else.
	// 	3. At the beginning of message server (here), gas meter is set to infinite again, because EVM internal logic will then take over and manage out-of-gas scenarios.
	// 	4. At the end of message server, gas consumed by EVM is adjusted to Sei's unit and counted in the original gas meter, because that original gas meter will be used to count towards block gas after message server returns
	originalGasMeter := ctx.GasMeter()
	ctx = ctx.WithGasMeter(sdk.NewInfiniteGasMeterWithMultiplier(ctx))

	stateDB := state.NewDBImpl(ctx, &server, false)
	tx, _ := msg.AsTransaction()
	emsg := server.GetEVMMessage(ctx, tx, msg.Derived.SenderEVMAddr)
	gp := server.GetGasPool()

	defer func() {
		if pe := recover(); pe != nil {
			// there is not supposed to be any panic
			debug.PrintStack()
			ctx.Logger().Error(fmt.Sprintf("EVM PANIC: %s", pe))
			telemetry.IncrCounter(1, types.ModuleName, "panics")
			server.AppendErrorToEvmTxDeferredInfo(ctx, tx.Hash(), fmt.Sprintf("%s", pe))

			panic(pe)
		}
		if err != nil {
			ctx.Logger().Error(fmt.Sprintf("Got EVM state transition error (not VM error): %s", err))

			telemetry.IncrCounterWithLabels(
				[]string{types.ModuleName, "errors", "state_transition"},
				1,
				[]metrics.Label{
					telemetry.NewLabel("type", err.Error()),
				},
			)
			return
		}
		receipt, rerr := server.writeReceipt(ctx, msg, tx, emsg, serverRes, stateDB)
		if rerr != nil {
			err = rerr
			ctx.Logger().Error(fmt.Sprintf("failed to write EVM receipt: %s", err))

			telemetry.IncrCounterWithLabels(
				[]string{types.ModuleName, "errors", "write_receipt"},
				1,
				[]metrics.Label{
					telemetry.NewLabel("type", err.Error()),
				},
			)
			return
		}

		// Add metrics for receipt status
		if receipt.Status == uint32(ethtypes.ReceiptStatusFailed) {
			telemetry.IncrCounter(1, "receipt", "status", "failed")
		} else {
			telemetry.IncrCounter(1, "receipt", "status", "success")
		}

		surplus, ferr := stateDB.Finalize()
		if ferr != nil {
			err = ferr
			ctx.Logger().Error(fmt.Sprintf("failed to finalize EVM stateDB: %s", err))

			telemetry.IncrCounterWithLabels(
				[]string{types.ModuleName, "errors", "stateDB_finalize"},
				1,
				[]metrics.Label{
					telemetry.NewLabel("type", err.Error()),
				},
			)
			return
		}
		bloom := ethtypes.Bloom{}
		bloom.SetBytes(receipt.LogsBloom)
		server.AppendToEvmTxDeferredInfo(ctx, bloom, tx.Hash(), surplus)

		// GasUsed in serverRes is in EVM's gas unit, not Sei's gas unit.
		// PriorityNormalizer is the coefficient that's used to adjust EVM
		// transactions' priority, which is based on gas limit in EVM unit,
		// to Sei transactions' priority, which is based on gas limit in
		// Sei unit, so we use the same coefficient to convert gas unit here.
		adjustedGasUsed := server.GetPriorityNormalizer(ctx).MulInt64(int64(serverRes.GasUsed))
		originalGasMeter.ConsumeGas(adjustedGasUsed.TruncateInt().Uint64(), "evm transaction")
	}()

	res, applyErr := server.applyEVMTx(ctx, tx, emsg, stateDB, gp)
	serverRes = &types.MsgEVMTransactionResponse{
		Hash: tx.Hash().Hex(),
	}
	if applyErr != nil {
		// This should not happen, as anything that could cause applyErr is supposed to
		// be checked in CheckTx first
		err = applyErr

		telemetry.IncrCounterWithLabels(
			[]string{types.ModuleName, "errors", "apply_message"},
			1,
			[]metrics.Label{
				telemetry.NewLabel("type", err.Error()),
			},
		)

	} else {
		// if applyErr is nil then res must be non-nil
		if res.Err != nil {
			serverRes.VmError = res.Err.Error()

			telemetry.IncrCounterWithLabels(
				[]string{types.ModuleName, "errors", "vm_execution"},
				1,
				[]metrics.Label{
					telemetry.NewLabel("type", serverRes.VmError),
				},
			)
		}
		serverRes.GasUsed = res.UsedGas
		serverRes.ReturnData = res.ReturnData
	}

	return
}

func (k *Keeper) GetGasPool() core.GasPool {
	return math.MaxUint64
}

func (k *Keeper) GetEVMMessage(ctx sdk.Context, tx *ethtypes.Transaction, sender common.Address) *core.Message {
	msg := &core.Message{
		Nonce:             tx.Nonce(),
		GasLimit:          tx.Gas(),
		GasPrice:          new(big.Int).Set(tx.GasPrice()),
		GasFeeCap:         new(big.Int).Set(tx.GasFeeCap()),
		GasTipCap:         new(big.Int).Set(tx.GasTipCap()),
		To:                tx.To(),
		Value:             tx.Value(),
		Data:              tx.Data(),
		AccessList:        tx.AccessList(),
		SkipAccountChecks: false,
		BlobHashes:        tx.BlobHashes(),
		BlobGasFeeCap:     tx.BlobGasFeeCap(),
		From:              sender,
	}
	// If baseFee provided, set gasPrice to effectiveGasPrice.
	baseFee := k.GetBaseFee(ctx)
	if baseFee != nil {
		msg.GasPrice = cmath.BigMin(msg.GasPrice.Add(msg.GasTipCap, baseFee), msg.GasFeeCap)
	}
	return msg
}

<<<<<<< HEAD
func (k *Keeper) applyEVMTx(ctx sdk.Context, tx *ethtypes.Transaction, msg *core.Message, stateDB *state.DBImpl, gp core.GasPool) (res *core.ExecutionResult, err error) {
=======
func (k Keeper) applyEVMTx(ctx sdk.Context, tx *ethtypes.Transaction, msg *core.Message, stateDB *state.DBImpl, gp core.GasPool) (res *core.ExecutionResult, err error) {
>>>>>>> ad9f914b
	evmHooks := evmtracers.GetCtxEthTracingHooks(ctx)

	var onStart func(vm *vm.EVM)
	if evmHooks != nil && evmHooks.OnTxStart != nil {
		onStart = func(evmInstance *vm.EVM) {
			evmHooks.OnTxStart(evmInstance.GetVMContext(), tx, msg.From)
		}
	}
	var onEnd func(res *core.ExecutionResult, err error)
	if evmHooks != nil && evmHooks.OnTxEnd != nil {
		onEnd = func(res *core.ExecutionResult, err error) {
			var receipt *ethtypes.Receipt
			if err == nil {
				receipt = getEthReceipt(ctx, tx, msg, res, stateDB)
			}

			var txErr error
			if res != nil {
				txErr = res.Err
			}

			evmHooks.OnTxEnd(receipt, txErr)
		}
	}

	return k.applyEVMMessageWithTracing(ctx, msg, stateDB, gp, onStart, onEnd)
}

<<<<<<< HEAD
func (k *Keeper) applyEVMMessage(ctx sdk.Context, msg *core.Message, stateDB *state.DBImpl, gp core.GasPool) (res *core.ExecutionResult, err error) {
=======
func (k Keeper) applyEVMMessage(ctx sdk.Context, msg *core.Message, stateDB *state.DBImpl, gp core.GasPool) (res *core.ExecutionResult, err error) {
>>>>>>> ad9f914b
	evmTracer := evmtracers.GetCtxBlockchainTracer(ctx)

	var onStart func(*vm.EVM)
	if evmTracer != nil && evmTracer.OnSeiSystemCallStart != nil {
		onStart = func(*vm.EVM) {
			evmTracer.OnSeiSystemCallStart()
		}
	}
	var onEnd func(*core.ExecutionResult, error)
	if evmTracer != nil && evmTracer.OnSeiSystemCallEnd != nil {
		onEnd = func(*core.ExecutionResult, error) {
			evmTracer.OnSeiSystemCallEnd()
		}
	}

	return k.applyEVMMessageWithTracing(ctx, msg, stateDB, gp, onStart, onEnd)
}

<<<<<<< HEAD
func (k *Keeper) applyEVMMessageWithTracing(
=======
func (k Keeper) applyEVMMessageWithTracing(
>>>>>>> ad9f914b
	ctx sdk.Context,
	msg *core.Message,
	stateDB *state.DBImpl,
	gp core.GasPool,
	onStart func(vm *vm.EVM),
	onEnd func(res *core.ExecutionResult, err error),
) (res *core.ExecutionResult, err error) {
	blockCtx, err := k.GetVMBlockContext(ctx, gp)
	if err != nil {
		return nil, err
	}
	cfg := types.DefaultChainConfig().EthereumConfig(k.ChainID(ctx))
	txCtx := core.NewEVMTxContext(msg)
	evmHooks := evmtracers.GetCtxEthTracingHooks(ctx)
	evmInstance := vm.NewEVM(*blockCtx, txCtx, stateDB, cfg, vm.Config{
		Tracer: evmHooks,
	})
	stateDB.SetEVM(evmInstance)
	stateDB.SetLogger(evmHooks)

	if onStart != nil {
		onStart(evmInstance)
	}
	if onEnd != nil {
		defer func() {
			onEnd(res, err)
		}()
	}

	st := core.NewStateTransition(evmInstance, msg, &gp, true) // fee already charged in ante handler
	return st.TransitionDb()
}

func (server msgServer) writeReceipt(ctx sdk.Context, origMsg *types.MsgEVMTransaction, tx *ethtypes.Transaction, msg *core.Message, response *types.MsgEVMTransactionResponse, stateDB *state.DBImpl) (*types.Receipt, error) {
	ethLogs := stateDB.GetAllLogs()
	bloom := ethtypes.CreateBloom(ethtypes.Receipts{&ethtypes.Receipt{Logs: ethLogs}})
	receipt := &types.Receipt{
		TxType:            uint32(tx.Type()),
		CumulativeGasUsed: uint64(0),
		TxHashHex:         tx.Hash().Hex(),
		GasUsed:           response.GasUsed,
		BlockNumber:       uint64(ctx.BlockHeight()),
		TransactionIndex:  uint32(ctx.TxIndex()),
		EffectiveGasPrice: tx.GasPrice().Uint64(),
		VmError:           response.VmError,
		Logs:              utils.Map(ethLogs, ConvertEthLog),
		LogsBloom:         bloom[:],
	}

	if msg.To == nil {
		receipt.ContractAddress = crypto.CreateAddress(msg.From, msg.Nonce).Hex()
	} else {
		receipt.To = msg.To.Hex()
		if len(msg.Data) > 0 {
			receipt.ContractAddress = msg.To.Hex()
		}
	}

	if response.VmError == "" {
		receipt.Status = uint32(ethtypes.ReceiptStatusSuccessful)
	} else {
		receipt.Status = uint32(ethtypes.ReceiptStatusFailed)
	}

	if perr := stateDB.GetPrecompileError(); perr != nil {
		if receipt.Status > 0 {
			ctx.Logger().Error(fmt.Sprintf("Transaction %s succeeded in execution but has precompile error %s", receipt.TxHashHex, perr.Error()))
		} else {
			// append precompile error to VM error
			receipt.VmError = fmt.Sprintf("%s|%s", receipt.VmError, perr.Error())
		}
	}

	receipt.From = origMsg.Derived.SenderEVMAddr.Hex()

	return receipt, server.SetReceipt(ctx, tx.Hash(), receipt)
}

func (server msgServer) Send(goCtx context.Context, msg *types.MsgSend) (*types.MsgSendResponse, error) {
	ctx := sdk.UnwrapSDKContext(goCtx)
	recipient := server.GetSeiAddressOrDefault(ctx, common.HexToAddress(msg.ToAddress))
	_, err := bankkeeper.NewMsgServerImpl(server.BankKeeper()).Send(goCtx, &banktypes.MsgSend{
		FromAddress: msg.FromAddress,
		ToAddress:   recipient.String(),
		Amount:      msg.Amount,
	})
	if err != nil {
		return nil, err
	}
	return &types.MsgSendResponse{}, nil
}

func (server msgServer) RegisterPointer(goCtx context.Context, msg *types.MsgRegisterPointer) (*types.MsgRegisterPointerResponse, error) {
	ctx := sdk.UnwrapSDKContext(goCtx)
	var existingPointer sdk.AccAddress
	var existingVersion uint16
	var currentVersion uint16
	var exists bool
	switch msg.PointerType {
	case types.PointerType_ERC20:
		currentVersion = erc20.CurrentVersion
		existingPointer, existingVersion, exists = server.GetCW20ERC20Pointer(ctx, common.HexToAddress(msg.ErcAddress))
	case types.PointerType_ERC721:
		currentVersion = erc721.CurrentVersion
		existingPointer, existingVersion, exists = server.GetCW721ERC721Pointer(ctx, common.HexToAddress(msg.ErcAddress))
	default:
		panic("unknown pointer type")
	}
	if exists && existingVersion >= currentVersion {
		return nil, fmt.Errorf("pointer %s already registered at version %d", existingPointer.String(), existingVersion)
	}
	payload := map[string]interface{}{}
	switch msg.PointerType {
	case types.PointerType_ERC20:
		payload["erc20_address"] = msg.ErcAddress
	case types.PointerType_ERC721:
		payload["erc721_address"] = msg.ErcAddress
	default:
		panic("unknown pointer type")
	}
	codeID := server.GetStoredPointerCodeID(ctx, msg.PointerType)
	bz, err := json.Marshal(payload)
	if err != nil {
		return nil, err
	}
	moduleAcct := server.accountKeeper.GetModuleAddress(types.ModuleName)
	pointerAddr, _, err := server.wasmKeeper.Instantiate(ctx, codeID, moduleAcct, moduleAcct, bz, fmt.Sprintf("Pointer of %s", msg.ErcAddress), sdk.NewCoins())
	if err != nil {
		return nil, err
	}
	switch msg.PointerType {
	case types.PointerType_ERC20:
		err = server.SetCW20ERC20Pointer(ctx, common.HexToAddress(msg.ErcAddress), pointerAddr.String())
		ctx.EventManager().EmitEvent(sdk.NewEvent(
			types.EventTypePointerRegistered, sdk.NewAttribute(types.AttributeKeyPointerType, "erc20"),
			sdk.NewAttribute(types.AttributeKeyPointerAddress, pointerAddr.String()), sdk.NewAttribute(types.AttributeKeyPointee, msg.ErcAddress),
			sdk.NewAttribute(types.AttributeKeyPointerVersion, fmt.Sprintf("%d", erc20.CurrentVersion))))
	case types.PointerType_ERC721:
		err = server.SetCW721ERC721Pointer(ctx, common.HexToAddress(msg.ErcAddress), pointerAddr.String())
		ctx.EventManager().EmitEvent(sdk.NewEvent(
			types.EventTypePointerRegistered, sdk.NewAttribute(types.AttributeKeyPointerType, "erc721"),
			sdk.NewAttribute(types.AttributeKeyPointerAddress, pointerAddr.String()), sdk.NewAttribute(types.AttributeKeyPointee, msg.ErcAddress),
			sdk.NewAttribute(types.AttributeKeyPointerVersion, fmt.Sprintf("%d", erc721.CurrentVersion))))
	default:
		panic("unknown pointer type")
	}
	return &types.MsgRegisterPointerResponse{PointerAddress: pointerAddr.String()}, err
}

<<<<<<< HEAD
=======
func (server msgServer) AssociateContractAddress(goCtx context.Context, msg *types.MsgAssociateContractAddress) (*types.MsgAssociateContractAddressResponse, error) {
	ctx := sdk.UnwrapSDKContext(goCtx)
	addr := sdk.MustAccAddressFromBech32(msg.Address) // already validated
	// check if address is for a contract
	if server.wasmViewKeeper.GetContractInfo(ctx, addr) == nil {
		return nil, errors.New("no wasm contract found at the given address")
	}
	evmAddr := common.BytesToAddress(addr)
	existingEvmAddr, ok := server.GetEVMAddress(ctx, addr)
	if ok {
		if existingEvmAddr.Cmp(evmAddr) != 0 {
			ctx.Logger().Error(fmt.Sprintf("unexpected associated EVM address %s exists for contract %s: expecting %s", existingEvmAddr.Hex(), addr.String(), evmAddr.Hex()))
		}
		return nil, errors.New("contract already has an associated address")
	}
	server.SetAddressMapping(ctx, addr, evmAddr)
	return &types.MsgAssociateContractAddressResponse{}, nil
}

>>>>>>> ad9f914b
func getEthReceipt(ctx sdk.Context, tx *ethtypes.Transaction, msg *core.Message, res *core.ExecutionResult, stateDB *state.DBImpl) *ethtypes.Receipt {
	ethLogs := stateDB.GetAllLogs()
	receipt := &ethtypes.Receipt{
		Type:              tx.Type(),
		CumulativeGasUsed: uint64(0),
		Logs:              ethLogs,
		TxHash:            tx.Hash(),
		GasUsed:           res.UsedGas,
		EffectiveGasPrice: tx.GasPrice(),
		TransactionIndex:  uint(ctx.TxIndex()),
	}
	receipt.Bloom = ethtypes.CreateBloom(ethtypes.Receipts{receipt})

	if msg.To == nil {
		receipt.ContractAddress = crypto.CreateAddress(msg.From, msg.Nonce)
	} else {
		if len(msg.Data) > 0 {
			receipt.ContractAddress = *msg.To
		}
	}

	if res.Err == nil {
		receipt.Status = ethtypes.ReceiptStatusSuccessful
	} else {
		receipt.Status = ethtypes.ReceiptStatusFailed
	}

	return receipt
}<|MERGE_RESOLUTION|>--- conflicted
+++ resolved
@@ -197,11 +197,7 @@
 	return msg
 }
 
-<<<<<<< HEAD
 func (k *Keeper) applyEVMTx(ctx sdk.Context, tx *ethtypes.Transaction, msg *core.Message, stateDB *state.DBImpl, gp core.GasPool) (res *core.ExecutionResult, err error) {
-=======
-func (k Keeper) applyEVMTx(ctx sdk.Context, tx *ethtypes.Transaction, msg *core.Message, stateDB *state.DBImpl, gp core.GasPool) (res *core.ExecutionResult, err error) {
->>>>>>> ad9f914b
 	evmHooks := evmtracers.GetCtxEthTracingHooks(ctx)
 
 	var onStart func(vm *vm.EVM)
@@ -230,11 +226,7 @@
 	return k.applyEVMMessageWithTracing(ctx, msg, stateDB, gp, onStart, onEnd)
 }
 
-<<<<<<< HEAD
 func (k *Keeper) applyEVMMessage(ctx sdk.Context, msg *core.Message, stateDB *state.DBImpl, gp core.GasPool) (res *core.ExecutionResult, err error) {
-=======
-func (k Keeper) applyEVMMessage(ctx sdk.Context, msg *core.Message, stateDB *state.DBImpl, gp core.GasPool) (res *core.ExecutionResult, err error) {
->>>>>>> ad9f914b
 	evmTracer := evmtracers.GetCtxBlockchainTracer(ctx)
 
 	var onStart func(*vm.EVM)
@@ -253,11 +245,7 @@
 	return k.applyEVMMessageWithTracing(ctx, msg, stateDB, gp, onStart, onEnd)
 }
 
-<<<<<<< HEAD
 func (k *Keeper) applyEVMMessageWithTracing(
-=======
-func (k Keeper) applyEVMMessageWithTracing(
->>>>>>> ad9f914b
 	ctx sdk.Context,
 	msg *core.Message,
 	stateDB *state.DBImpl,
@@ -407,8 +395,6 @@
 	return &types.MsgRegisterPointerResponse{PointerAddress: pointerAddr.String()}, err
 }
 
-<<<<<<< HEAD
-=======
 func (server msgServer) AssociateContractAddress(goCtx context.Context, msg *types.MsgAssociateContractAddress) (*types.MsgAssociateContractAddressResponse, error) {
 	ctx := sdk.UnwrapSDKContext(goCtx)
 	addr := sdk.MustAccAddressFromBech32(msg.Address) // already validated
@@ -428,7 +414,6 @@
 	return &types.MsgAssociateContractAddressResponse{}, nil
 }
 
->>>>>>> ad9f914b
 func getEthReceipt(ctx sdk.Context, tx *ethtypes.Transaction, msg *core.Message, res *core.ExecutionResult, stateDB *state.DBImpl) *ethtypes.Receipt {
 	ethLogs := stateDB.GetAllLogs()
 	receipt := &ethtypes.Receipt{
