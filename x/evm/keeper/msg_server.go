--- conflicted
+++ resolved
@@ -301,9 +301,8 @@
 	}
 	cfg := types.DefaultChainConfig().EthereumConfig(k.ChainID(ctx))
 	txCtx := core.NewEVMTxContext(msg)
-<<<<<<< HEAD
 	evmHooks := evmtracers.GetCtxEthTracingHooks(ctx)
-	evmInstance := vm.NewEVM(*blockCtx, txCtx, stateDB, cfg, vm.Config{Tracer: evmHooks}, k.customPrecompiles)
+	evmInstance := vm.NewEVM(*blockCtx, txCtx, stateDB, cfg, vm.Config{Tracer: evmHooks}, k.CustomPrecompiles(ctx))
 
 	stateDB.SetLogger(evmHooks)
 
@@ -331,9 +330,6 @@
 		}()
 	}
 
-=======
-	evmInstance := vm.NewEVM(*blockCtx, txCtx, stateDB, cfg, vm.Config{}, k.CustomPrecompiles(ctx))
->>>>>>> ae91f413
 	st := core.NewStateTransition(evmInstance, msg, &gp, true) // fee already charged in ante handler
 	return st.TransitionDb()
 }
