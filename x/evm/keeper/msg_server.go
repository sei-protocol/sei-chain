package keeper

import (
	"context"
	"encoding/json"
	"errors"
	"fmt"
	"math"
	"math/big"
	"runtime/debug"
	"strings"

	"github.com/armon/go-metrics"
	"github.com/cosmos/cosmos-sdk/telemetry"
	sdk "github.com/cosmos/cosmos-sdk/types"
	occtypes "github.com/cosmos/cosmos-sdk/types/occ"
	bankkeeper "github.com/cosmos/cosmos-sdk/x/bank/keeper"
	banktypes "github.com/cosmos/cosmos-sdk/x/bank/types"
	"github.com/ethereum/go-ethereum/common"
	"github.com/ethereum/go-ethereum/core"
	ethtypes "github.com/ethereum/go-ethereum/core/types"
	"github.com/ethereum/go-ethereum/core/vm"

	"github.com/sei-protocol/sei-chain/precompiles/wasmd"
	"github.com/sei-protocol/sei-chain/utils"
	seimetrics "github.com/sei-protocol/sei-chain/utils/metrics"
	"github.com/sei-protocol/sei-chain/x/evm/artifacts/erc1155"
	"github.com/sei-protocol/sei-chain/x/evm/artifacts/erc20"
	"github.com/sei-protocol/sei-chain/x/evm/artifacts/erc721"
	"github.com/sei-protocol/sei-chain/x/evm/state"
	"github.com/sei-protocol/sei-chain/x/evm/types"
)

type msgServer struct {
	*Keeper
}

// NewMsgServerImpl returns an implementation of the MsgServer interface
// for the provided Keeper.
func NewMsgServerImpl(keeper *Keeper) types.MsgServer {
	return &msgServer{Keeper: keeper}
}

var _ types.MsgServer = msgServer{}

func (k *Keeper) PrepareCtxForEVMTransaction(ctx sdk.Context, tx *ethtypes.Transaction) (sdk.Context, sdk.GasMeter) {
	isWasmdPrecompileCall := wasmd.IsWasmdCall(tx.To())
	if isWasmdPrecompileCall {
		ctx = ctx.WithEVMEntryViaWasmdPrecompile(true)
	}
	// EVM has a special case here, mainly because for an EVM transaction the gas limit is set on EVM payload level, not on top-level GasWanted field
	// as normal transactions (because existing eth client can't). As a result EVM has its own dedicated ante handler chain. The full sequence is:

	// 	1. At the beginning of the ante handler chain, gas meter is set to infinite so that the ante processing itself won't run out of gas (EVM ante is pretty light but it does read a parameter or two)
	// 	2. At the end of the ante handler chain, gas meter is set based on the gas limit specified in the EVM payload; this is only to provide a GasWanted return value to tendermint mempool when CheckTx returns, and not used for anything else.
	// 	3. At the beginning of message server (here), gas meter is set to infinite again, because EVM internal logic will then take over and manage out-of-gas scenarios.
	// 	4. At the end of message server, gas consumed by EVM is adjusted to Sei's unit and counted in the original gas meter, because that original gas meter will be used to count towards block gas after message server returns
	originalGasMeter := ctx.GasMeter()
	ctx = ctx.WithGasMeter(sdk.NewInfiniteGasMeterWithMultiplier(ctx))
	return ctx, originalGasMeter
}

func (server msgServer) EVMTransaction(goCtx context.Context, msg *types.MsgEVMTransaction) (serverRes *types.MsgEVMTransactionResponse, err error) {
	if msg.IsAssociateTx() {
		// no-op in msg server for associate tx; all the work have been done in ante handler
		return &types.MsgEVMTransactionResponse{}, nil
	}
	ctx := sdk.UnwrapSDKContext(goCtx)
	tx, _ := msg.AsTransaction()
	ctx, originalGasMeter := server.PrepareCtxForEVMTransaction(ctx, tx)

	stateDB := state.NewDBImpl(ctx, &server, false)
	emsg := server.GetEVMMessage(ctx, tx, msg.Derived.SenderEVMAddr)
	gp := server.GetGasPool()

	defer func() {
		defer stateDB.Cleanup()
		if pe := recover(); pe != nil {
			if !strings.Contains(fmt.Sprintf("%s", pe), occtypes.ErrReadEstimate.Error()) {
				debug.PrintStack()
				ctx.Logger().Error(fmt.Sprintf("EVM PANIC: %s", pe))
				seimetrics.SafeTelemetryIncrCounter(1, types.ModuleName, "panics")
			}
			panic(pe)
		}
		if err != nil {
			ctx.Logger().Error(fmt.Sprintf("Got EVM state transition error (not VM error): %s", err))

			seimetrics.SafeTelemetryIncrCounterWithLabels(
				[]string{types.ModuleName, "errors", "state_transition"},
				1,
				[]metrics.Label{
					telemetry.NewLabel("type", err.Error()),
				},
			)
			return
		}
		extraSurplus := sdk.ZeroInt()
		surplus, ferr := stateDB.Finalize()
		if ferr != nil {
			err = ferr
			ctx.Logger().Error(fmt.Sprintf("failed to finalize EVM stateDB: %s", err))

			seimetrics.SafeTelemetryIncrCounterWithLabels(
				[]string{types.ModuleName, "errors", "stateDB_finalize"},
				1,
				[]metrics.Label{
					telemetry.NewLabel("type", err.Error()),
				},
			)
			return
		}
		if ctx.EVMEntryViaWasmdPrecompile() {
			syntheticReceipt, err := server.GetTransientReceipt(ctx, ctx.TxSum())
			if err == nil {
				for _, l := range syntheticReceipt.Logs {
					stateDB.AddLog(&ethtypes.Log{
						Address: common.HexToAddress(l.Address),
						Topics:  utils.Map(l.Topics, common.HexToHash),
						Data:    l.Data,
					})
				}
				if syntheticReceipt.VmError != "" {
					serverRes.VmError = fmt.Sprintf("%s\n%s\n", serverRes.VmError, syntheticReceipt.VmError)
				}
				server.DeleteTransientReceipt(ctx, ctx.TxSum())
			}
			syntheticDeferredInfo, found := server.GetEVMTxDeferredInfo(ctx)
			if found {
				extraSurplus = extraSurplus.Add(syntheticDeferredInfo.Surplus)
			}
		}
		receipt, rerr := server.WriteReceipt(ctx, stateDB, emsg, uint32(tx.Type()), tx.Hash(), serverRes.GasUsed, serverRes.VmError)
		if rerr != nil {
			err = rerr
			ctx.Logger().Error(fmt.Sprintf("failed to write EVM receipt: %s", err))

			seimetrics.SafeTelemetryIncrCounterWithLabels(
				[]string{types.ModuleName, "errors", "write_receipt"},
				1,
				[]metrics.Label{
					telemetry.NewLabel("type", err.Error()),
				},
			)
			return
		}

		// Add metrics for receipt status
		if receipt.Status == uint32(ethtypes.ReceiptStatusFailed) {
			seimetrics.SafeTelemetryIncrCounter(1, "receipt", "status", "failed")
		} else {
			seimetrics.SafeTelemetryIncrCounter(1, "receipt", "status", "success")
		}

		surplus = surplus.Add(extraSurplus)
		bloom := ethtypes.Bloom{}
		bloom.SetBytes(receipt.LogsBloom)
		server.AppendToEvmTxDeferredInfo(ctx, bloom, tx.Hash(), surplus)

		// GasUsed in serverRes is in EVM's gas unit, not Sei's gas unit.
		// PriorityNormalizer is the coefficient that's used to adjust EVM
		// transactions' priority, which is based on gas limit in EVM unit,
		// to Sei transactions' priority, which is based on gas limit in
		// Sei unit, so we use the same coefficient to convert gas unit here.
		adjustedGasUsed := server.GetPriorityNormalizer(ctx).MulInt64(int64(serverRes.GasUsed))
		originalGasMeter.ConsumeGas(adjustedGasUsed.TruncateInt().Uint64(), "evm transaction")
	}()

	res, applyErr := server.applyEVMMessage(ctx, emsg, stateDB, gp, true)
	serverRes = &types.MsgEVMTransactionResponse{
		Hash: tx.Hash().Hex(),
	}
	if applyErr != nil {
		// This should not happen, as anything that could cause applyErr is supposed to
		// be checked in CheckTx first
		err = applyErr

		seimetrics.SafeTelemetryIncrCounterWithLabels(
			[]string{types.ModuleName, "errors", "apply_message"},
			1,
			[]metrics.Label{
				telemetry.NewLabel("type", err.Error()),
			},
		)

		return
	}

	// if applyErr is nil then res must be non-nil
	if res.Err != nil {
		serverRes.VmError = res.Err.Error()

		seimetrics.SafeTelemetryIncrCounterWithLabels(
			[]string{types.ModuleName, "errors", "vm_execution"},
			1,
			[]metrics.Label{
				telemetry.NewLabel("type", serverRes.VmError),
			},
		)
	}

	serverRes.GasUsed = res.UsedGas
	serverRes.ReturnData = res.ReturnData
	serverRes.Logs = types.NewLogsFromEth(stateDB.GetAllLogs())

	return
}

func (k *Keeper) GetGasPool() core.GasPool {
	return math.MaxUint64
}

func (k *Keeper) GetEVMMessage(ctx sdk.Context, tx *ethtypes.Transaction, sender common.Address) *core.Message {
	msg := &core.Message{
		Nonce:                 tx.Nonce(),
		GasLimit:              tx.Gas(),
		GasPrice:              new(big.Int).Set(tx.GasPrice()),
		GasFeeCap:             new(big.Int).Set(tx.GasFeeCap()),
		GasTipCap:             new(big.Int).Set(tx.GasTipCap()),
		To:                    tx.To(),
		Value:                 tx.Value(),
		Data:                  tx.Data(),
		AccessList:            tx.AccessList(),
		BlobHashes:            tx.BlobHashes(),
		BlobGasFeeCap:         tx.BlobGasFeeCap(),
		SetCodeAuthorizations: tx.SetCodeAuthorizations(),
		From:                  sender,
	}
	// If baseFee provided, set gasPrice to effectiveGasPrice.
	baseFee := k.GetBaseFee(ctx)
	if baseFee != nil {
		msg.GasPrice = msg.GasPrice.Add(msg.GasTipCap, baseFee)
		if msg.GasPrice.Cmp(msg.GasFeeCap) > 0 {
			msg.GasPrice = msg.GasFeeCap
		}
	}
	return msg
}

func (k Keeper) applyEVMMessage(ctx sdk.Context, msg *core.Message, stateDB *state.DBImpl, gp core.GasPool, shouldIncrementNonce bool) (*core.ExecutionResult, error) {
	blockCtx, err := k.GetVMBlockContext(ctx, gp)
	if err != nil {
		return nil, err
	}
	cfg := types.DefaultChainConfig().EthereumConfig(k.ChainID(ctx))
	txCtx := core.NewEVMTxContext(msg)
	evmInstance := vm.NewEVM(*blockCtx, stateDB, cfg, vm.Config{}, k.CustomPrecompiles(ctx))
	evmInstance.SetTxContext(txCtx)
<<<<<<< HEAD
	st := core.NewStateTransition(evmInstance, msg, &gp, true, true) // fee already charged in ante handler
=======
	st := core.NewStateTransition(evmInstance, msg, &gp, true, shouldIncrementNonce) // fee already charged in ante handler
>>>>>>> b0bcac2e
	return st.Execute()
}

func (server msgServer) Send(goCtx context.Context, msg *types.MsgSend) (*types.MsgSendResponse, error) {
	ctx := sdk.UnwrapSDKContext(goCtx)
	recipient := server.GetSeiAddressOrDefault(ctx, common.HexToAddress(msg.ToAddress))
	_, err := bankkeeper.NewMsgServerImpl(server.BankKeeper()).Send(goCtx, &banktypes.MsgSend{
		FromAddress: msg.FromAddress,
		ToAddress:   recipient.String(),
		Amount:      msg.Amount,
	})
	if err != nil {
		return nil, err
	}
	return &types.MsgSendResponse{}, nil
}

func (server msgServer) RegisterPointer(goCtx context.Context, msg *types.MsgRegisterPointer) (*types.MsgRegisterPointerResponse, error) {
	ctx := sdk.UnwrapSDKContext(goCtx)
	if server.GetParams(ctx).RegisterPointerDisabled {
		return nil, fmt.Errorf("registering CW->ERC pointers has been disabled")
	}
	var existingPointer sdk.AccAddress
	var existingVersion uint16
	var currentVersion uint16
	var exists bool
	switch msg.PointerType {
	case types.PointerType_ERC20:
		currentVersion = erc20.CurrentVersion
		existingPointer, existingVersion, exists = server.GetCW20ERC20Pointer(ctx, common.HexToAddress(msg.ErcAddress))
	case types.PointerType_ERC721:
		currentVersion = erc721.CurrentVersion
		existingPointer, existingVersion, exists = server.GetCW721ERC721Pointer(ctx, common.HexToAddress(msg.ErcAddress))
	case types.PointerType_ERC1155:
		currentVersion = erc1155.CurrentVersion
		existingPointer, existingVersion, exists = server.GetCW1155ERC1155Pointer(ctx, common.HexToAddress(msg.ErcAddress))
	default:
		panic("unknown pointer type")
	}
	if exists && existingVersion >= currentVersion {
		return nil, fmt.Errorf("pointer %s already registered at version %d", existingPointer.String(), existingVersion)
	}
	payload := map[string]interface{}{}
	switch msg.PointerType {
	case types.PointerType_ERC20:
		payload["erc20_address"] = msg.ErcAddress
	case types.PointerType_ERC721:
		payload["erc721_address"] = msg.ErcAddress
	case types.PointerType_ERC1155:
		payload["erc1155_address"] = msg.ErcAddress
	default:
		panic("unknown pointer type")
	}
	codeID := server.GetStoredPointerCodeID(ctx, msg.PointerType)
	moduleAcct := server.accountKeeper.GetModuleAddress(types.ModuleName)
	var err error
	var pointerAddr sdk.AccAddress
	if exists {
		bz, _ := json.Marshal(map[string]interface{}{})
		pointerAddr = existingPointer
		_, err = server.wasmKeeper.Migrate(ctx, existingPointer, moduleAcct, codeID, bz)
	} else {
		bz, jerr := json.Marshal(payload)
		if jerr != nil {
			return nil, jerr
		}
		pointerAddr, _, err = server.wasmKeeper.Instantiate(ctx, codeID, moduleAcct, moduleAcct, bz, fmt.Sprintf("Pointer of %s", msg.ErcAddress), sdk.NewCoins())
	}
	if err != nil {
		return nil, err
	}
	switch msg.PointerType {
	case types.PointerType_ERC20:
		err = server.SetCW20ERC20Pointer(ctx, common.HexToAddress(msg.ErcAddress), pointerAddr.String())
		ctx.EventManager().EmitEvent(sdk.NewEvent(
			types.EventTypePointerRegistered, sdk.NewAttribute(types.AttributeKeyPointerType, "erc20"),
			sdk.NewAttribute(types.AttributeKeyPointerAddress, pointerAddr.String()), sdk.NewAttribute(types.AttributeKeyPointee, msg.ErcAddress),
			sdk.NewAttribute(types.AttributeKeyPointerVersion, fmt.Sprintf("%d", erc20.CurrentVersion))))
	case types.PointerType_ERC721:
		err = server.SetCW721ERC721Pointer(ctx, common.HexToAddress(msg.ErcAddress), pointerAddr.String())
		ctx.EventManager().EmitEvent(sdk.NewEvent(
			types.EventTypePointerRegistered, sdk.NewAttribute(types.AttributeKeyPointerType, "erc721"),
			sdk.NewAttribute(types.AttributeKeyPointerAddress, pointerAddr.String()), sdk.NewAttribute(types.AttributeKeyPointee, msg.ErcAddress),
			sdk.NewAttribute(types.AttributeKeyPointerVersion, fmt.Sprintf("%d", erc721.CurrentVersion))))
	case types.PointerType_ERC1155:
		err = server.SetCW1155ERC1155Pointer(ctx, common.HexToAddress(msg.ErcAddress), pointerAddr.String())
		ctx.EventManager().EmitEvent(sdk.NewEvent(
			types.EventTypePointerRegistered, sdk.NewAttribute(types.AttributeKeyPointerType, "erc1155"),
			sdk.NewAttribute(types.AttributeKeyPointerAddress, pointerAddr.String()), sdk.NewAttribute(types.AttributeKeyPointee, msg.ErcAddress),
			sdk.NewAttribute(types.AttributeKeyPointerVersion, fmt.Sprintf("%d", erc1155.CurrentVersion))))
	default:
		panic("unknown pointer type")
	}
	return &types.MsgRegisterPointerResponse{PointerAddress: pointerAddr.String()}, err
}

func (server msgServer) AssociateContractAddress(goCtx context.Context, msg *types.MsgAssociateContractAddress) (*types.MsgAssociateContractAddressResponse, error) {
	ctx := sdk.UnwrapSDKContext(goCtx)
	addr := sdk.MustAccAddressFromBech32(msg.Address) // already validated
	// check if address is for a contract
	if server.wasmViewKeeper.GetContractInfo(ctx, addr) == nil {
		return nil, errors.New("no wasm contract found at the given address")
	}
	evmAddr := common.BytesToAddress(addr)
	existingEvmAddr, ok := server.GetEVMAddress(ctx, addr)
	if ok {
		if existingEvmAddr.Cmp(evmAddr) != 0 {
			ctx.Logger().Error(fmt.Sprintf("unexpected associated EVM address %s exists for contract %s: expecting %s", existingEvmAddr.Hex(), addr.String(), evmAddr.Hex()))
		}
		return nil, errors.New("contract already has an associated address")
	}
	server.SetAddressMapping(ctx, addr, evmAddr)
	return &types.MsgAssociateContractAddressResponse{}, nil
}

func (server msgServer) Associate(context.Context, *types.MsgAssociate) (*types.MsgAssociateResponse, error) {
	return &types.MsgAssociateResponse{}, nil
}<|MERGE_RESOLUTION|>--- conflicted
+++ resolved
@@ -246,11 +246,7 @@
 	txCtx := core.NewEVMTxContext(msg)
 	evmInstance := vm.NewEVM(*blockCtx, stateDB, cfg, vm.Config{}, k.CustomPrecompiles(ctx))
 	evmInstance.SetTxContext(txCtx)
-<<<<<<< HEAD
-	st := core.NewStateTransition(evmInstance, msg, &gp, true, true) // fee already charged in ante handler
-=======
 	st := core.NewStateTransition(evmInstance, msg, &gp, true, shouldIncrementNonce) // fee already charged in ante handler
->>>>>>> b0bcac2e
 	return st.Execute()
 }
 
