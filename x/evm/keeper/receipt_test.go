package keeper_test

import (
	"testing"

	sdk "github.com/cosmos/cosmos-sdk/types"
	"github.com/sei-protocol/sei-chain/x/evm/types"
	"github.com/stretchr/testify/require"
)

func setupKeeper(t *testing.T) (sdk.Context, TestKeeper) {
	// TODO: implement a real setup or mock if needed
	t.Helper()
	return sdk.Context{}, TestKeeper{}
}

type TestKeeper struct{}

func (k TestKeeper) StoreReceipt(ctx sdk.Context, receipt *types.Receipt) {
	// stub - test logic or mock goes here
}

<<<<<<< HEAD
func (k TestKeeper) StoreKey() sdk.StoreKey {
	return sdk.NewKVStoreKey("evm")
=======
func TestFlushTransientReceiptsSync(t *testing.T) {
	k := &testkeeper.EVMTestApp.EvmKeeper
	ctx := testkeeper.EVMTestApp.GetContextForDeliverTx([]byte{})
	txHash := common.HexToHash("0x1234567890abcdef1234567890abcdef1234567890abcdef1234567890abcdef")
	receipt := &types.Receipt{TxHashHex: txHash.Hex(), Status: 1}

	// Set a transient receipt
	err := k.SetTransientReceipt(ctx, txHash, receipt)
	require.NoError(t, err)

	// Should be retrievable from transient store
	tr, err := k.GetTransientReceipt(ctx, txHash, 0)
	require.NoError(t, err)
	require.Equal(t, receipt.TxHashHex, tr.TxHashHex)

	// Not yet in persistent store
	_, err = k.GetReceipt(ctx, txHash)
	require.Error(t, err)

	// Flush synchronously
	err = k.FlushTransientReceiptsSync(ctx)
	require.NoError(t, err)

	// Now should be retrievable from persistent store
	pr, err := k.GetReceipt(ctx, txHash)
	require.NoError(t, err)
	require.Equal(t, receipt.TxHashHex, pr.TxHashHex)

	// Should not be in transient store anymore (depends on implementation, but let's check)
	_, _ = k.GetTransientReceipt(ctx, txHash, 0)
	// Could be not found or still present depending on flush logic, so we don't assert error here

	// Flushing with no receipts should not error
	err = k.FlushTransientReceiptsSync(ctx)
	require.NoError(t, err)
>>>>>>> 07441d7b
}

func TestStoreReceipt(t *testing.T) {
	ctx, keeper := setupKeeper(t)
	receipt := &types.Receipt{TxHash: []byte("abc123")}

	keeper.StoreReceipt(ctx, receipt)
	store := ctx.KVStore(keeper.StoreKey())
	bz := store.Get(types.GetReceiptKey(receipt.TxHash))

<<<<<<< HEAD
	require.NotNil(t, bz)
=======
	receipt, err = k.GetTransientReceipt(ctx, txHash, 0)
	require.Nil(t, receipt)
	require.Equal(t, "not found", err.Error())
}

// Flush transient receipts should not adjust cumulative gas used for legacy receipts
func TestFlushTransientReceiptsLegacyReceipts(t *testing.T) {
	// Pacific-1
	k := &testkeeper.EVMTestApp.EvmKeeper
	ctx := testkeeper.EVMTestApp.GetContextForDeliverTx([]byte{})
	ctx = ctx.WithChainID("pacific-1")

	// Create two receipts in same block
	txHash1 := common.HexToHash("0x1234567890abcdef1234567890abcdef1234567890abcdef1234567890abcdef")
	txHash2 := common.HexToHash("0x2234567890abcdef1234567890abcdef1234567890abcdef1234567890abcdef")

	receipt1 := &types.Receipt{
		TxHashHex:   txHash1.Hex(),
		BlockNumber: 100, // Below pacific-1 legacy threshold
		GasUsed:     1000,
	}
	receipt2 := &types.Receipt{
		TxHashHex:   txHash2.Hex(),
		BlockNumber: 100, // Below pacific-1 legacy threshold
		GasUsed:     2000,
	}

	// Set both receipts
	err := k.SetTransientReceipt(ctx, txHash1, receipt1)
	require.NoError(t, err)
	err = k.SetTransientReceipt(ctx, txHash2, receipt2)
	require.NoError(t, err)

	// Flush both receipts
	err = k.FlushTransientReceiptsSync(ctx)
	require.NoError(t, err)

	// Verify cumulative gas not changed for either receipt
	r1, err := k.GetReceipt(ctx, txHash1)
	require.NoError(t, err)
	require.Equal(t, uint64(1000), r1.GasUsed)
	require.Equal(t, uint64(0), r1.CumulativeGasUsed)

	r2, err := k.GetReceipt(ctx, txHash2)
	require.NoError(t, err)
	require.Equal(t, uint64(2000), r2.GasUsed)
	require.Equal(t, uint64(0), r2.CumulativeGasUsed)

	// do the same for non-legacy receipts and make sure cumulative gas used is adjusted
	txHash3 := common.HexToHash("0x3234567890abcdef1234567890abcdef1234567890abcdef1234567890abcdef")
	receipt3 := &types.Receipt{
		TxHashHex:   txHash3.Hex(),
		BlockNumber: 162745894, // Above pacific-1 legacy threshold
		GasUsed:     3000,
	}
	err = k.SetTransientReceipt(ctx, txHash3, receipt3)
	require.NoError(t, err)
	err = k.FlushTransientReceiptsSync(ctx)
	require.NoError(t, err)

	r3, err := k.GetReceipt(ctx, txHash3)
	require.NoError(t, err)
	require.Equal(t, uint64(3000), r3.GasUsed)
	require.Equal(t, uint64(3000), r3.CumulativeGasUsed)

	// Atlantic-2
	ctx = ctx.WithChainID("atlantic-2")

	// Create two receipts in same block
	txHash4 := common.HexToHash("0x4234567890abcdef1234567890abcdef1234567890abcdef1234567890abcdef")
	txHash5 := common.HexToHash("0x5234567890abcdef1234567890abcdef1234567890abcdef1234567890abcdef")

	receipt4 := &types.Receipt{
		TxHashHex:   txHash4.Hex(),
		BlockNumber: 100, // Below atlantic-2 legacy threshold
		GasUsed:     4000,
	}
	receipt5 := &types.Receipt{
		TxHashHex:   txHash5.Hex(),
		BlockNumber: 100, // Below atlantic-2 legacy threshold
		GasUsed:     5000,
	}

	// Set both receipts
	err = k.SetTransientReceipt(ctx, txHash4, receipt4)
	require.NoError(t, err)
	err = k.SetTransientReceipt(ctx, txHash5, receipt5)
	require.NoError(t, err)

	// Flush both receipts
	err = k.FlushTransientReceiptsSync(ctx)
	require.NoError(t, err)

	// Verify cumulative gas not changed for either receipt
	r4, err := k.GetReceipt(ctx, txHash4)
	require.NoError(t, err)
	require.Equal(t, uint64(4000), r4.GasUsed)
	require.Equal(t, uint64(0), r4.CumulativeGasUsed)

	r5, err := k.GetReceipt(ctx, txHash5)
	require.NoError(t, err)
	require.Equal(t, uint64(5000), r5.GasUsed)
	require.Equal(t, uint64(0), r5.CumulativeGasUsed)

	// do the same for non-legacy receipts and make sure cumulative gas used is adjusted
	txHash6 := common.HexToHash("0x6234567890abcdef1234567890abcdef1234567890abcdef1234567890abcdef")
	receipt6 := &types.Receipt{
		TxHashHex:   txHash6.Hex(),
		BlockNumber: 191939682, // Above atlantic-2 legacy threshold
		GasUsed:     6000,
	}
	err = k.SetTransientReceipt(ctx, txHash6, receipt6)
	require.NoError(t, err)
	err = k.FlushTransientReceiptsSync(ctx)
	require.NoError(t, err)

	r6, err := k.GetReceipt(ctx, txHash6)
	require.NoError(t, err)
	require.Equal(t, uint64(6000), r6.GasUsed)
	require.Equal(t, uint64(6000), r6.CumulativeGasUsed)

	// Arctic-1
	ctx = ctx.WithChainID("arctic-1")

	// Create two receipts in same block
	txHash7 := common.HexToHash("0x7234567890abcdef1234567890abcdef1234567890abcdef1234567890abcdef")
	txHash8 := common.HexToHash("0x8234567890abcdef1234567890abcdef1234567890abcdef1234567890abcdef")

	receipt7 := &types.Receipt{
		TxHashHex:   txHash7.Hex(),
		BlockNumber: 100, // Below arctic-1 legacy threshold
		GasUsed:     7000,
	}
	receipt8 := &types.Receipt{
		TxHashHex:   txHash8.Hex(),
		BlockNumber: 100, // Below arctic-1 legacy threshold
		GasUsed:     8000,
	}

	// Set both receipts
	err = k.SetTransientReceipt(ctx, txHash7, receipt7)
	require.NoError(t, err)
	err = k.SetTransientReceipt(ctx, txHash8, receipt8)
	require.NoError(t, err)

	// Flush both receipts
	err = k.FlushTransientReceiptsSync(ctx)
	require.NoError(t, err)

	// Verify cumulative gas not changed for either receipt
	r7, err := k.GetReceipt(ctx, txHash7)
	require.NoError(t, err)
	require.Equal(t, uint64(7000), r7.GasUsed)
	require.Equal(t, uint64(0), r7.CumulativeGasUsed)

	r8, err := k.GetReceipt(ctx, txHash8)
	require.NoError(t, err)
	require.Equal(t, uint64(8000), r8.GasUsed)
	require.Equal(t, uint64(0), r8.CumulativeGasUsed)

	// do the same for non-legacy receipts and make sure cumulative gas used is adjusted
	txHash9 := common.HexToHash("0x9234567890abcdef1234567890abcdef1234567890abcdef1234567890abcdef")
	receipt9 := &types.Receipt{
		TxHashHex:   txHash9.Hex(),
		BlockNumber: 109393644, // Above arctic-1 legacy threshold
		GasUsed:     9000,
	}
	err = k.SetTransientReceipt(ctx, txHash9, receipt9)
	require.NoError(t, err)
	err = k.FlushTransientReceiptsSync(ctx)
	require.NoError(t, err)

	r9, err := k.GetReceipt(ctx, txHash9)
	require.NoError(t, err)
	require.Equal(t, uint64(9000), r9.GasUsed)
	require.Equal(t, uint64(9000), r9.CumulativeGasUsed)
>>>>>>> 07441d7b
}<|MERGE_RESOLUTION|>--- conflicted
+++ resolved
@@ -20,10 +20,10 @@
 	// stub - test logic or mock goes here
 }
 
-<<<<<<< HEAD
 func (k TestKeeper) StoreKey() sdk.StoreKey {
 	return sdk.NewKVStoreKey("evm")
-=======
+}
+
 func TestFlushTransientReceiptsSync(t *testing.T) {
 	k := &testkeeper.EVMTestApp.EvmKeeper
 	ctx := testkeeper.EVMTestApp.GetContextForDeliverTx([]byte{})
@@ -59,7 +59,6 @@
 	// Flushing with no receipts should not error
 	err = k.FlushTransientReceiptsSync(ctx)
 	require.NoError(t, err)
->>>>>>> 07441d7b
 }
 
 func TestStoreReceipt(t *testing.T) {
@@ -70,12 +69,7 @@
 	store := ctx.KVStore(keeper.StoreKey())
 	bz := store.Get(types.GetReceiptKey(receipt.TxHash))
 
-<<<<<<< HEAD
 	require.NotNil(t, bz)
-=======
-	receipt, err = k.GetTransientReceipt(ctx, txHash, 0)
-	require.Nil(t, receipt)
-	require.Equal(t, "not found", err.Error())
 }
 
 // Flush transient receipts should not adjust cumulative gas used for legacy receipts
@@ -249,5 +243,4 @@
 	require.NoError(t, err)
 	require.Equal(t, uint64(9000), r9.GasUsed)
 	require.Equal(t, uint64(9000), r9.CumulativeGasUsed)
->>>>>>> 07441d7b
 }