package evm

import (
	"fmt"

	sdk "github.com/cosmos/cosmos-sdk/types"
	sdkerrors "github.com/cosmos/cosmos-sdk/types/errors"
	govtypes "github.com/cosmos/cosmos-sdk/x/gov/types"

	"github.com/sei-protocol/sei-chain/x/evm/keeper"
	"github.com/sei-protocol/sei-chain/x/evm/types"
)

func NewHandler(k *keeper.Keeper) sdk.Handler {
	msgServer := keeper.NewMsgServerImpl(k)

	return func(ctx sdk.Context, msg sdk.Msg) (*sdk.Result, error) {
		ctx = ctx.WithEventManager(sdk.NewEventManager())

		switch msg := msg.(type) {
		case *types.MsgEVMTransaction:
			res, err := msgServer.EVMTransaction(sdk.WrapSDKContext(ctx), msg)
			return sdk.WrapServiceResult(ctx, res, err)
		case *types.MsgSend:
			res, err := msgServer.Send(sdk.WrapSDKContext(ctx), msg)
			return sdk.WrapServiceResult(ctx, res, err)
		case *types.MsgRegisterPointer:
			res, err := msgServer.RegisterPointer(sdk.WrapSDKContext(ctx), msg)
			return sdk.WrapServiceResult(ctx, res, err)
		case *types.MsgAssociateContractAddress:
			res, err := msgServer.AssociateContractAddress(sdk.WrapSDKContext(ctx), msg)
			return sdk.WrapServiceResult(ctx, res, err)
		default:
			errMsg := fmt.Sprintf("unrecognized %s message type: %T", types.ModuleName, msg)
			return nil, sdkerrors.Wrap(sdkerrors.ErrUnknownRequest, errMsg)
		}
	}
}

func NewProposalHandler(k keeper.Keeper) govtypes.Handler {
	return func(ctx sdk.Context, content govtypes.Content) error {
		switch c := content.(type) {
		case *types.AddERCNativePointerProposal:
			return HandleAddERCNativePointerProposal(ctx, &k, c)
		case *types.AddERCCW20PointerProposal:
			return HandleAddERCCW20PointerProposal(ctx, &k, c)
		case *types.AddERCCW721PointerProposal:
			return HandleAddERCCW721PointerProposal(ctx, &k, c)
		case *types.AddERCCW1155PointerProposal:
			return HandleAddERCCW1155PointerProposal(ctx, &k, c)
		case *types.AddCWERC20PointerProposal:
			return HandleAddCWERC20PointerProposal(ctx, &k, c)
		case *types.AddCWERC721PointerProposal:
			return HandleAddCWERC721PointerProposal(ctx, &k, c)
<<<<<<< HEAD
		case *types.AddCWERC1155PointerProposal:
			return HandleAddCWERC1155PointerProposal(ctx, &k, c)
=======
		case *types.AddERCNativePointerProposalV2:
			return HandleAddERCNativePointerProposalV2(ctx, &k, c)
>>>>>>> c5610ba2
		default:
			return sdkerrors.Wrapf(sdkerrors.ErrUnknownRequest, "unrecognized evm proposal content type: %T", c)
		}
	}
}<|MERGE_RESOLUTION|>--- conflicted
+++ resolved
@@ -52,13 +52,10 @@
 			return HandleAddCWERC20PointerProposal(ctx, &k, c)
 		case *types.AddCWERC721PointerProposal:
 			return HandleAddCWERC721PointerProposal(ctx, &k, c)
-<<<<<<< HEAD
 		case *types.AddCWERC1155PointerProposal:
 			return HandleAddCWERC1155PointerProposal(ctx, &k, c)
-=======
 		case *types.AddERCNativePointerProposalV2:
 			return HandleAddERCNativePointerProposalV2(ctx, &k, c)
->>>>>>> c5610ba2
 		default:
 			return sdkerrors.Wrapf(sdkerrors.ErrUnknownRequest, "unrecognized evm proposal content type: %T", c)
 		}
