package keeper

import (
	"bytes"
	"fmt"
	"testing"
	"time"

	"github.com/stretchr/testify/require"

	"github.com/sei-protocol/sei-chain/x/oracle/types"
	"github.com/sei-protocol/sei-chain/x/oracle/utils"

	sdk "github.com/cosmos/cosmos-sdk/types"
	"github.com/cosmos/cosmos-sdk/types/address"
	"github.com/cosmos/cosmos-sdk/x/staking"
	stakingtypes "github.com/cosmos/cosmos-sdk/x/staking/types"
)

func TestExchangeRate(t *testing.T) {
	input := CreateTestInput(t)

	params := input.OracleKeeper.GetParams(input.Ctx)
	fmt.Println(params.VotePeriod)

	cnyExchangeRate := sdk.NewDecWithPrec(839, int64(OracleDecPrecision)).MulInt64(utils.MicroUnit)
	gbpExchangeRate := sdk.NewDecWithPrec(4995, int64(OracleDecPrecision)).MulInt64(utils.MicroUnit)
	krwExchangeRate := sdk.NewDecWithPrec(2838, int64(OracleDecPrecision)).MulInt64(utils.MicroUnit)
	lunaExchangeRate := sdk.NewDecWithPrec(3282384, int64(OracleDecPrecision)).MulInt64(utils.MicroUnit)

	// Set & get rates
	input.OracleKeeper.SetBaseExchangeRate(input.Ctx, utils.MicroSeiDenom, cnyExchangeRate)
	rate, lastUpdate, err := input.OracleKeeper.GetBaseExchangeRate(input.Ctx, utils.MicroSeiDenom)
	require.NoError(t, err)
	require.Equal(t, cnyExchangeRate, rate)
	require.Equal(t, sdk.ZeroInt(), lastUpdate)

	input.Ctx = input.Ctx.WithBlockHeight(3)

	rate, lastUpdate, _ = input.OracleKeeper.GetBaseExchangeRate(input.Ctx, utils.MicroBaseDenom)
	require.Equal(t, sdk.OneDec(), rate)
	// because we haven't reached end of a vote period, we should return 0
	require.Equal(t, sdk.ZeroInt(), lastUpdate)

	input.OracleKeeper.SetBaseExchangeRate(input.Ctx, utils.MicroEthDenom, gbpExchangeRate)
	rate, lastUpdate, err = input.OracleKeeper.GetBaseExchangeRate(input.Ctx, utils.MicroEthDenom)
	require.NoError(t, err)
	require.Equal(t, gbpExchangeRate, rate)
	require.Equal(t, sdk.NewInt(3), lastUpdate)

	input.Ctx = input.Ctx.WithBlockHeight(15)

	input.OracleKeeper.SetBaseExchangeRate(input.Ctx, utils.MicroAtomDenom, krwExchangeRate)
	rate, lastUpdate, err = input.OracleKeeper.GetBaseExchangeRate(input.Ctx, utils.MicroAtomDenom)
	require.NoError(t, err)
	require.Equal(t, krwExchangeRate, rate)
	require.Equal(t, sdk.NewInt(15), lastUpdate)

	input.OracleKeeper.SetBaseExchangeRate(input.Ctx, utils.MicroBaseDenom, lunaExchangeRate)
	rate, lastUpdate, _ = input.OracleKeeper.GetBaseExchangeRate(input.Ctx, utils.MicroBaseDenom)
	require.Equal(t, sdk.OneDec(), rate)
	// with votePeriod == 10 blocks, the last end of vote period is 9
	require.Equal(t, sdk.NewInt(9), lastUpdate)

	input.OracleKeeper.DeleteBaseExchangeRate(input.Ctx, utils.MicroAtomDenom)
	_, _, err = input.OracleKeeper.GetBaseExchangeRate(input.Ctx, utils.MicroAtomDenom)
	require.Error(t, err)

	numExchangeRates := 0
	handler := func(denom string, exchangeRate types.OracleExchangeRate) (stop bool) {
		numExchangeRates = numExchangeRates + 1
		return false
	}
	input.OracleKeeper.IterateBaseExchangeRates(input.Ctx, handler)

	require.True(t, numExchangeRates == 3)
}

func TestIterateLunaExchangeRates(t *testing.T) {
	input := CreateTestInput(t)

	cnyExchangeRate := sdk.NewDecWithPrec(839, int64(OracleDecPrecision)).MulInt64(utils.MicroUnit)
	gbpExchangeRate := sdk.NewDecWithPrec(4995, int64(OracleDecPrecision)).MulInt64(utils.MicroUnit)
	krwExchangeRate := sdk.NewDecWithPrec(2838, int64(OracleDecPrecision)).MulInt64(utils.MicroUnit)
	lunaExchangeRate := sdk.NewDecWithPrec(3282384, int64(OracleDecPrecision)).MulInt64(utils.MicroUnit)

	// Set & get rates
	input.OracleKeeper.SetBaseExchangeRate(input.Ctx, utils.MicroSeiDenom, cnyExchangeRate)
	input.OracleKeeper.SetBaseExchangeRate(input.Ctx, utils.MicroEthDenom, gbpExchangeRate)
	input.OracleKeeper.SetBaseExchangeRate(input.Ctx, utils.MicroAtomDenom, krwExchangeRate)
	input.OracleKeeper.SetBaseExchangeRate(input.Ctx, utils.MicroBaseDenom, lunaExchangeRate)

	input.OracleKeeper.IterateBaseExchangeRates(input.Ctx, func(denom string, rate types.OracleExchangeRate) (stop bool) {
		switch denom {
		case utils.MicroSeiDenom:
			require.Equal(t, cnyExchangeRate, rate.ExchangeRate)
		case utils.MicroEthDenom:
			require.Equal(t, gbpExchangeRate, rate.ExchangeRate)
		case utils.MicroAtomDenom:
			require.Equal(t, krwExchangeRate, rate.ExchangeRate)
		case utils.MicroBaseDenom:
			require.Equal(t, lunaExchangeRate, rate.ExchangeRate)
		}
		return false
	})
}

func TestRewardPool(t *testing.T) {
	input := CreateTestInput(t)

	fees := sdk.NewCoins(sdk.NewCoin(utils.MicroEthDenom, sdk.NewInt(1000)))
	acc := input.AccountKeeper.GetModuleAccount(input.Ctx, types.ModuleName)
	err := FundAccount(input, acc.GetAddress(), fees)
	if err != nil {
		panic(err) // never occurs
	}

	KFees := input.OracleKeeper.GetRewardPool(input.Ctx, utils.MicroEthDenom)
	require.Equal(t, fees[0], KFees)
}

func TestParams(t *testing.T) {
	input := CreateTestInput(t)

	// Test default params setting
	input.OracleKeeper.SetParams(input.Ctx, types.DefaultParams())
	params := input.OracleKeeper.GetParams(input.Ctx)
	require.NotNil(t, params)

	// Test custom params setting
	votePeriod := uint64(10)
	voteThreshold := sdk.NewDecWithPrec(33, 2)
	oracleRewardBand := sdk.NewDecWithPrec(1, 2)
	slashFraction := sdk.NewDecWithPrec(1, 2)
	slashWindow := uint64(1000)
	minValidPerWindow := sdk.NewDecWithPrec(1, 4)
	whitelist := types.DenomList{
		{Name: utils.MicroEthDenom},
		{Name: utils.MicroAtomDenom},
	}

	// Should really test validateParams, but skipping because obvious
	newParams := types.Params{
		VotePeriod:        votePeriod,
		VoteThreshold:     voteThreshold,
		RewardBand:        oracleRewardBand,
		Whitelist:         whitelist,
		SlashFraction:     slashFraction,
		SlashWindow:       slashWindow,
		MinValidPerWindow: minValidPerWindow,
	}
	input.OracleKeeper.SetParams(input.Ctx, newParams)

	storedParams := input.OracleKeeper.GetParams(input.Ctx)
	require.NotNil(t, storedParams)
	require.Equal(t, storedParams, newParams)
}

func TestFeederDelegation(t *testing.T) {
	input := CreateTestInput(t)

	// Test default getters and setters
	delegate := input.OracleKeeper.GetFeederDelegation(input.Ctx, ValAddrs[0])
	require.Equal(t, Addrs[0], delegate)

	input.OracleKeeper.SetFeederDelegation(input.Ctx, ValAddrs[0], Addrs[1])
	delegate = input.OracleKeeper.GetFeederDelegation(input.Ctx, ValAddrs[0])
	require.Equal(t, Addrs[1], delegate)
}

func TestIterateFeederDelegations(t *testing.T) {
	input := CreateTestInput(t)

	// Test default getters and setters
	delegate := input.OracleKeeper.GetFeederDelegation(input.Ctx, ValAddrs[0])
	require.Equal(t, Addrs[0], delegate)

	input.OracleKeeper.SetFeederDelegation(input.Ctx, ValAddrs[0], Addrs[1])

	var delegators []sdk.ValAddress
	var delegates []sdk.AccAddress
	input.OracleKeeper.IterateFeederDelegations(input.Ctx, func(delegator sdk.ValAddress, delegate sdk.AccAddress) (stop bool) {
		delegators = append(delegators, delegator)
		delegates = append(delegates, delegate)
		return false
	})

	require.Equal(t, 1, len(delegators))
	require.Equal(t, 1, len(delegates))
	require.Equal(t, ValAddrs[0], delegators[0])
	require.Equal(t, Addrs[1], delegates[0])
}

func TestVotePenaltyCounter(t *testing.T) {
	input := CreateTestInput(t)

	// Test default getters and setters
	counter := input.OracleKeeper.GetVotePenaltyCounter(input.Ctx, ValAddrs[0])
	require.Equal(t, uint64(0), counter.MissCount)
	require.Equal(t, uint64(0), counter.AbstainCount)
	require.Equal(t, uint64(0), input.OracleKeeper.GetMissCount(input.Ctx, ValAddrs[0]))
	require.Equal(t, uint64(0), input.OracleKeeper.GetAbstainCount(input.Ctx, ValAddrs[0]))

	missCounter := uint64(10)
	input.OracleKeeper.SetVotePenaltyCounter(input.Ctx, ValAddrs[0], missCounter, 0)
	counter = input.OracleKeeper.GetVotePenaltyCounter(input.Ctx, ValAddrs[0])
	require.Equal(t, missCounter, counter.MissCount)
	require.Equal(t, uint64(0), counter.AbstainCount)
	require.Equal(t, missCounter, input.OracleKeeper.GetMissCount(input.Ctx, ValAddrs[0]))
	require.Equal(t, uint64(0), input.OracleKeeper.GetAbstainCount(input.Ctx, ValAddrs[0]))

	input.OracleKeeper.SetVotePenaltyCounter(input.Ctx, ValAddrs[0], missCounter, missCounter)
	counter = input.OracleKeeper.GetVotePenaltyCounter(input.Ctx, ValAddrs[0])
	require.Equal(t, missCounter, counter.MissCount)
	require.Equal(t, missCounter, counter.AbstainCount)
	require.Equal(t, missCounter, input.OracleKeeper.GetMissCount(input.Ctx, ValAddrs[0]))
	require.Equal(t, missCounter, input.OracleKeeper.GetAbstainCount(input.Ctx, ValAddrs[0]))

	input.OracleKeeper.DeleteVotePenaltyCounter(input.Ctx, ValAddrs[0])
	counter = input.OracleKeeper.GetVotePenaltyCounter(input.Ctx, ValAddrs[0])
	require.Equal(t, uint64(0), counter.MissCount)
	require.Equal(t, uint64(0), counter.AbstainCount)
	require.Equal(t, uint64(0), input.OracleKeeper.GetMissCount(input.Ctx, ValAddrs[0]))
	require.Equal(t, uint64(0), input.OracleKeeper.GetAbstainCount(input.Ctx, ValAddrs[0]))
}

func TestIterateMissCounters(t *testing.T) {
	input := CreateTestInput(t)

	// Test default getters and setters
	counter := input.OracleKeeper.GetVotePenaltyCounter(input.Ctx, ValAddrs[0])
	require.Equal(t, uint64(0), counter.MissCount)
	require.Equal(t, uint64(0), counter.MissCount)

	missCounter := uint64(10)
	input.OracleKeeper.SetVotePenaltyCounter(input.Ctx, ValAddrs[1], missCounter, missCounter)

	var operators []sdk.ValAddress
	var votePenaltyCounters types.VotePenaltyCounters
	input.OracleKeeper.IterateVotePenaltyCounters(input.Ctx, func(delegator sdk.ValAddress, votePenaltyCounter types.VotePenaltyCounter) (stop bool) {
		operators = append(operators, delegator)
		votePenaltyCounters = append(votePenaltyCounters, votePenaltyCounter)
		return false
	})

	require.Equal(t, 1, len(operators))
	require.Equal(t, 1, len(votePenaltyCounters))
	require.Equal(t, ValAddrs[1], operators[0])
	require.Equal(t, missCounter, votePenaltyCounters[0].MissCount)
}

func TestAggregatePrevoteAddDelete(t *testing.T) {
	input := CreateTestInput(t)

	hash := types.GetAggregateVoteHash("salt", "100ukrw,1000uusd", sdk.ValAddress(Addrs[0]))
	aggregatePrevote := types.NewAggregateExchangeRatePrevote(hash, sdk.ValAddress(Addrs[0]), 0)
	input.OracleKeeper.SetAggregateExchangeRatePrevote(input.Ctx, sdk.ValAddress(Addrs[0]), aggregatePrevote)

	KPrevote, err := input.OracleKeeper.GetAggregateExchangeRatePrevote(input.Ctx, sdk.ValAddress(Addrs[0]))
	require.NoError(t, err)
	require.Equal(t, aggregatePrevote, KPrevote)

	input.OracleKeeper.DeleteAggregateExchangeRatePrevote(input.Ctx, sdk.ValAddress(Addrs[0]))
	_, err = input.OracleKeeper.GetAggregateExchangeRatePrevote(input.Ctx, sdk.ValAddress(Addrs[0]))
	require.Error(t, err)
}

func TestAggregatePrevoteIterate(t *testing.T) {
	input := CreateTestInput(t)

	hash := types.GetAggregateVoteHash("salt", "100ukrw,1000uusd", sdk.ValAddress(Addrs[0]))
	aggregatePrevote1 := types.NewAggregateExchangeRatePrevote(hash, sdk.ValAddress(Addrs[0]), 0)
	input.OracleKeeper.SetAggregateExchangeRatePrevote(input.Ctx, sdk.ValAddress(Addrs[0]), aggregatePrevote1)

	hash2 := types.GetAggregateVoteHash("salt", "100ukrw,1000uusd", sdk.ValAddress(Addrs[1]))
	aggregatePrevote2 := types.NewAggregateExchangeRatePrevote(hash2, sdk.ValAddress(Addrs[1]), 0)
	input.OracleKeeper.SetAggregateExchangeRatePrevote(input.Ctx, sdk.ValAddress(Addrs[1]), aggregatePrevote2)

	i := 0
	bigger := bytes.Compare(Addrs[0], Addrs[1])
	input.OracleKeeper.IterateAggregateExchangeRatePrevotes(input.Ctx, func(voter sdk.ValAddress, p types.AggregateExchangeRatePrevote) (stop bool) {
		if (i == 0 && bigger == -1) || (i == 1 && bigger == 1) {
			require.Equal(t, aggregatePrevote1, p)
			require.Equal(t, voter.String(), p.Voter)
		} else {
			require.Equal(t, aggregatePrevote2, p)
			require.Equal(t, voter.String(), p.Voter)
		}

		i++
		return false
	})
}

func TestAggregateVoteAddDelete(t *testing.T) {
	input := CreateTestInput(t)

	aggregateVote := types.NewAggregateExchangeRateVote(types.ExchangeRateTuples{
		{Denom: "foo", ExchangeRate: sdk.NewDec(-1)},
		{Denom: "foo", ExchangeRate: sdk.NewDec(0)},
		{Denom: "foo", ExchangeRate: sdk.NewDec(1)},
	}, sdk.ValAddress(Addrs[0]))
	input.OracleKeeper.SetAggregateExchangeRateVote(input.Ctx, sdk.ValAddress(Addrs[0]), aggregateVote)

	KVote, err := input.OracleKeeper.GetAggregateExchangeRateVote(input.Ctx, sdk.ValAddress(Addrs[0]))
	require.NoError(t, err)
	require.Equal(t, aggregateVote, KVote)

	input.OracleKeeper.DeleteAggregateExchangeRateVote(input.Ctx, sdk.ValAddress(Addrs[0]))
	_, err = input.OracleKeeper.GetAggregateExchangeRateVote(input.Ctx, sdk.ValAddress(Addrs[0]))
	require.Error(t, err)
}

func TestAggregateVoteIterate(t *testing.T) {
	input := CreateTestInput(t)

	aggregateVote1 := types.NewAggregateExchangeRateVote(types.ExchangeRateTuples{
		{Denom: "foo", ExchangeRate: sdk.NewDec(-1)},
		{Denom: "foo", ExchangeRate: sdk.NewDec(0)},
		{Denom: "foo", ExchangeRate: sdk.NewDec(1)},
	}, sdk.ValAddress(Addrs[0]))
	input.OracleKeeper.SetAggregateExchangeRateVote(input.Ctx, sdk.ValAddress(Addrs[0]), aggregateVote1)

	aggregateVote2 := types.NewAggregateExchangeRateVote(types.ExchangeRateTuples{
		{Denom: "foo", ExchangeRate: sdk.NewDec(-1)},
		{Denom: "foo", ExchangeRate: sdk.NewDec(0)},
		{Denom: "foo", ExchangeRate: sdk.NewDec(1)},
	}, sdk.ValAddress(Addrs[1]))
	input.OracleKeeper.SetAggregateExchangeRateVote(input.Ctx, sdk.ValAddress(Addrs[1]), aggregateVote2)

	i := 0
	bigger := bytes.Compare(address.MustLengthPrefix(Addrs[0]), address.MustLengthPrefix(Addrs[1]))
	input.OracleKeeper.IterateAggregateExchangeRateVotes(input.Ctx, func(voter sdk.ValAddress, p types.AggregateExchangeRateVote) (stop bool) {
		if (i == 0 && bigger == -1) || (i == 1 && bigger == 1) {
			require.Equal(t, aggregateVote1, p)
			require.Equal(t, voter.String(), p.Voter)
		} else {
			require.Equal(t, aggregateVote2, p)
			require.Equal(t, voter.String(), p.Voter)
		}

		i++
		return false
	})
}

func TestVoteTargetGetSet(t *testing.T) {
	input := CreateTestInput(t)

	voteTargets := map[string]types.Denom{
<<<<<<< HEAD
		utils.MicroEthDenom:  {utils.MicroEthDenom},
		utils.MicroUsdcDenom: {utils.MicroUsdcDenom},
		utils.MicroAtomDenom: {utils.MicroAtomDenom},
		utils.MicroSeiDenom:  {utils.MicroSeiDenom},
=======
		utils.MicroEthDenom:  {Name: utils.MicroEthDenom},
		utils.MicroUsdcDenom: {Name: utils.MicroUsdcDenom},
		utils.MicroAtomDenom: {Name: utils.MicroAtomDenom},
		utils.MicroSeiDenom:  {Name: utils.MicroSeiDenom},
>>>>>>> a337a708
	}

	for denom := range voteTargets {
		input.OracleKeeper.SetVoteTarget(input.Ctx, denom)
		denomInfo, err := input.OracleKeeper.GetVoteTarget(input.Ctx, denom)
		require.NoError(t, err)
		require.Equal(t, voteTargets[denom], denomInfo)
	}

	input.OracleKeeper.ClearVoteTargets(input.Ctx)
	for denom := range voteTargets {
		_, err := input.OracleKeeper.GetVoteTarget(input.Ctx, denom)
		require.Error(t, err)
	}
}

func TestValidateFeeder(t *testing.T) {
	// initial setup
	input := CreateTestInput(t)
	addr, val := ValAddrs[0], ValPubKeys[0]
	addr1, val1 := ValAddrs[1], ValPubKeys[1]
	amt := sdk.TokensFromConsensusPower(100, sdk.DefaultPowerReduction)
	sh := staking.NewHandler(input.StakingKeeper)
	ctx := input.Ctx

	// Validator created
	_, err := sh(ctx, NewTestMsgCreateValidator(addr, val, amt))
	require.NoError(t, err)
	_, err = sh(ctx, NewTestMsgCreateValidator(addr1, val1, amt))
	require.NoError(t, err)
	staking.EndBlocker(ctx, input.StakingKeeper)

	require.Equal(
		t, input.BankKeeper.GetAllBalances(ctx, sdk.AccAddress(addr)),
		sdk.NewCoins(sdk.NewCoin(input.StakingKeeper.GetParams(ctx).BondDenom, InitTokens.Sub(amt))),
	)
	require.Equal(t, amt, input.StakingKeeper.Validator(ctx, addr).GetBondedTokens())
	require.Equal(
		t, input.BankKeeper.GetAllBalances(ctx, sdk.AccAddress(addr1)),
		sdk.NewCoins(sdk.NewCoin(input.StakingKeeper.GetParams(ctx).BondDenom, InitTokens.Sub(amt))),
	)
	require.Equal(t, amt, input.StakingKeeper.Validator(ctx, addr1).GetBondedTokens())

	require.NoError(t, input.OracleKeeper.ValidateFeeder(input.Ctx, sdk.AccAddress(addr), sdk.ValAddress(addr)))
	require.NoError(t, input.OracleKeeper.ValidateFeeder(input.Ctx, sdk.AccAddress(addr1), sdk.ValAddress(addr1)))

	// delegate works
	input.OracleKeeper.SetFeederDelegation(input.Ctx, sdk.ValAddress(addr), sdk.AccAddress(addr1))
	require.NoError(t, input.OracleKeeper.ValidateFeeder(input.Ctx, sdk.AccAddress(addr1), sdk.ValAddress(addr)))
	require.Error(t, input.OracleKeeper.ValidateFeeder(input.Ctx, sdk.AccAddress(Addrs[2]), sdk.ValAddress(addr)))

	// only active validators can do oracle votes
	validator, found := input.StakingKeeper.GetValidator(input.Ctx, sdk.ValAddress(addr))
	require.True(t, found)
	validator.Status = stakingtypes.Unbonded
	input.StakingKeeper.SetValidator(input.Ctx, validator)
	require.Error(t, input.OracleKeeper.ValidateFeeder(input.Ctx, sdk.AccAddress(addr1), sdk.ValAddress(addr)))
}

func TestPriceSnapshotGetSet(t *testing.T) {
	input := CreateTestInput(t)

	priceSnapshots := types.PriceSnapshots{
		types.NewPriceSnapshot(types.PriceSnapshotItems{
			types.NewPriceSnapshotItem(utils.MicroEthDenom, types.OracleExchangeRate{
				ExchangeRate: sdk.NewDec(11),
				LastUpdate:   sdk.NewInt(20),
			}),
			types.NewPriceSnapshotItem(utils.MicroAtomDenom, types.OracleExchangeRate{
				ExchangeRate: sdk.NewDec(12),
				LastUpdate:   sdk.NewInt(20),
			}),
		}, 1),
		types.NewPriceSnapshot(types.PriceSnapshotItems{
			types.NewPriceSnapshotItem(utils.MicroEthDenom, types.OracleExchangeRate{
				ExchangeRate: sdk.NewDec(21),
				LastUpdate:   sdk.NewInt(30),
			}),
			types.NewPriceSnapshotItem(utils.MicroAtomDenom, types.OracleExchangeRate{
				ExchangeRate: sdk.NewDec(22),
				LastUpdate:   sdk.NewInt(30),
			}),
		}, 2),
	}

	input.OracleKeeper.SetPriceSnapshot(input.Ctx, priceSnapshots[0])
	input.OracleKeeper.SetPriceSnapshot(input.Ctx, priceSnapshots[1])

	snapshot := input.OracleKeeper.GetPriceSnapshot(input.Ctx, 1)
	require.Equal(t, priceSnapshots[0], snapshot)

	snapshot = input.OracleKeeper.GetPriceSnapshot(input.Ctx, 2)
	require.Equal(t, priceSnapshots[1], snapshot)
}

func TestPriceSnapshotAdd(t *testing.T) {
	input := CreateTestInput(t)

	input.Ctx = input.Ctx.WithBlockTime(time.Unix(3500, 0))
	priceSnapshots := types.PriceSnapshots{
		types.NewPriceSnapshot(types.PriceSnapshotItems{
			types.NewPriceSnapshotItem(utils.MicroEthDenom, types.OracleExchangeRate{
				ExchangeRate: sdk.NewDec(11),
				LastUpdate:   sdk.NewInt(20),
			}),
			types.NewPriceSnapshotItem(utils.MicroAtomDenom, types.OracleExchangeRate{
				ExchangeRate: sdk.NewDec(12),
				LastUpdate:   sdk.NewInt(20),
			}),
		}, 50),
		types.NewPriceSnapshot(types.PriceSnapshotItems{
			types.NewPriceSnapshotItem(utils.MicroEthDenom, types.OracleExchangeRate{
				ExchangeRate: sdk.NewDec(21),
				LastUpdate:   sdk.NewInt(30),
			}),
			types.NewPriceSnapshotItem(utils.MicroAtomDenom, types.OracleExchangeRate{
				ExchangeRate: sdk.NewDec(22),
				LastUpdate:   sdk.NewInt(30),
			}),
		}, 100),
	}
	expectedSnapshots := priceSnapshots

	for i := range priceSnapshots {
		input.OracleKeeper.AddPriceSnapshot(input.Ctx, priceSnapshots[i])
	}
	totalSnapshots := 0
	input.OracleKeeper.IteratePriceSnapshots(input.Ctx, func(snapshot types.PriceSnapshot) (stop bool) {
		// assert that all the timestamps are correct
		require.Equal(t, expectedSnapshots[totalSnapshots], snapshot)
		totalSnapshots++
		return false
	})
	require.Equal(t, 2, totalSnapshots)

	input.Ctx = input.Ctx.WithBlockTime(time.Unix(3660, 0))

	newSnapshot := types.NewPriceSnapshot(
		types.PriceSnapshotItems{
			types.NewPriceSnapshotItem(utils.MicroEthDenom, types.OracleExchangeRate{
				ExchangeRate: sdk.NewDec(31),
				LastUpdate:   sdk.NewInt(40),
			}),
			types.NewPriceSnapshotItem(utils.MicroAtomDenom, types.OracleExchangeRate{
				ExchangeRate: sdk.NewDec(32),
				LastUpdate:   sdk.NewInt(40),
			}),
		},
		3660,
	)

	input.OracleKeeper.AddPriceSnapshot(input.Ctx, newSnapshot)

	expectedSnapshots = append(expectedSnapshots, newSnapshot)

	totalSnapshots = 0
	input.OracleKeeper.IteratePriceSnapshots(input.Ctx, func(snapshot types.PriceSnapshot) (stop bool) {
		// assert that all the timestamps are correct
		require.Equal(t, expectedSnapshots[totalSnapshots], snapshot)
		totalSnapshots++
		return false
	})
	require.Equal(t, 3, totalSnapshots)

	// test iterate
	expectedTimestamps := []int64{50, 100, 3660}
	input.OracleKeeper.IteratePriceSnapshots(input.Ctx, func(snapshot types.PriceSnapshot) (stop bool) {
		// assert that all the timestamps are correct
		require.Equal(t, expectedTimestamps[0], snapshot.SnapshotTimestamp)
		expectedTimestamps = expectedTimestamps[1:]
		return false
	})

	// test iterate reverse
	expectedTimestampsReverse := []int64{3660, 100, 50}
	input.OracleKeeper.IteratePriceSnapshotsReverse(input.Ctx, func(snapshot types.PriceSnapshot) (stop bool) {
		// assert that all the timestamps are correct
		require.Equal(t, expectedTimestampsReverse[0], snapshot.SnapshotTimestamp)
		expectedTimestampsReverse = expectedTimestampsReverse[1:]
		return false
	})

	input.Ctx = input.Ctx.WithBlockTime(time.Unix(10000, 0))

	newSnapshot2 := types.NewPriceSnapshot(
		types.PriceSnapshotItems{
			types.NewPriceSnapshotItem(utils.MicroEthDenom, types.OracleExchangeRate{
				ExchangeRate: sdk.NewDec(41),
				LastUpdate:   sdk.NewInt(50),
			}),
			types.NewPriceSnapshotItem(utils.MicroAtomDenom, types.OracleExchangeRate{
				ExchangeRate: sdk.NewDec(42),
				LastUpdate:   sdk.NewInt(50),
			}),
		},
		10000,
	)
	input.OracleKeeper.AddPriceSnapshot(input.Ctx, newSnapshot2)

	expectedSnapshots = append(expectedSnapshots, newSnapshot2)
	expectedSnapshots = expectedSnapshots[2:]
	expectedTimestamps = []int64{3660, 10000}

	totalSnapshots = 0
	input.OracleKeeper.IteratePriceSnapshots(input.Ctx, func(snapshot types.PriceSnapshot) (stop bool) {
		// assert that all the timestamps are correct
		require.Equal(t, expectedSnapshots[totalSnapshots], snapshot)
		require.Equal(t, expectedTimestamps[totalSnapshots], snapshot.SnapshotTimestamp)
		totalSnapshots++
		return false
	})
	require.Equal(t, 2, totalSnapshots)
}

func TestCalculateTwaps(t *testing.T) {
	input := CreateTestInput(t)

	_, err := input.OracleKeeper.CalculateTwaps(input.Ctx, 3600)
	require.Error(t, err)
	require.Equal(t, types.ErrNoTwapData, err)

	priceSnapshots := types.PriceSnapshots{
		types.NewPriceSnapshot(types.PriceSnapshotItems{
			types.NewPriceSnapshotItem(utils.MicroAtomDenom, types.OracleExchangeRate{
				ExchangeRate: sdk.NewDec(40),
				LastUpdate:   sdk.NewInt(1800),
			}),
		}, 1200),
		types.NewPriceSnapshot(types.PriceSnapshotItems{
			types.NewPriceSnapshotItem(utils.MicroEthDenom, types.OracleExchangeRate{
				ExchangeRate: sdk.NewDec(10),
				LastUpdate:   sdk.NewInt(3600),
			}),
			types.NewPriceSnapshotItem(utils.MicroAtomDenom, types.OracleExchangeRate{
				ExchangeRate: sdk.NewDec(20),
				LastUpdate:   sdk.NewInt(3600),
			}),
		}, 3600),
		types.NewPriceSnapshot(types.PriceSnapshotItems{
			types.NewPriceSnapshotItem(utils.MicroEthDenom, types.OracleExchangeRate{
				ExchangeRate: sdk.NewDec(20),
				LastUpdate:   sdk.NewInt(4500),
			}),
			types.NewPriceSnapshotItem(utils.MicroAtomDenom, types.OracleExchangeRate{
				ExchangeRate: sdk.NewDec(40),
				LastUpdate:   sdk.NewInt(4500),
			}),
		}, 4500),
	}
	for _, snap := range priceSnapshots {
		input.OracleKeeper.SetPriceSnapshot(input.Ctx, snap)
	}
	input.Ctx = input.Ctx.WithBlockTime(time.Unix(5400, 0))
	twaps, err := input.OracleKeeper.CalculateTwaps(input.Ctx, 3600)
	require.NoError(t, err)
	require.Equal(t, 2, len(twaps))
	atomTwap := twaps[0]
	ethTwap := twaps[1]
	require.Equal(t, utils.MicroAtomDenom, atomTwap.Denom)
	require.Equal(t, int64(3600), atomTwap.LookbackSeconds)
	require.Equal(t, sdk.NewDec(35), atomTwap.Twap)

	require.Equal(t, utils.MicroEthDenom, ethTwap.Denom)
	// we expect each to have a lookback of 1800 instead of 3600 because the first interval data is missing
	require.Equal(t, int64(1800), ethTwap.LookbackSeconds)
	require.Equal(t, sdk.NewDec(15), ethTwap.Twap)

	input.Ctx = input.Ctx.WithBlockTime(time.Unix(6000, 0))

	// we still expect the out of range data point from 1200 to be kept for calculating TWAP for the full interval
	input.OracleKeeper.AddPriceSnapshot(input.Ctx, types.NewPriceSnapshot(types.PriceSnapshotItems{
		types.NewPriceSnapshotItem(utils.MicroAtomDenom, types.OracleExchangeRate{
			ExchangeRate: sdk.NewDec(30),
			LastUpdate:   sdk.NewInt(6000),
		}),
	}, 6000))

	input.Ctx = input.Ctx.WithBlockTime(time.Unix(6600, 0))

	twaps, err = input.OracleKeeper.CalculateTwaps(input.Ctx, 3600)
	require.NoError(t, err)
	require.Equal(t, 2, len(twaps))
	atomTwap = twaps[0]
	ethTwap = twaps[1]
	require.Equal(t, utils.MicroAtomDenom, atomTwap.Denom)
	require.Equal(t, int64(3600), atomTwap.LookbackSeconds)

	expectedTwap, _ := sdk.NewDecFromStr("33.333333333333333333")
	require.Equal(t, expectedTwap, atomTwap.Twap)

	// microeth is included even though its not in the latest snapshot because its in one of the intermediate ones
	require.Equal(t, utils.MicroEthDenom, ethTwap.Denom)
	// we expect each to have a lookback of 3000 instead of 3600 because the first interval data is missing
	require.Equal(t, int64(3000), ethTwap.LookbackSeconds)
	require.Equal(t, sdk.NewDec(17), ethTwap.Twap)

	// test with shorter lookback
	// microeth is not in this one because it's not in the snapshot used for TWAP calculation
	twaps, err = input.OracleKeeper.CalculateTwaps(input.Ctx, 300)
	require.NoError(t, err)
	require.Equal(t, 1, len(twaps))
	atomTwap = twaps[0]
	require.Equal(t, utils.MicroAtomDenom, atomTwap.Denom)
	require.Equal(t, int64(300), atomTwap.LookbackSeconds)
	require.Equal(t, sdk.NewDec(30), atomTwap.Twap)

	input.OracleKeeper.AddPriceSnapshot(input.Ctx, types.NewPriceSnapshot(types.PriceSnapshotItems{
		types.NewPriceSnapshotItem(utils.MicroAtomDenom, types.OracleExchangeRate{
			ExchangeRate: sdk.NewDec(20),
			LastUpdate:   sdk.NewInt(6000),
		}),
	}, 6600))

	input.Ctx = input.Ctx.WithBlockTime(time.Unix(6900, 0))

	// the older interval weight should be appropriately shorted to the start of the lookback interval,
	// so the TWAP should be 25 instead of 26.666 because the 20 and 30 are weighted 50-50 instead of 33.3-66.6
	twaps, err = input.OracleKeeper.CalculateTwaps(input.Ctx, 600)
	require.NoError(t, err)
	require.Equal(t, 1, len(twaps))
	atomTwap = twaps[0]
	require.Equal(t, utils.MicroAtomDenom, atomTwap.Denom)
	require.Equal(t, int64(600), atomTwap.LookbackSeconds)
	require.Equal(t, sdk.NewDec(25), atomTwap.Twap)

	// test error when lookback too large
	twaps, err = input.OracleKeeper.CalculateTwaps(input.Ctx, 3700) //nolint:go-staticcheck // in testing there's no need to use twaps.
	require.Error(t, err)
	require.Equal(t, types.ErrInvalidTwapLookback, err)

	// test error when lookback is negative
	twaps, err = input.OracleKeeper.CalculateTwaps(input.Ctx, -10) //nolint:go-staticcheck // in testing there's no need to use twaps.
	require.Error(t, err)
	require.Equal(t, types.ErrInvalidTwapLookback, err)
}<|MERGE_RESOLUTION|>--- conflicted
+++ resolved
@@ -348,17 +348,10 @@
 	input := CreateTestInput(t)
 
 	voteTargets := map[string]types.Denom{
-<<<<<<< HEAD
-		utils.MicroEthDenom:  {utils.MicroEthDenom},
-		utils.MicroUsdcDenom: {utils.MicroUsdcDenom},
-		utils.MicroAtomDenom: {utils.MicroAtomDenom},
-		utils.MicroSeiDenom:  {utils.MicroSeiDenom},
-=======
 		utils.MicroEthDenom:  {Name: utils.MicroEthDenom},
 		utils.MicroUsdcDenom: {Name: utils.MicroUsdcDenom},
 		utils.MicroAtomDenom: {Name: utils.MicroAtomDenom},
 		utils.MicroSeiDenom:  {Name: utils.MicroSeiDenom},
->>>>>>> a337a708
 	}
 
 	for denom := range voteTargets {
