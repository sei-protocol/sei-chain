package dex

import (
	sdk "github.com/cosmos/cosmos-sdk/types"
	"github.com/sei-protocol/sei-chain/x/dex/keeper"
	"github.com/sei-protocol/sei-chain/x/dex/types"
)

// InitGenesis initializes the capability module's state from a provided genesis
// state.
func InitGenesis(ctx sdk.Context, k keeper.Keeper, genState types.GenesisState) {
	k.CreateModuleAccount(ctx)

	// Set all the longBook
	for _, contractState := range genState.ContractState {
		for _, elem := range contractState.LongBookList {
			k.SetLongBook(ctx, contractState.ContractInfo.ContractAddr, elem)
		}

		for _, elem := range contractState.ShortBookList {
			k.SetShortBook(ctx, contractState.ContractInfo.ContractAddr, elem)
		}

		for _, elem := range contractState.TriggeredOrdersList {
			// not sure if it's guaranteed that the Order has the correct Price/Asset/Contract details...
			k.SetTriggeredOrder(ctx, contractState.ContractInfo.ContractAddr, elem, elem.PriceDenom, elem.AssetDenom)
		}

		// Set initial tick size for each pair
		// tick size is the minimum unit that can be traded for certain pair
		for _, elem := range contractState.PairList {
			k.SetTickSizeForPair(ctx, contractState.ContractInfo.ContractAddr, elem, *elem.Ticksize)
		}

<<<<<<< HEAD
=======
	// Set initial tick size for each pair
	// tick size is the minimum unit that can be traded for certain pair
	for _, elem := range genState.PriceTickSizeList {
		k.SetDefaultPriceTickSizeForPair(ctx, *elem.Pair, elem.Ticksize)
	}

	for _, elem := range genState.QuantityTickSizeList {
		k.SetDefaultQuantityTickSizeForPair(ctx, *elem.Pair, elem.Ticksize)
>>>>>>> 18fb6137
	}

	// this line is used by starport scaffolding # genesis/module/init
	k.SetParams(ctx, genState.Params)

	k.SetEpoch(ctx, genState.LastEpoch)
}

// ExportGenesis returns the capability module's exported genesis.
func ExportGenesis(ctx sdk.Context, k keeper.Keeper) *types.GenesisState {
	genesis := types.DefaultGenesis()
	genesis.Params = k.GetParams(ctx)

	allContractInfo := k.GetAllContractInfo(ctx)
	contractStates := make([]types.ContractState, len(allContractInfo))
	for i, contractInfo := range allContractInfo {
		contractAddr := contractInfo.ContractAddr
		contractStates[i] = types.ContractState{
			ContractInfo:        types.ContractInfoV2{},
			LongBookList:        k.GetAllLongBook(ctx, contractAddr),
			ShortBookList:       k.GetAllShortBook(ctx, contractAddr),
			TriggeredOrdersList: k.GetAllTriggeredOrders(ctx, contractAddr),
			PairList:            k.GetAllRegisteredPairs(ctx, contractAddr),
		}
	}
	genesis.ContractState = contractStates

	_, currentEpoch := k.IsNewEpoch(ctx)
	genesis.LastEpoch = currentEpoch

	return genesis
}<|MERGE_RESOLUTION|>--- conflicted
+++ resolved
@@ -6,7 +6,7 @@
 	"github.com/sei-protocol/sei-chain/x/dex/types"
 )
 
-// InitGenesis initializes the capability module's state from a provided genesis
+// InitGenesis initializes the dex module's state from a provided genesis
 // state.
 func InitGenesis(ctx sdk.Context, k keeper.Keeper, genState types.GenesisState) {
 	k.CreateModuleAccount(ctx)
@@ -26,23 +26,18 @@
 			k.SetTriggeredOrder(ctx, contractState.ContractInfo.ContractAddr, elem, elem.PriceDenom, elem.AssetDenom)
 		}
 
-		// Set initial tick size for each pair
-		// tick size is the minimum unit that can be traded for certain pair
 		for _, elem := range contractState.PairList {
-			k.SetTickSizeForPair(ctx, contractState.ContractInfo.ContractAddr, elem, *elem.Ticksize)
+			k.AddRegisteredPair(ctx, contractState.ContractInfo.ContractAddr, elem)
 		}
 
-<<<<<<< HEAD
-=======
-	// Set initial tick size for each pair
-	// tick size is the minimum unit that can be traded for certain pair
-	for _, elem := range genState.PriceTickSizeList {
-		k.SetDefaultPriceTickSizeForPair(ctx, *elem.Pair, elem.Ticksize)
-	}
+		for _, elem := range contractState.PairList {
+			k.SetPriceTickSizeForPair(ctx, contractState.ContractInfo.ContractAddr, elem, *elem.PriceTicksize)
+		}
 
-	for _, elem := range genState.QuantityTickSizeList {
-		k.SetDefaultQuantityTickSizeForPair(ctx, *elem.Pair, elem.Ticksize)
->>>>>>> 18fb6137
+		for _, elem := range contractState.PairList {
+			k.SetQuantityTickSizeForPair(ctx, contractState.ContractInfo.ContractAddr, elem, *elem.QuantityTicksize)
+		}
+
 	}
 
 	// this line is used by starport scaffolding # genesis/module/init
@@ -51,7 +46,7 @@
 	k.SetEpoch(ctx, genState.LastEpoch)
 }
 
-// ExportGenesis returns the capability module's exported genesis.
+// ExportGenesis returns the dex module's exported genesis.
 func ExportGenesis(ctx sdk.Context, k keeper.Keeper) *types.GenesisState {
 	genesis := types.DefaultGenesis()
 	genesis.Params = k.GetParams(ctx)
