package keeper

import (
	"fmt"
	paramtypes "github.com/cosmos/cosmos-sdk/x/params/types"

	"github.com/cosmos/cosmos-sdk/store/prefix"
	authtypes "github.com/cosmos/cosmos-sdk/x/auth/types"
	"github.com/sei-protocol/sei-chain/x/confidentialtransfers/types"

	"github.com/tendermint/tendermint/libs/log"

	"github.com/cosmos/cosmos-sdk/codec"
	sdk "github.com/cosmos/cosmos-sdk/types"
)

var _ Keeper = (*BaseKeeper)(nil)

type Keeper interface {
	InitGenesis(sdk.Context, *types.GenesisState)
	ExportGenesis(sdk.Context) *types.GenesisState

	GetAccount(ctx sdk.Context, addrString string, denom string) (types.Account, bool)
	SetAccount(ctx sdk.Context, addrString string, denom string, account types.Account) error
<<<<<<< HEAD
	DeleteAccount(ctx sdk.Context, addrString string, denom string) error
=======
>>>>>>> b6ed1a72

	GetParams(ctx sdk.Context) types.Params
	SetParams(ctx sdk.Context, params types.Params)

	// TODO: See if there's a way to put this somewhere else
	SendTokens(ctx sdk.Context, to sdk.AccAddress, amount sdk.Coins) error
	ReceiveTokens(ctx sdk.Context, from sdk.AccAddress, amount sdk.Coins) error

	CreateModuleAccount(ctx sdk.Context)

	types.QueryServer
}

type BaseKeeper struct {
	storeKey sdk.StoreKey

	cdc codec.Codec

	paramSpace    paramtypes.Subspace
	accountKeeper types.AccountKeeper
	bankKeeper    types.BankKeeper
}

// NewKeeper returns a new instance of the x/confidentialtransfers keeper
func NewKeeper(
	codec codec.Codec,
	storeKey sdk.StoreKey,
	paramSpace paramtypes.Subspace,
	accountKeeper types.AccountKeeper,
	bankKeeper types.BankKeeper,
) Keeper {

	if !paramSpace.HasKeyTable() {
		paramSpace = paramSpace.WithKeyTable(types.ParamKeyTable())
	}

	return BaseKeeper{
		cdc:           codec,
		storeKey:      storeKey,
		accountKeeper: accountKeeper,
		bankKeeper:    bankKeeper,
		paramSpace:    paramSpace,
	}
}

<<<<<<< HEAD
func (k BaseKeeper) GetAccount(ctx sdk.Context, addrString, denom string) (types.Account, bool) {
	store := ctx.KVStore(k.storeKey)
	address, err := sdk.AccAddressFromBech32(addrString)
	if err != nil {
		return types.Account{}, false
	}

	key := types.GetAccountKey(address, denom)
	if !store.Has(key) {
=======
func (k BaseKeeper) GetAccount(ctx sdk.Context, address string, denom string) (types.Account, bool) {
	addr, err := sdk.AccAddressFromBech32(address)
	if err != nil {
		return types.Account{}, false
	}
	ctAccount, found := k.getCtAccount(ctx, addr, denom)
	if !found {
>>>>>>> b6ed1a72
		return types.Account{}, false
	}
	account, err := ctAccount.FromProto()
	if err != nil {
		return types.Account{}, false
	}
	return *account, true
}

<<<<<<< HEAD
func (k BaseKeeper) SetAccount(ctx sdk.Context, addrString, denom string, account types.Account) error {
	store := ctx.KVStore(k.storeKey)
	address, err := sdk.AccAddressFromBech32(addrString)
	if err != nil {
		return err
	}

	key := types.GetAccountKey(address, denom)
	ctAccount := types.NewCtAccount(&account)
	bz := k.cdc.MustMarshal(ctAccount) // Marshal the Account object into bytes
	store.Set(key, bz)                 // Store the serialized account under the key
	return nil
}

func (k BaseKeeper) DeleteAccount(ctx sdk.Context, addrString, denom string) error {
	address, err := sdk.AccAddressFromBech32(addrString)
	if err != nil {
		return err
	}

	store := ctx.KVStore(k.storeKey)
	key := types.GetAccountKey(address, denom)
	store.Delete(key) // Store the serialized account under the key
=======
func (k BaseKeeper) getCtAccount(ctx sdk.Context, address sdk.AccAddress, denom string) (types.CtAccount, bool) {
	store := k.getAccountStoreForAddress(ctx, address)
	key := []byte(denom)
	if !store.Has(key) {
		return types.CtAccount{}, false
	}

	var ctAccount types.CtAccount
	bz := store.Get(key)
	k.cdc.MustUnmarshal(bz, &ctAccount) // Unmarshal the bytes back into the CtAccount object
	return ctAccount, true
}

func (k BaseKeeper) SetAccount(ctx sdk.Context, address string, denom string, account types.Account) error {
	addr, err := sdk.AccAddressFromBech32(address)
	if err != nil {
		return err
	}
	store := k.getAccountStoreForAddress(ctx, addr)
	ctAccount := types.NewCtAccount(&account)
	bz := k.cdc.MustMarshal(ctAccount) // Marshal the Account object into bytes
	store.Set([]byte(denom), bz)       // Store the serialized account under denom name as key
>>>>>>> b6ed1a72
	return nil
}

// Logger returns a logger for the x/confidentialtransfers module
func (k BaseKeeper) Logger(ctx sdk.Context) log.Logger {
	return ctx.Logger().With("module", fmt.Sprintf("x/%s", types.ModuleName))
}

// GetAccountsForAddress iterates over all accounts associated with a given address
// and returns a mapping of denom:account
func (k BaseKeeper) GetAccountsForAddress(ctx sdk.Context, address sdk.AccAddress) (map[string]*types.Account, error) {
	// Create a prefix store scoped to the address
	store := k.getAccountStoreForAddress(ctx, address)

	// Iterate over all keys in the prefix store
	iterator := sdk.KVStorePrefixIterator(store, []byte{})
	defer func(iterator sdk.Iterator) {
		err := iterator.Close()
		if err != nil {
			k.Logger(ctx).Error("failed to close iterator", "error", err)
		}
	}(iterator)

	accounts := make(map[string]*types.Account)
	for ; iterator.Valid(); iterator.Next() {
		var ctAccount types.CtAccount
		k.cdc.MustUnmarshal(iterator.Value(), &ctAccount)
		account, err := ctAccount.FromProto()
		if err != nil {
			return nil, err
		}

		key := iterator.Key()

		accounts[string(key)] = account
	}

	return accounts, nil
}

// CreateModuleAccount creates the module account for confidentialtransfers
func (k BaseKeeper) CreateModuleAccount(ctx sdk.Context) {
	account := k.accountKeeper.GetModuleAccount(ctx, types.ModuleName)
	if account == nil {
		moduleAcc := authtypes.NewEmptyModuleAccount(types.ModuleName)
		k.accountKeeper.SetModuleAccount(ctx, moduleAcc)
	}
}

func (k BaseKeeper) GetParams(ctx sdk.Context) (params types.Params) {
	k.paramSpace.GetParamSet(ctx, &params)
	return params
}

// SetParams sets the total set of bank parameters.
func (k BaseKeeper) SetParams(ctx sdk.Context, params types.Params) {
	k.paramSpace.SetParamSet(ctx, &params)
}

<<<<<<< HEAD
func (k BaseKeeper) SendTokens(ctx sdk.Context, to sdk.AccAddress, amount sdk.Coins) error {
	return k.bankKeeper.SendCoinsFromModuleToAccount(ctx, types.ModuleName, to, amount)
}

func (k BaseKeeper) ReceiveTokens(ctx sdk.Context, from sdk.AccAddress, amount sdk.Coins) error {
	return k.bankKeeper.SendCoinsFromAccountToModule(ctx, from, types.ModuleName, amount)
=======
func (k BaseKeeper) CreateModuleAccount(ctx sdk.Context) {
	moduleAcc := authtypes.NewEmptyModuleAccount(types.ModuleName, authtypes.Minter, authtypes.Burner)
	k.accountKeeper.SetModuleAccount(ctx, moduleAcc)
}

func (k BaseKeeper) getAccountStore(ctx sdk.Context) prefix.Store {
	store := ctx.KVStore(k.storeKey)
	return prefix.NewStore(store, types.AccountsKey)
}

func (k BaseKeeper) getAccountStoreForAddress(ctx sdk.Context, addr sdk.AccAddress) prefix.Store {
	store := ctx.KVStore(k.storeKey)
	return prefix.NewStore(store, types.GetAddressPrefix(addr))
>>>>>>> b6ed1a72
}<|MERGE_RESOLUTION|>--- conflicted
+++ resolved
@@ -22,11 +22,8 @@
 
 	GetAccount(ctx sdk.Context, addrString string, denom string) (types.Account, bool)
 	SetAccount(ctx sdk.Context, addrString string, denom string, account types.Account) error
-<<<<<<< HEAD
+
 	DeleteAccount(ctx sdk.Context, addrString string, denom string) error
-=======
->>>>>>> b6ed1a72
-
 	GetParams(ctx sdk.Context) types.Params
 	SetParams(ctx sdk.Context, params types.Params)
 
@@ -71,17 +68,6 @@
 	}
 }
 
-<<<<<<< HEAD
-func (k BaseKeeper) GetAccount(ctx sdk.Context, addrString, denom string) (types.Account, bool) {
-	store := ctx.KVStore(k.storeKey)
-	address, err := sdk.AccAddressFromBech32(addrString)
-	if err != nil {
-		return types.Account{}, false
-	}
-
-	key := types.GetAccountKey(address, denom)
-	if !store.Has(key) {
-=======
 func (k BaseKeeper) GetAccount(ctx sdk.Context, address string, denom string) (types.Account, bool) {
 	addr, err := sdk.AccAddressFromBech32(address)
 	if err != nil {
@@ -89,7 +75,6 @@
 	}
 	ctAccount, found := k.getCtAccount(ctx, addr, denom)
 	if !found {
->>>>>>> b6ed1a72
 		return types.Account{}, false
 	}
 	account, err := ctAccount.FromProto()
@@ -99,31 +84,17 @@
 	return *account, true
 }
 
-<<<<<<< HEAD
-func (k BaseKeeper) SetAccount(ctx sdk.Context, addrString, denom string, account types.Account) error {
-	store := ctx.KVStore(k.storeKey)
-	address, err := sdk.AccAddressFromBech32(addrString)
-	if err != nil {
-		return err
-	}
-
-	key := types.GetAccountKey(address, denom)
-	ctAccount := types.NewCtAccount(&account)
-	bz := k.cdc.MustMarshal(ctAccount) // Marshal the Account object into bytes
-	store.Set(key, bz)                 // Store the serialized account under the key
-	return nil
-}
-
 func (k BaseKeeper) DeleteAccount(ctx sdk.Context, addrString, denom string) error {
 	address, err := sdk.AccAddressFromBech32(addrString)
 	if err != nil {
 		return err
 	}
 
-	store := ctx.KVStore(k.storeKey)
-	key := types.GetAccountKey(address, denom)
-	store.Delete(key) // Store the serialized account under the key
-=======
+	store := k.getAccountStoreForAddress(ctx, address)
+	store.Delete([]byte(denom)) // Store the serialized account under the key
+	return nil
+}
+
 func (k BaseKeeper) getCtAccount(ctx sdk.Context, address sdk.AccAddress, denom string) (types.CtAccount, bool) {
 	store := k.getAccountStoreForAddress(ctx, address)
 	key := []byte(denom)
@@ -146,7 +117,6 @@
 	ctAccount := types.NewCtAccount(&account)
 	bz := k.cdc.MustMarshal(ctAccount) // Marshal the Account object into bytes
 	store.Set([]byte(denom), bz)       // Store the serialized account under denom name as key
->>>>>>> b6ed1a72
 	return nil
 }
 
@@ -206,17 +176,12 @@
 	k.paramSpace.SetParamSet(ctx, &params)
 }
 
-<<<<<<< HEAD
 func (k BaseKeeper) SendTokens(ctx sdk.Context, to sdk.AccAddress, amount sdk.Coins) error {
 	return k.bankKeeper.SendCoinsFromModuleToAccount(ctx, types.ModuleName, to, amount)
 }
 
 func (k BaseKeeper) ReceiveTokens(ctx sdk.Context, from sdk.AccAddress, amount sdk.Coins) error {
 	return k.bankKeeper.SendCoinsFromAccountToModule(ctx, from, types.ModuleName, amount)
-=======
-func (k BaseKeeper) CreateModuleAccount(ctx sdk.Context) {
-	moduleAcc := authtypes.NewEmptyModuleAccount(types.ModuleName, authtypes.Minter, authtypes.Burner)
-	k.accountKeeper.SetModuleAccount(ctx, moduleAcc)
 }
 
 func (k BaseKeeper) getAccountStore(ctx sdk.Context) prefix.Store {
@@ -227,5 +192,4 @@
 func (k BaseKeeper) getAccountStoreForAddress(ctx sdk.Context, addr sdk.AccAddress) prefix.Store {
 	store := ctx.KVStore(k.storeKey)
 	return prefix.NewStore(store, types.GetAddressPrefix(addr))
->>>>>>> b6ed1a72
 }