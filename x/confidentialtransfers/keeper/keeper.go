package keeper

import (
	"fmt"

	paramtypes "github.com/cosmos/cosmos-sdk/x/params/types"

	"github.com/cosmos/cosmos-sdk/store/prefix"
	authtypes "github.com/cosmos/cosmos-sdk/x/auth/types"
	"github.com/sei-protocol/sei-chain/x/confidentialtransfers/types"

	"github.com/tendermint/tendermint/libs/log"

	"github.com/cosmos/cosmos-sdk/codec"
	sdk "github.com/cosmos/cosmos-sdk/types"
)

var _ Keeper = (*BaseKeeper)(nil)

type Keeper interface {
	InitGenesis(sdk.Context, *types.GenesisState)
	ExportGenesis(sdk.Context) *types.GenesisState

	GetAccount(ctx sdk.Context, addrString string, denom string) (types.Account, bool)
	SetAccount(ctx sdk.Context, addrString string, denom string, account types.Account) error

	DeleteAccount(ctx sdk.Context, addrString string, denom string) error
	GetParams(ctx sdk.Context) types.Params
	SetParams(ctx sdk.Context, params types.Params)

	IsCtModuleEnabled(ctx sdk.Context) bool
	GetRangeProofGasCost(ctx sdk.Context) uint64
<<<<<<< HEAD
	GetEnabledDenoms(ctx sdk.Context) []string
=======
	GetCipherTextGasCost(ctx sdk.Context) uint64
	GetProofVerificationGasCost(ctx sdk.Context) uint64
>>>>>>> 94c9f520

	BankKeeper() types.BankKeeper

	CreateModuleAccount(ctx sdk.Context)

	types.QueryServer
}

type BaseKeeper struct {
	storeKey sdk.StoreKey

	cdc codec.Codec

	paramSpace    paramtypes.Subspace
	accountKeeper types.AccountKeeper
	bankKeeper    types.BankKeeper
}

// NewKeeper returns a new instance of the x/confidentialtransfers keeper
func NewKeeper(
	codec codec.Codec,
	storeKey sdk.StoreKey,
	paramSpace paramtypes.Subspace,
	accountKeeper types.AccountKeeper,
	bankKeeper types.BankKeeper,
) Keeper {

	if !paramSpace.HasKeyTable() {
		paramSpace = paramSpace.WithKeyTable(types.ParamKeyTable())
	}

	return BaseKeeper{
		cdc:           codec,
		storeKey:      storeKey,
		accountKeeper: accountKeeper,
		bankKeeper:    bankKeeper,
		paramSpace:    paramSpace,
	}
}

func (k BaseKeeper) GetAccount(ctx sdk.Context, address string, denom string) (types.Account, bool) {
	addr, err := sdk.AccAddressFromBech32(address)
	if err != nil {
		return types.Account{}, false
	}
	err = sdk.ValidateDenom(denom)
	if err != nil {
		return types.Account{}, false
	}

	ctAccount, found := k.getCtAccount(ctx, addr, denom)
	if !found {
		return types.Account{}, false
	}
	account, err := ctAccount.FromProto()
	if err != nil {
		return types.Account{}, false
	}
	return *account, true
}

func (k BaseKeeper) DeleteAccount(ctx sdk.Context, addrString, denom string) error {
	address, err := sdk.AccAddressFromBech32(addrString)
	if err != nil {
		return err
	}

	store := k.getAccountStoreForAddress(ctx, address)
	store.Delete([]byte(denom)) // Store the serialized account under the key
	return nil
}

func (k BaseKeeper) getCtAccount(ctx sdk.Context, address sdk.AccAddress, denom string) (types.CtAccount, bool) {
	store := k.getAccountStoreForAddress(ctx, address)
	key := []byte(denom)
	if !store.Has(key) {
		return types.CtAccount{}, false
	}

	var ctAccount types.CtAccount
	bz := store.Get(key)
	k.cdc.MustUnmarshal(bz, &ctAccount) // Unmarshal the bytes back into the CtAccount object
	return ctAccount, true
}

func (k BaseKeeper) SetAccount(ctx sdk.Context, address string, denom string, account types.Account) error {
	addr, err := sdk.AccAddressFromBech32(address)
	if err != nil {
		return err
	}
	store := k.getAccountStoreForAddress(ctx, addr)
	ctAccount := types.NewCtAccount(&account)
	bz := k.cdc.MustMarshal(ctAccount) // Marshal the Account object into bytes
	store.Set([]byte(denom), bz)       // Store the serialized account under denom name as key
	return nil
}

// Logger returns a logger for the x/confidentialtransfers module
func (k BaseKeeper) Logger(ctx sdk.Context) log.Logger {
	return ctx.Logger().With("module", fmt.Sprintf("x/%s", types.ModuleName))
}

// CreateModuleAccount creates the module account for confidentialtransfers
func (k BaseKeeper) CreateModuleAccount(ctx sdk.Context) {
	account := k.accountKeeper.GetModuleAccount(ctx, types.ModuleName)
	if account == nil {
		moduleAcc := authtypes.NewEmptyModuleAccount(types.ModuleName)
		k.accountKeeper.SetModuleAccount(ctx, moduleAcc)
	}
}

func (k BaseKeeper) GetParams(ctx sdk.Context) (params types.Params) {
	k.paramSpace.GetParamSet(ctx, &params)
	return params
}

// SetParams sets the total set of confidential transfer parameters.
func (k BaseKeeper) SetParams(ctx sdk.Context, params types.Params) {
	k.paramSpace.SetParamSet(ctx, &params)
}

// IsCtModuleEnabled retrieves the value of the CtModuleEnabled flag from the param store
func (k BaseKeeper) IsCtModuleEnabled(ctx sdk.Context) bool {
	var isCtModuleEnabled bool
	k.paramSpace.Get(ctx, types.KeyEnableCtModule, &isCtModuleEnabled)
	return isCtModuleEnabled
}

// GetRangeProofGasCost retrieves the value of the RangeProofGasCost param from the parameter store
func (k BaseKeeper) GetRangeProofGasCost(ctx sdk.Context) uint64 {
	var rangeProofGas uint64
	k.paramSpace.Get(ctx, types.KeyRangeProofGas, &rangeProofGas)
	return rangeProofGas
}

<<<<<<< HEAD
// GetEnabledDenoms retrieves the value of the EnabledDenoms param from the parameter store
func (k BaseKeeper) GetEnabledDenoms(ctx sdk.Context) []string {
	var enabledDenoms []string
	k.paramSpace.Get(ctx, types.KeyEnabledDenoms, &enabledDenoms)
	return enabledDenoms
=======
// GetCipherTextGasCost retrieves the value of the CiphertextGasCost param from the parameter store
func (k BaseKeeper) GetCipherTextGasCost(ctx sdk.Context) uint64 {
	var ciphertextGas uint64
	k.paramSpace.Get(ctx, types.KeyCiphertextGas, &ciphertextGas)
	return ciphertextGas
}

// GetProofVerificationGasCost retrieves the value of the ProofVerificationGasCost param from the parameter store
func (k BaseKeeper) GetProofVerificationGasCost(ctx sdk.Context) uint64 {
	var proofVerificationGas uint64
	k.paramSpace.Get(ctx, types.KeyProofVerificationGas, &proofVerificationGas)
	return proofVerificationGas
>>>>>>> 94c9f520
}

func (k BaseKeeper) BankKeeper() types.BankKeeper {
	return k.bankKeeper
}

func (k BaseKeeper) getAccountStore(ctx sdk.Context) prefix.Store {
	store := ctx.KVStore(k.storeKey)
	return prefix.NewStore(store, types.AccountsKeyPrefix)
}

func (k BaseKeeper) getAccountStoreForAddress(ctx sdk.Context, addr sdk.AccAddress) prefix.Store {
	store := ctx.KVStore(k.storeKey)
	return prefix.NewStore(store, types.GetAddressPrefix(addr))
}<|MERGE_RESOLUTION|>--- conflicted
+++ resolved
@@ -30,12 +30,9 @@
 
 	IsCtModuleEnabled(ctx sdk.Context) bool
 	GetRangeProofGasCost(ctx sdk.Context) uint64
-<<<<<<< HEAD
 	GetEnabledDenoms(ctx sdk.Context) []string
-=======
 	GetCipherTextGasCost(ctx sdk.Context) uint64
 	GetProofVerificationGasCost(ctx sdk.Context) uint64
->>>>>>> 94c9f520
 
 	BankKeeper() types.BankKeeper
 
@@ -171,13 +168,13 @@
 	return rangeProofGas
 }
 
-<<<<<<< HEAD
 // GetEnabledDenoms retrieves the value of the EnabledDenoms param from the parameter store
 func (k BaseKeeper) GetEnabledDenoms(ctx sdk.Context) []string {
 	var enabledDenoms []string
 	k.paramSpace.Get(ctx, types.KeyEnabledDenoms, &enabledDenoms)
 	return enabledDenoms
-=======
+}
+
 // GetCipherTextGasCost retrieves the value of the CiphertextGasCost param from the parameter store
 func (k BaseKeeper) GetCipherTextGasCost(ctx sdk.Context) uint64 {
 	var ciphertextGas uint64
@@ -190,7 +187,6 @@
 	var proofVerificationGas uint64
 	k.paramSpace.Get(ctx, types.KeyProofVerificationGas, &proofVerificationGas)
 	return proofVerificationGas
->>>>>>> 94c9f520
 }
 
 func (k BaseKeeper) BankKeeper() types.BankKeeper {
