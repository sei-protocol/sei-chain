package keeper

import (
	"bytes"
	"context"
	"fmt"

	"github.com/cosmos/cosmos-sdk/store/prefix"
	authtypes "github.com/cosmos/cosmos-sdk/x/auth/types"
	"github.com/sei-protocol/sei-chain/x/confidentialtransfers/types"

	"github.com/tendermint/tendermint/libs/log"

	"github.com/cosmos/cosmos-sdk/codec"
	sdk "github.com/cosmos/cosmos-sdk/types"
)

type Keeper interface {
	InitGenesis(sdk.Context, *types.GenesisState)
	ExportGenesis(sdk.Context) *types.GenesisState

	GetAccount(ctx sdk.Context, address sdk.AccAddress, denom string) (types.Account, bool)
	SetAccount(ctx sdk.Context, address sdk.AccAddress, denom string, account types.Account)

<<<<<<< HEAD
		accountKeeper types.AccountKeeper
		bankKeeper    types.BankKeeper
	}
)
=======
	GetParams(ctx sdk.Context) types.Params
	SetParams(ctx sdk.Context, params types.Params)

	CreateModuleAccount(ctx sdk.Context)
}

type BaseKeeper struct {
	storeKey sdk.StoreKey

	cdc codec.Codec

	paramSpace    paramtypes.Subspace
	accountKeeper types.AccountKeeper
}
>>>>>>> 94dce54a

func (k BaseKeeper) TestQuery(ctx context.Context, request *types.TestQueryRequest) (*types.TestQueryResponse, error) {
	//TODO: This is not a real gRPC query. This was added to the query.proto file as a placeholder. We should remove this and add the real queries once we better define query.proto.
	panic("implement me")
}

// NewKeeper returns a new instance of the x/confidentialtransfers keeper
func NewKeeper(
	codec codec.Codec,
	storeKey sdk.StoreKey,
<<<<<<< HEAD
	ak types.AccountKeeper,
	bk types.BankKeeper,
) Keeper {
	return Keeper{
		cdc:           codec,
		storeKey:      storeKey,
		accountKeeper: ak,
		bankKeeper:    bk,
=======
	paramSpace paramtypes.Subspace,
	accountKeeper types.AccountKeeper,
) Keeper {

	if !paramSpace.HasKeyTable() {
		paramSpace = paramSpace.WithKeyTable(types.ParamKeyTable())
	}

	return BaseKeeper{
		cdc:           codec,
		storeKey:      storeKey,
		accountKeeper: accountKeeper,
		paramSpace:    paramSpace,
>>>>>>> 94dce54a
	}
}

func (k BaseKeeper) GetAccount(ctx sdk.Context, address sdk.AccAddress, denom string) (types.Account, bool) {
	store := ctx.KVStore(k.storeKey)
	key := types.GetAccountKey(address, denom)
	if !store.Has(key) {
		return types.Account{}, false
	}

	var ctAccount types.CtAccount
	bz := store.Get(key)
	k.cdc.MustUnmarshal(bz, &ctAccount) // Unmarshal the bytes back into the CtAccount object
	account, err := ctAccount.FromProto()
	if err != nil {
		return types.Account{}, false
	}
	return *account, true
}

<<<<<<< HEAD
func (k Keeper) SetAccount(ctx sdk.Context, address sdk.AccAddress, denom string, account *types.Account) {
	store := ctx.KVStore(k.storeKey)
	key := types.GetAccountKey(address, denom)
	ctAccount := types.NewCtAccount(account)
=======
func (k BaseKeeper) SetAccount(ctx sdk.Context, address sdk.AccAddress, denom string, account types.Account) {
	store := ctx.KVStore(k.storeKey)
	key := types.GetAccountKey(address, denom)
	ctAccount := types.NewCtAccount(&account)
>>>>>>> 94dce54a
	bz := k.cdc.MustMarshal(ctAccount) // Marshal the Account object into bytes
	store.Set(key, bz)                 // Store the serialized account under the key
}

func (k Keeper) DeleteAccount(ctx sdk.Context, address sdk.AccAddress, denom string) {
	store := ctx.KVStore(k.storeKey)
	key := types.GetAccountKey(address, denom)
	store.Delete(key) // Store the serialized account under the key
}

// Logger returns a logger for the x/confidentialtransfers module
func (k BaseKeeper) Logger(ctx sdk.Context) log.Logger {
	return ctx.Logger().With("module", fmt.Sprintf("x/%s", types.ModuleName))
}

// GetAccountsForAddress iterates over all accounts associated with a given address
// and returns a mapping of denom:account
func (k BaseKeeper) GetAccountsForAddress(ctx sdk.Context, address sdk.AccAddress) (map[string]*types.Account, error) {
	// Create a prefix store scoped to the address
	store := prefix.NewStore(ctx.KVStore(k.storeKey), types.GetAddressPrefix(address))

	// Iterate over all keys in the prefix store
	iterator := sdk.KVStorePrefixIterator(store, []byte{})
	defer iterator.Close()

	accounts := make(map[string]*types.Account)
	for ; iterator.Valid(); iterator.Next() {
		var ctaccount types.CtAccount
		k.cdc.MustUnmarshal(iterator.Value(), &ctaccount)
		account, err := ctaccount.FromProto()
		if err != nil {
			return nil, err
		}

		// Extract the denom from the key
		key := iterator.Key()
		// Key format: account|<addr>|<denom>, so denom starts after "account|<addr>|"
		denom := string(bytes.TrimPrefix(key, types.GetAddressPrefix(address)))

		accounts[denom] = account
	}

	return accounts, nil
}

<<<<<<< HEAD
// CreateModuleAccount creates the module account for confidentialtransfers
func (k Keeper) CreateModuleAccount(ctx sdk.Context) {
	account := k.accountKeeper.GetModuleAccount(ctx, types.ModuleName)
	if account == nil {
		moduleAcc := authtypes.NewEmptyModuleAccount(types.ModuleName)
		k.accountKeeper.SetModuleAccount(ctx, moduleAcc)
	}
=======
func (k BaseKeeper) GetParams(ctx sdk.Context) (params types.Params) {
	k.paramSpace.GetParamSet(ctx, &params)
	return params
}

// SetParams sets the total set of bank parameters.
func (k BaseKeeper) SetParams(ctx sdk.Context, params types.Params) {
	k.paramSpace.SetParamSet(ctx, &params)
}

func (k BaseKeeper) CreateModuleAccount(ctx sdk.Context) {
	moduleAcc := authtypes.NewEmptyModuleAccount(types.ModuleName, authtypes.Minter, authtypes.Burner)
	k.accountKeeper.SetModuleAccount(ctx, moduleAcc)
>>>>>>> 94dce54a
}<|MERGE_RESOLUTION|>--- conflicted
+++ resolved
@@ -4,6 +4,7 @@
 	"bytes"
 	"context"
 	"fmt"
+	paramtypes "github.com/cosmos/cosmos-sdk/x/params/types"
 
 	"github.com/cosmos/cosmos-sdk/store/prefix"
 	authtypes "github.com/cosmos/cosmos-sdk/x/auth/types"
@@ -21,13 +22,8 @@
 
 	GetAccount(ctx sdk.Context, address sdk.AccAddress, denom string) (types.Account, bool)
 	SetAccount(ctx sdk.Context, address sdk.AccAddress, denom string, account types.Account)
+	DeleteAccount(ctx sdk.Context, address sdk.AccAddress, denom string)
 
-<<<<<<< HEAD
-		accountKeeper types.AccountKeeper
-		bankKeeper    types.BankKeeper
-	}
-)
-=======
 	GetParams(ctx sdk.Context) types.Params
 	SetParams(ctx sdk.Context, params types.Params)
 
@@ -41,8 +37,8 @@
 
 	paramSpace    paramtypes.Subspace
 	accountKeeper types.AccountKeeper
+	bankKeeper    types.BankKeeper
 }
->>>>>>> 94dce54a
 
 func (k BaseKeeper) TestQuery(ctx context.Context, request *types.TestQueryRequest) (*types.TestQueryResponse, error) {
 	//TODO: This is not a real gRPC query. This was added to the query.proto file as a placeholder. We should remove this and add the real queries once we better define query.proto.
@@ -53,18 +49,9 @@
 func NewKeeper(
 	codec codec.Codec,
 	storeKey sdk.StoreKey,
-<<<<<<< HEAD
-	ak types.AccountKeeper,
-	bk types.BankKeeper,
-) Keeper {
-	return Keeper{
-		cdc:           codec,
-		storeKey:      storeKey,
-		accountKeeper: ak,
-		bankKeeper:    bk,
-=======
 	paramSpace paramtypes.Subspace,
 	accountKeeper types.AccountKeeper,
+	bankKeeper types.BankKeeper,
 ) Keeper {
 
 	if !paramSpace.HasKeyTable() {
@@ -75,8 +62,8 @@
 		cdc:           codec,
 		storeKey:      storeKey,
 		accountKeeper: accountKeeper,
+		bankKeeper:    bankKeeper,
 		paramSpace:    paramSpace,
->>>>>>> 94dce54a
 	}
 }
 
@@ -97,22 +84,15 @@
 	return *account, true
 }
 
-<<<<<<< HEAD
-func (k Keeper) SetAccount(ctx sdk.Context, address sdk.AccAddress, denom string, account *types.Account) {
-	store := ctx.KVStore(k.storeKey)
-	key := types.GetAccountKey(address, denom)
-	ctAccount := types.NewCtAccount(account)
-=======
 func (k BaseKeeper) SetAccount(ctx sdk.Context, address sdk.AccAddress, denom string, account types.Account) {
 	store := ctx.KVStore(k.storeKey)
 	key := types.GetAccountKey(address, denom)
 	ctAccount := types.NewCtAccount(&account)
->>>>>>> 94dce54a
 	bz := k.cdc.MustMarshal(ctAccount) // Marshal the Account object into bytes
 	store.Set(key, bz)                 // Store the serialized account under the key
 }
 
-func (k Keeper) DeleteAccount(ctx sdk.Context, address sdk.AccAddress, denom string) {
+func (k BaseKeeper) DeleteAccount(ctx sdk.Context, address sdk.AccAddress, denom string) {
 	store := ctx.KVStore(k.storeKey)
 	key := types.GetAccountKey(address, denom)
 	store.Delete(key) // Store the serialized account under the key
@@ -153,15 +133,15 @@
 	return accounts, nil
 }
 
-<<<<<<< HEAD
 // CreateModuleAccount creates the module account for confidentialtransfers
-func (k Keeper) CreateModuleAccount(ctx sdk.Context) {
+func (k BaseKeeper) CreateModuleAccount(ctx sdk.Context) {
 	account := k.accountKeeper.GetModuleAccount(ctx, types.ModuleName)
 	if account == nil {
 		moduleAcc := authtypes.NewEmptyModuleAccount(types.ModuleName)
 		k.accountKeeper.SetModuleAccount(ctx, moduleAcc)
 	}
-=======
+}
+
 func (k BaseKeeper) GetParams(ctx sdk.Context) (params types.Params) {
 	k.paramSpace.GetParamSet(ctx, &params)
 	return params
@@ -170,10 +150,4 @@
 // SetParams sets the total set of bank parameters.
 func (k BaseKeeper) SetParams(ctx sdk.Context, params types.Params) {
 	k.paramSpace.SetParamSet(ctx, &params)
-}
-
-func (k BaseKeeper) CreateModuleAccount(ctx sdk.Context) {
-	moduleAcc := authtypes.NewEmptyModuleAccount(types.ModuleName, authtypes.Minter, authtypes.Burner)
-	k.accountKeeper.SetModuleAccount(ctx, moduleAcc)
->>>>>>> 94dce54a
 }