--- conflicted
+++ resolved
@@ -13,15 +13,13 @@
 // DefaultRangeProofGasCost is the default value for RangeProofGasCost param.
 const DefaultRangeProofGasCost = uint64(1000000)
 
-<<<<<<< HEAD
 // Enable usei and canonical usdc by default
 const DefaultEnabledDenoms = "usei,uatom,uusdc,ibc/CA6FBFAF399474A06263E10D0CE5AEBBE15189D6D4B2DD9ADE61007E68EB9DB0"
-=======
+
 // DefaultCiphertextGasCost is the default value for CiphertextGasCost param.
 const DefaultCiphertextGasCost = uint64(10000)
 
 const DefaultProofVerificationGasCost = uint64(20000)
->>>>>>> 94c9f520
 
 // ParamKeyTable ParamTable for confidential transfers module.
 func ParamKeyTable() paramtypes.KeyTable {
@@ -32,16 +30,11 @@
 func DefaultParams() Params {
 	enabledDenoms := strings.Split(DefaultEnabledDenoms, ",")
 	return Params{
-<<<<<<< HEAD
-		EnableCtModule:    DefaultEnableCtModule,
-		RangeProofGasCost: DefaultRangeProofGasCost,
-		EnabledDenoms:     enabledDenoms,
-=======
 		EnableCtModule:           DefaultEnableCtModule,
 		RangeProofGasCost:        DefaultRangeProofGasCost,
+		EnabledDenoms:            enabledDenoms,
 		CiphertextGasCost:        DefaultCiphertextGasCost,
 		ProofVerificationGasCost: DefaultProofVerificationGasCost,
->>>>>>> 94c9f520
 	}
 }
 
@@ -71,12 +64,9 @@
 	return paramtypes.ParamSetPairs{
 		paramtypes.NewParamSetPair(KeyEnableCtModule, &p.EnableCtModule, validateEnableCtModule),
 		paramtypes.NewParamSetPair(KeyRangeProofGas, &p.RangeProofGasCost, validateRangeProofGasCost),
-<<<<<<< HEAD
 		paramtypes.NewParamSetPair(KeyEnabledDenoms, &p.EnabledDenoms, validateEnabledDenoms),
-=======
 		paramtypes.NewParamSetPair(KeyCiphertextGas, &p.CiphertextGasCost, validateCiphertextGasCost),
 		paramtypes.NewParamSetPair(KeyProofVerificationGas, &p.ProofVerificationGasCost, validateProofVerificationGasCost),
->>>>>>> 94c9f520
 	}
 }
 
@@ -99,11 +89,16 @@
 	return nil
 }
 
-<<<<<<< HEAD
 // Validator for the parameter.
 func validateEnabledDenoms(i interface{}) error {
 	_, ok := i.([]string)
-=======
+	if !ok {
+		return fmt.Errorf("invalid parameter type: %T", i)
+	}
+
+	return nil
+}
+
 func validateCiphertextGasCost(i interface{}) error {
 	_, ok := i.(uint64)
 	if !ok {
@@ -115,7 +110,6 @@
 
 func validateProofVerificationGasCost(i interface{}) error {
 	_, ok := i.(uint64)
->>>>>>> 94c9f520
 	if !ok {
 		return fmt.Errorf("invalid parameter type: %T", i)
 	}
