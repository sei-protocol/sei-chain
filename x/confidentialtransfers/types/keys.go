package types

import (
	sdk "github.com/cosmos/cosmos-sdk/types"
	"github.com/cosmos/cosmos-sdk/types/address"
)

const (
	// ModuleName defines the module name
	ModuleName = "confidentialtransfers"

	ShortModuleName = "ct"

	// StoreKey defines the primary module store key
	StoreKey = ModuleName

	// RouterKey is the message route for slashing
	RouterKey = ModuleName

	// QuerierRoute defines the module's query routing key
	QuerierRoute = ModuleName
)

var (
<<<<<<< HEAD
	AccountsKeyPrefix = []byte{0x01}
	KeyEnableCtModule = []byte("EnableCtModule")
	KeyRangeProofGas  = []byte("RangeProofGasCost")
	KeyEnabledDenoms  = []byte("EnabledDenoms")
=======
	AccountsKeyPrefix       = []byte{0x01}
	KeyEnableCtModule       = []byte("EnableCtModule")
	KeyRangeProofGas        = []byte("RangeProofGasCost")
	KeyCiphertextGas        = []byte("CiphertextGasCost")
	KeyProofVerificationGas = []byte("ProofVerificationGasCost")
>>>>>>> 94c9f520
)

// GetAddressPrefix generates the prefix for all accounts under a specific address
func GetAddressPrefix(addr sdk.AccAddress) []byte {
	return append(AccountsKeyPrefix, address.MustLengthPrefix(addr)...)
}

func GetAccountPrefixFromBech32(addr string) []byte {
	accAdrr, _ := sdk.AccAddressFromBech32(addr)
	accAdrrPrefix := GetAddressPrefix(accAdrr)
	return accAdrrPrefix
}<|MERGE_RESOLUTION|>--- conflicted
+++ resolved
@@ -22,18 +22,12 @@
 )
 
 var (
-<<<<<<< HEAD
-	AccountsKeyPrefix = []byte{0x01}
-	KeyEnableCtModule = []byte("EnableCtModule")
-	KeyRangeProofGas  = []byte("RangeProofGasCost")
-	KeyEnabledDenoms  = []byte("EnabledDenoms")
-=======
 	AccountsKeyPrefix       = []byte{0x01}
 	KeyEnableCtModule       = []byte("EnableCtModule")
 	KeyRangeProofGas        = []byte("RangeProofGasCost")
+	KeyEnabledDenoms        = []byte("EnabledDenoms")
 	KeyCiphertextGas        = []byte("CiphertextGasCost")
 	KeyProofVerificationGas = []byte("ProofVerificationGasCost")
->>>>>>> 94c9f520
 )
 
 // GetAddressPrefix generates the prefix for all accounts under a specific address
