--- conflicted
+++ resolved
@@ -57,11 +57,7 @@
 	}
 
 	// Get the pending balance by combining the lo and hi bits
-<<<<<<< HEAD
-	pendingBalance := utils.CombineTransferAmount(uint16(loBalance.Uint64()), uint32(hiBalance.Uint64()))
-=======
 	pendingBalance := utils.CombinePendingBalances(loBalance, hiBalance)
->>>>>>> 3feeaa9d
 
 	// Sum the balances to get the new available balance
 	newDecryptedAvailableBalance := new(big.Int).Add(currentBalance, pendingBalance)
