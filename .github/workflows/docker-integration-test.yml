
name: Docker Integration Test

on:
  push:
    branches: [main, seiv2]
  pull_request:
    branches: [main, seiv2, evm]

defaults:
  run:
    shell: bash

jobs:
  slinky-changes:
    runs-on: ubuntu-latest
    outputs:
      slinky: ${{ steps.filter.outputs.slinky }}
    steps:
<<<<<<< HEAD
      - uses: actions/checkout@v4
=======
      - uses: actions/checkout@v3
>>>>>>> 6541bf27
      - id: filter
        uses: dorny/paths-filter@v2
        with:
          filters: |
            slinky:
              - "scripts/modules/slinky_test/**"
              - "x/slinky/**"

  integration-tests:
    name: Integration Test (${{ matrix.test.name }})
    runs-on: ubuntu-latest
    timeout-minutes: 40
    env:
      AWS_ACCESS_KEY_ID: ${{ secrets.AWS_ACCESS_KEY_ID }}
      AWS_SECRET_ACCESS_KEY: ${{ secrets.AWS_SECRET_ACCESS_KEY }}
      DAPP_TESTS_MNEMONIC: ${{ secrets.DAPP_TESTS_MNEMONIC }}
    strategy:
      fail-fast: false
      matrix:
        test:
          - name: Wasm Module
            scripts:
              - docker exec sei-node-0 integration_test/contracts/deploy_timelocked_token_contract.sh
              - python3 integration_test/scripts/runner.py integration_test/wasm_module/timelocked_token_delegation_test.yaml
              - python3 integration_test/scripts/runner.py integration_test/wasm_module/timelocked_token_admin_test.yaml
              - python3 integration_test/scripts/runner.py integration_test/wasm_module/timelocked_token_withdraw_test.yaml
              - docker exec sei-node-0 integration_test/contracts/deploy_timelocked_token_contract.sh
              - python3 integration_test/scripts/runner.py integration_test/wasm_module/timelocked_token_emergency_withdraw_test.yaml

          - name: Mint & Staking & Bank Module
            scripts:
              - python3 integration_test/scripts/runner.py integration_test/staking_module/staking_test.yaml
              - python3 integration_test/scripts/runner.py integration_test/bank_module/send_funds_test.yaml
              - python3 integration_test/scripts/runner.py integration_test/mint_module/mint_test.yaml

          - name: Gov & Oracle & Authz Module
            scripts:
              - python3 integration_test/scripts/runner.py integration_test/gov_module/gov_proposal_test.yaml
              - python3 integration_test/scripts/runner.py integration_test/gov_module/staking_proposal_test.yaml
              - python3 integration_test/scripts/runner.py integration_test/oracle_module/verify_penalty_counts.yaml
              - python3 integration_test/scripts/runner.py integration_test/oracle_module/set_feeder_test.yaml
              - python3 integration_test/scripts/runner.py integration_test/authz_module/send_authorization_test.yaml
              - python3 integration_test/scripts/runner.py integration_test/authz_module/staking_authorization_test.yaml
              - python3 integration_test/scripts/runner.py integration_test/authz_module/generic_authorization_test.yaml

          - name: Chain Operation Test
            scripts:
              - until [ $(cat build/generated/rpc-launch.complete | wc -l) = 1 ]; do sleep 10; done
              - until [[ $(docker exec sei-node-0 seid status | jq -M -r .SyncInfo.latest_block_height) -gt 10 ]]; do sleep 10; done
              - echo "rpc node started"
              - python3 integration_test/scripts/runner.py integration_test/chain_operation/snapshot_operation.yaml
              - python3 integration_test/scripts/runner.py integration_test/chain_operation/statesync_operation.yaml

          - name: Distribution Module
            scripts:
              - python3 integration_test/scripts/runner.py integration_test/distribution_module/community_pool.yaml
              - python3 integration_test/scripts/runner.py integration_test/distribution_module/rewards.yaml

          - name: Upgrade Module (Major)
            env:
              UPGRADE_VERSION_LIST: v1.0.0,v1.0.1,v1.0.2
            scripts:
              - python3 integration_test/scripts/runner.py integration_test/upgrade_module/major_upgrade_test.yaml

          - name: Upgrade Module (Minor)
            env:
              UPGRADE_VERSION_LIST: v1.0.0,v1.0.1,v1.0.2
            scripts:
              - python3 integration_test/scripts/runner.py integration_test/upgrade_module/minor_upgrade_test.yaml

          - name: SeiDB State Store
            scripts:
              - docker exec sei-node-0 integration_test/contracts/deploy_wasm_contracts.sh
              - docker exec sei-node-0 integration_test/contracts/create_tokenfactory_denoms.sh
              - python3 integration_test/scripts/runner.py integration_test/seidb/state_store_test.yaml

          - name: EVM Module
            scripts:
              - ./integration_test/evm_module/scripts/evm_tests.sh

          - name: EVM Interoperability
            scripts:
              - ./integration_test/evm_module/scripts/evm_interoperability_tests.sh

          - name: dApp Tests
            scripts:
              - ./integration_test/dapp_tests/dapp_tests.sh seilocal

          - name: Trace & RPC Validation
            scripts:
              - until [[ $(docker exec sei-node-0 seid status | jq -r '.SyncInfo.latest_block_height') -gt 1000 ]]; do echo "waiting for height 1000+"; sleep 5; done
              - python3 integration_test/scripts/runner.py integration_test/rpc_module/trace_block_by_hash.yaml
              - python3 integration_test/scripts/runner.py integration_test/rpc_module/trace_tx_by_hash.yaml

    steps:
      - uses: actions/checkout@v4
      - uses: actions/setup-python@v5
        with:
          python-version: "3.10"
      - uses: actions/setup-node@v4
        with:
          node-version: "20"
      - name: Install dependencies
        run: |
          pip3 install pyyaml
          sudo apt-get install -y jq
      - name: Set up Go
        uses: actions/setup-go@v5
        with:
          go-version: "1.21"

      - name: Start 4 node docker cluster
        run: make clean && INVARIANT_CHECK_INTERVAL=10 ${{ matrix.test.env }} make docker-cluster-start &

      - name: Wait for docker cluster to start
        run: |
          echo "[Waiting] Waiting for build/generated/launch.complete to reach 4 lines..."
          max_attempts=60
          attempts=0
          while true; do
            line_count=$(wc -l < build/generated/launch.complete 2>/dev/null || echo 0)
            echo "[INFO] Attempt $attempts — launch.complete has $line_count lines"
            if [ "$line_count" -eq 4 ]; then
              echo "[Done] launch.complete reached 4 lines!"
              break
            fi
            if [ "$attempts" -ge "$max_attempts" ]; then
              echo "Timeout: launch.complete did not reach 4 lines after $((max_attempts * 10)) seconds."
              cat build/generated/launch.complete || echo "File not found"
              exit 1
            fi
            sleep 10
            attempts=$((attempts + 1))
          done

      - name: Verify sei-node-0 exists (with retry)
        run: |
          echo "[Checking] Checking for sei-node-0 container..."
          max_attempts=30
          attempts=0
          while true; do
            if docker ps --format '{{.Names}}' | grep -q '^sei-node-0$'; then
              echo "[Found] Container sei-node-0 is running!"
              break
            fi
            if [ "$attempts" -ge "$max_attempts" ]; then
              echo "Container sei-node-0 not found after $((max_attempts * 5)) seconds."
              docker ps -a
              exit 1
            fi
            echo "[INFO] Attempt $attempts — container not ready yet."
            sleep 5
            attempts=$((attempts + 1))
          done

      - name: Start rpc node
        run: make run-rpc-node-skipbuild &

      - name: Verify Sei Chain is running
        run: python3 integration_test/scripts/runner.py integration_test/startup/startup_test.yaml

      - name: Run ${{ matrix.test.name }}
        run: |
          IFS=$'\n'
          for script in $(echo '${{ toJson(matrix.test.scripts) }}' | jq -r '.[]'); do
            bash -c "$script"
          done
          unset IFS

      - name: Upload Trace Logs (if present)
        if: always()
        uses: actions/upload-artifact@v4
        with:
          name: trace-logs-${{ matrix.test.name }}
          path: integration_test/output/

  slinky-tests:
    needs: slinky-changes
    if: needs.slinky-changes.outputs.slinky == 'true'
    runs-on: ubuntu-latest
    steps:
<<<<<<< HEAD
      - uses: actions/checkout@v4
      - name: Set up Go
        uses: actions/setup-go@v5
=======
      - uses: actions/checkout@v3
      - name: Set up Go
        uses: actions/setup-go@v3
>>>>>>> 6541bf27
        with:
          go-version: "1.21"
      - name: Run Slinky Integration Tests
        run: scripts/modules/slinky_test/run_slinky_test.sh

  integration-test-check:
    name: Integration Test Check
    runs-on: ubuntu-latest
    needs: [integration-tests, slinky-tests]
    if: always()
    steps:
      - name: Check job results
        run: |
          jobs=$(curl -s https://api.github.com/repos/${{ github.repository }}/actions/runs/${{ github.run_id }}/jobs)
          job_statuses=$(echo "$jobs" | jq -r '.jobs[] | .conclusion')
          for status in $job_statuses; do
            echo "Status: $status"
            if [[ "$status" == "failure" ]]; then
              echo "Some or all tests failed!"
              exit 1
            fi
          done
          echo "All tests passed!"<|MERGE_RESOLUTION|>--- conflicted
+++ resolved
@@ -1,4 +1,3 @@
-
 name: Docker Integration Test
 
 on:
@@ -17,18 +16,16 @@
     outputs:
       slinky: ${{ steps.filter.outputs.slinky }}
     steps:
-<<<<<<< HEAD
       - uses: actions/checkout@v4
-=======
-      - uses: actions/checkout@v3
->>>>>>> 6541bf27
+        with:
+          fetch-depth: 0
       - id: filter
         uses: dorny/paths-filter@v2
         with:
           filters: |
             slinky:
-              - "scripts/modules/slinky_test/**"
-              - "x/slinky/**"
+              - 'scripts/modules/slinky_test/**'
+              - 'x/slinky/**'
 
   integration-tests:
     name: Integration Test (${{ matrix.test.name }})
@@ -69,9 +66,8 @@
 
           - name: Chain Operation Test
             scripts:
-              - until [ $(cat build/generated/rpc-launch.complete | wc -l) = 1 ]; do sleep 10; done
-              - until [[ $(docker exec sei-node-0 seid status | jq -M -r .SyncInfo.latest_block_height) -gt 10 ]]; do sleep 10; done
-              - echo "rpc node started"
+              - until [ "$(wc -l < build/generated/rpc-launch.complete 2>/dev/null || echo 0)" -eq 1 ]; do sleep 10; done
+              - until [[ "$(docker exec sei-node-0 seid status | jq -r .SyncInfo.latest_block_height)" -gt 10 ]]; do sleep 10; done
               - python3 integration_test/scripts/runner.py integration_test/chain_operation/snapshot_operation.yaml
               - python3 integration_test/scripts/runner.py integration_test/chain_operation/statesync_operation.yaml
 
@@ -112,13 +108,15 @@
 
           - name: Trace & RPC Validation
             scripts:
-              - until [[ $(docker exec sei-node-0 seid status | jq -r '.SyncInfo.latest_block_height') -gt 1000 ]]; do echo "waiting for height 1000+"; sleep 5; done
+              - until [[ $(docker exec sei-node-0 seid status | jq -r '.SyncInfo.latest_block_height') -gt 1000 ]]; do echo "⏳ waiting for height 1000+"; sleep 5; done
               - python3 integration_test/scripts/runner.py integration_test/rpc_module/trace_block_by_hash.yaml
               - python3 integration_test/scripts/runner.py integration_test/rpc_module/trace_tx_by_hash.yaml
 
     steps:
       - uses: actions/checkout@v4
-      - uses: actions/setup-python@v5
+        with:
+          fetch-depth: 0
+      - uses: actions/setup-python@v4
         with:
           python-version: "3.10"
       - uses: actions/setup-node@v4
@@ -129,7 +127,7 @@
           pip3 install pyyaml
           sudo apt-get install -y jq
       - name: Set up Go
-        uses: actions/setup-go@v5
+        uses: actions/setup-go@v4
         with:
           go-version: "1.21"
 
@@ -138,43 +136,26 @@
 
       - name: Wait for docker cluster to start
         run: |
-          echo "[Waiting] Waiting for build/generated/launch.complete to reach 4 lines..."
+          set -e
+          echo "[⏳] Waiting for build/generated/launch.complete to reach 4 lines..."
           max_attempts=60
           attempts=0
           while true; do
-            line_count=$(wc -l < build/generated/launch.complete 2>/dev/null || echo 0)
-            echo "[INFO] Attempt $attempts — launch.complete has $line_count lines"
-            if [ "$line_count" -eq 4 ]; then
-              echo "[Done] launch.complete reached 4 lines!"
-              break
-            fi
-            if [ "$attempts" -ge "$max_attempts" ]; then
-              echo "Timeout: launch.complete did not reach 4 lines after $((max_attempts * 10)) seconds."
-              cat build/generated/launch.complete || echo "File not found"
-              exit 1
-            fi
+            lines=$(wc -l < build/generated/launch.complete 2>/dev/null || echo 0)
+            echo "[INFO] Attempt $attempts — $lines lines"
+            if [ "$lines" -eq 4 ]; then break; fi
+            if [ "$attempts" -ge "$max_attempts" ]; then exit 1; fi
             sleep 10
             attempts=$((attempts + 1))
           done
 
       - name: Verify sei-node-0 exists (with retry)
         run: |
-          echo "[Checking] Checking for sei-node-0 container..."
-          max_attempts=30
-          attempts=0
-          while true; do
-            if docker ps --format '{{.Names}}' | grep -q '^sei-node-0$'; then
-              echo "[Found] Container sei-node-0 is running!"
-              break
-            fi
-            if [ "$attempts" -ge "$max_attempts" ]; then
-              echo "Container sei-node-0 not found after $((max_attempts * 5)) seconds."
-              docker ps -a
-              exit 1
-            fi
-            echo "[INFO] Attempt $attempts — container not ready yet."
-            sleep 5
-            attempts=$((attempts + 1))
+          set -e
+          echo "[⏳] Checking for sei-node-0..."
+          for i in {1..30}; do
+            if docker ps --format '{{.Names}}' | grep -q '^sei-node-0$'; then break; fi
+            echo "Waiting... ($i)"; sleep 5
           done
 
       - name: Start rpc node
@@ -185,6 +166,7 @@
 
       - name: Run ${{ matrix.test.name }}
         run: |
+          set -e
           IFS=$'\n'
           for script in $(echo '${{ toJson(matrix.test.scripts) }}' | jq -r '.[]'); do
             bash -c "$script"
@@ -203,15 +185,11 @@
     if: needs.slinky-changes.outputs.slinky == 'true'
     runs-on: ubuntu-latest
     steps:
-<<<<<<< HEAD
       - uses: actions/checkout@v4
+        with:
+          fetch-depth: 0
       - name: Set up Go
-        uses: actions/setup-go@v5
-=======
-      - uses: actions/checkout@v3
-      - name: Set up Go
-        uses: actions/setup-go@v3
->>>>>>> 6541bf27
+        uses: actions/setup-go@v4
         with:
           go-version: "1.21"
       - name: Run Slinky Integration Tests
@@ -225,13 +203,11 @@
     steps:
       - name: Check job results
         run: |
+          set -e
           jobs=$(curl -s https://api.github.com/repos/${{ github.repository }}/actions/runs/${{ github.run_id }}/jobs)
-          job_statuses=$(echo "$jobs" | jq -r '.jobs[] | .conclusion')
-          for status in $job_statuses; do
-            echo "Status: $status"
-            if [[ "$status" == "failure" ]]; then
-              echo "Some or all tests failed!"
-              exit 1
-            fi
-          done
-          echo "All tests passed!"+          statuses=$(echo "$jobs" | jq -r '.jobs[] | .conclusion')
+          for status in $statuses; do
+            echo "Job status: $status"
+            if [[ "$status" == "failure" ]]; then exit 1; fi
+          done
+          echo "✅ All tests passed."