--- conflicted
+++ resolved
@@ -30,8 +30,4 @@
         uses: golangci/golangci-lint-action@v3
         with:
           version: v1.60.1
-<<<<<<< HEAD
-          args: --timeout 10m0s --out-format colored-line-number
-=======
-          args: --timeout 10m0s --out-format=colored-line-number
->>>>>>> 295ded47
+          args: --timeout 10m0s --out-format=colored-line-number