--- conflicted
+++ resolved
@@ -51,7 +51,6 @@
               - python3 integration_test/scripts/runner.py integration_test/wasm_module/timelocked_token_withdraw_test.yaml
               - docker exec sei-node-0 integration_test/contracts/deploy_timelocked_token_contract.sh
               - python3 integration_test/scripts/runner.py integration_test/wasm_module/timelocked_token_emergency_withdraw_test.yaml
-<<<<<<< HEAD
           - name: "Mint & Staking & Bank Module"
             scripts:
               - python3 integration_test/scripts/runner.py integration_test/staking_module/staking_test.yaml
@@ -99,10 +98,6 @@
           - name: "dApp Tests"
             scripts:
               - ./integration_test/dapp_tests/dapp_tests.sh seilocal
-=======
-          # You can re-add other matrix entries here (staking, evm, upgrade modules, etc.)
-
->>>>>>> 295ded47
     steps:
       - uses: actions/checkout@v4
       - name: ${{ matrix.test.name }}
