name: Docker Integration Test

on:
  push:
    branches: [main, seiv2]
  pull_request:
    branches: [main, seiv2, evm]

defaults:
  run:
    shell: bash

jobs:
  slinky-changes:
    runs-on: ubuntu-latest
    outputs:
      slinky: ${{ steps.filter.outputs.slinky }}
    steps:
      - uses: actions/checkout@v3
      - id: filter
        uses: dorny/paths-filter@v2
        with:
          filters: |
            slinky:
              - 'scripts/modules/slinky_test/**'
              - 'x/slinky/**'

  integration-tests:
    name: Integration Test (${{ matrix.test.name }})
    runs-on: ubuntu-latest
    timeout-minutes: 30
    env:
      AWS_ACCESS_KEY_ID: ${{ secrets.AWS_ACCESS_KEY_ID }}
      AWS_SECRET_ACCESS_KEY: ${{ secrets.AWS_SECRET_ACCESS_KEY }}
      DAPP_TESTS_MNEMONIC: ${{ secrets.DAPP_TESTS_MNEMONIC }}
    strategy:
      fail-fast: false
      matrix:
        test:
          - name: Wasm Module
            scripts:
              - docker exec sei-node-0 integration_test/contracts/deploy_timelocked_token_contract.sh
              - python3 integration_test/scripts/runner.py integration_test/wasm_module/timelocked_token_delegation_test.yaml
              - python3 integration_test/scripts/runner.py integration_test/wasm_module/timelocked_token_admin_test.yaml
              - python3 integration_test/scripts/runner.py integration_test/wasm_module/timelocked_token_withdraw_test.yaml
              - docker exec sei-node-0 integration_test/contracts/deploy_timelocked_token_contract.sh
              - python3 integration_test/scripts/runner.py integration_test/wasm_module/timelocked_token_emergency_withdraw_test.yaml

          - name: Mint & Staking & Bank Module
            scripts:
              - python3 integration_test/scripts/runner.py integration_test/staking_module/staking_test.yaml
              - python3 integration_test/scripts/runner.py integration_test/bank_module/send_funds_test.yaml
              - python3 integration_test/scripts/runner.py integration_test/mint_module/mint_test.yaml

          - name: Gov & Oracle & Authz Module
            scripts:
              - python3 integration_test/scripts/runner.py integration_test/gov_module/gov_proposal_test.yaml
              - python3 integration_test/scripts/runner.py integration_test/gov_module/staking_proposal_test.yaml
              - python3 integration_test/scripts/runner.py integration_test/oracle_module/verify_penalty_counts.yaml
              - python3 integration_test/scripts/runner.py integration_test/oracle_module/set_feeder_test.yaml
              - python3 integration_test/scripts/runner.py integration_test/authz_module/send_authorization_test.yaml
              - python3 integration_test/scripts/runner.py integration_test/authz_module/staking_authorization_test.yaml
              - python3 integration_test/scripts/runner.py integration_test/authz_module/generic_authorization_test.yaml

          - name: Chain Operation Test
            scripts:
              - until [ $(cat build/generated/rpc-launch.complete | wc -l) = 1 ]; do sleep 10; done
              - until [[ $(docker exec sei-rpc-node build/seid status | jq -M -r .SyncInfo.latest_block_height) -gt 10 ]]; do sleep 10; done
              - echo "rpc node started"
              - python3 integration_test/scripts/runner.py integration_test/chain_operation/snapshot_operation.yaml
              - python3 integration_test/scripts/runner.py integration_test/chain_operation/statesync_operation.yaml

          - name: Distribution Module
            scripts:
              - python3 integration_test/scripts/runner.py integration_test/distribution_module/community_pool.yaml
              - python3 integration_test/scripts/runner.py integration_test/distribution_module/rewards.yaml

          - name: Upgrade Module (Major)
            env:
              UPGRADE_VERSION_LIST: v1.0.0,v1.0.1,v1.0.2
            scripts:
              - python3 integration_test/scripts/runner.py integration_test/upgrade_module/major_upgrade_test.yaml

          - name: Upgrade Module (Minor)
            env:
              UPGRADE_VERSION_LIST: v1.0.0,v1.0.1,v1.0.2
            scripts:
              - python3 integration_test/scripts/runner.py integration_test/upgrade_module/minor_upgrade_test.yaml

          - name: SeiDB State Store
            scripts:
              - docker exec sei-node-0 integration_test/contracts/deploy_wasm_contracts.sh
              - docker exec sei-node-0 integration_test/contracts/create_tokenfactory_denoms.sh
              - python3 integration_test/scripts/runner.py integration_test/seidb/state_store_test.yaml

          - name: EVM Module
            scripts:
              - ./integration_test/evm_module/scripts/evm_tests.sh

          - name: EVM Interoperability
            scripts:
              - ./integration_test/evm_module/scripts/evm_interoperability_tests.sh

          - name: dApp Tests
            scripts:
              - ./integration_test/dapp_tests/dapp_tests.sh seilocal

          - name: Trace & RPC Validation
            scripts:
              - until [[ $(docker exec sei-rpc-node build/seid status | jq -r '.SyncInfo.latest_block_height') -gt 1000 ]]; do echo "⏳ waiting for height 1000+"; sleep 5; done
              - python3 integration_test/scripts/runner.py integration_test/rpc_module/trace_block_by_hash.yaml
              - python3 integration_test/scripts/runner.py integration_test/rpc_module/trace_tx_by_hash.yaml

    steps:
      - uses: actions/checkout@v3
      - uses: actions/setup-python@v4
        with:
          python-version: "3.10"
      - uses: actions/setup-node@v2
        with:
          node-version: "20"
      - name: Install dependencies
        run: |
          pip3 install pyyaml
          sudo apt-get install -y jq

      - name: Set up Go
        uses: actions/setup-go@v3
        with:
          go-version: "1.21"

      - name: Start 4 node docker cluster
        run: make clean && INVARIANT_CHECK_INTERVAL=10 ${{ matrix.test.env }} make docker-cluster-start &

      - name: Wait for docker cluster to start (with timeout + debug)
        run: |
          echo "[⏳] Waiting for build/generated/launch.complete to reach 4 lines..."
          max_attempts=60
          attempts=0
          while true; do
            line_count=$(wc -l < build/generated/launch.complete 2>/dev/null || echo 0)
            echo "[INFO] Attempt $attempts — launch.complete has $line_count lines"
            if [ "$line_count" -eq 4 ]; then
              echo "[✅] launch.complete reached 4 lines!"
              break
            fi
            if [ "$attempts" -ge "$max_attempts" ]; then
              echo "❌ Timeout: launch.complete did not reach 4 lines after $((max_attempts * 10)) seconds."
              echo "File contents:"
              cat build/generated/launch.complete || echo "File not found"
              exit 1
            fi
            sleep 10
            attempts=$((attempts + 1))
          done

      - name: Start rpc node
        run: make run-rpc-node-skipbuild &

      - name: Verify Sei Chain is running
        run: python3 integration_test/scripts/runner.py integration_test/startup/startup_test.yaml

      - name: Run ${{ matrix.test.name }}
        run: |
          IFS=$'\n'
          for script in $(echo '${{ toJson(matrix.test.scripts) }}' | jq -r '.[]'); do
            bash -c "$script"
          done
          unset IFS

      - name: Upload Trace Logs (if present)
        if: always()
        uses: actions/upload-artifact@v4
        with:
          name: trace-logs-${{ matrix.test.name }}
          path: integration_test/output/

  slinky-tests:
    needs: slinky-changes
    if: needs.slinky-changes.outputs.slinky == 'true'
    runs-on: ubuntu-latest
    steps:
      - uses: actions/checkout@v3
      - name: Set up Go
        uses: actions/setup-go@v3
        with:
          go-version: "1.21"
      - name: Run Slinky Integration Tests
        run: scripts/modules/slinky_test/run_slinky_test.sh

  integration-test-check:
    name: Integration Test Check
    runs-on: ubuntu-latest
    needs: [integration-tests, slinky-tests]
    if: always()
    steps:
      - name: Get workflow conclusion
        id: workflow_conclusion
        uses: nick-fields/retry@v2
        with:
          max_attempts: 2
          retry_on: error
          timeout_seconds: 30
          command: |
<<<<<<< HEAD
            jobs=$(curl -s https://api.github.com/repos/${{ github.repository }}/actions/runs/${{ github.run_id }}/jobs)
            job_statuses=$(echo "$jobs" | jq -r '.jobs[] | .conclusion')
            for status in $job_statuses; do
              echo "Status: $status"
              if [[ "$status" == "failure" ]]; then
                echo "Some or all tests have failed!"
                exit 1
              fi
            done
            echo "All tests have passed!"
=======
              jobs=$(curl https://api.github.com/repos/${{ github.repository }}/actions/runs/${{ github.run_id }}/jobs)
              job_statuses=$(echo "$jobs" | jq -r '.jobs[] | .conclusion')

              for status in $job_statuses
              do
                echo "Status: $status"
                if [[ "$status" == "failure" ]]; then
                  echo "Some or all tests have failed!"
                  exit 1
                fi
                if [[ "$status" == "cancelled" ]]; then
                  echo "Some or all tests have been cancelled!"
                  exit 1
                fi
              done

              echo "All tests have passed!"
>>>>>>> bda5896c
<|MERGE_RESOLUTION|>--- conflicted
+++ resolved
@@ -202,33 +202,22 @@
           retry_on: error
           timeout_seconds: 30
           command: |
-<<<<<<< HEAD
-            jobs=$(curl -s https://api.github.com/repos/${{ github.repository }}/actions/runs/${{ github.run_id }}/jobs)
-            job_statuses=$(echo "$jobs" | jq -r '.jobs[] | .conclusion')
-            for status in $job_statuses; do
-              echo "Status: $status"
-              if [[ "$status" == "failure" ]]; then
-                echo "Some or all tests have failed!"
-                exit 1
-              fi
-            done
-            echo "All tests have passed!"
-=======
-              jobs=$(curl https://api.github.com/repos/${{ github.repository }}/actions/runs/${{ github.run_id }}/jobs)
-              job_statuses=$(echo "$jobs" | jq -r '.jobs[] | .conclusion')
-
-              for status in $job_statuses
-              do
-                echo "Status: $status"
-                if [[ "$status" == "failure" ]]; then
-                  echo "Some or all tests have failed!"
-                  exit 1
-                fi
-                if [[ "$status" == "cancelled" ]]; then
-                  echo "Some or all tests have been cancelled!"
-                  exit 1
-                fi
-              done
-
-              echo "All tests have passed!"
->>>>>>> bda5896c
+            - name: 🧾 Get Workflow Conclusion
+  id: workflow_conclusion
+  run: |
+    jobs=$(curl -s https://api.github.com/repos/${{ github.repository }}/actions/runs/${{ github.run_id }}/jobs)
+    job_statuses=$(echo "$jobs" | jq -r '.jobs[] | .conclusion')
+
+    for status in $job_statuses; do
+      echo "Status: $status"
+      if [[ "$status" == "failure" ]]; then
+        echo "❌ Some or all tests have failed!"
+        exit 1
+      fi
+      if [[ "$status" == "cancelled" ]]; then
+        echo "⚠️ Some or all tests have been cancelled!"
+        exit 1
+      fi
+    done
+
+    echo "✅ All tests have passed!"