name: Docker Integration Test

on:
  push:
    branches:
      - main
      - seiv2
  pull_request:
    branches:
      - main
      - seiv2
      - evm

defaults:
  run:
    shell: bash

jobs:
  slinky-changes:
    runs-on: ubuntu-latest
    outputs:
      slinky: ${{ steps.filter.outputs.slinky }}
    steps:
      - uses: actions/checkout@v3
      - id: filter
        uses: dorny/paths-filter@v2
        with:
          filters: |
            slinky:
              - 'scripts/modules/slinky_test/**'
              - 'x/slinky/**'

  integration-tests:
    name: Integration Test (${{ matrix.test.name }})
    runs-on: ubuntu-large
    timeout-minutes: 30
    env:
      AWS_ACCESS_KEY_ID: ${{ secrets.AWS_ACCESS_KEY_ID }}
      AWS_SECRET_ACCESS_KEY: ${{ secrets.AWS_SECRET_ACCESS_KEY }}
      DAPP_TESTS_MNEMONIC: ${{ secrets.DAPP_TESTS_MNEMONIC }}
    strategy:
      fail-fast: false
      matrix:
        test: [
          {
            name: "Wasm Module",
            scripts: [
              "docker exec sei-node-0 integration_test/contracts/deploy_timelocked_token_contract.sh",
              "python3 integration_test/scripts/runner.py integration_test/wasm_module/timelocked_token_delegation_test.yaml",
              "python3 integration_test/scripts/runner.py integration_test/wasm_module/timelocked_token_admin_test.yaml",
              "python3 integration_test/scripts/runner.py integration_test/wasm_module/timelocked_token_withdraw_test.yaml",
              "docker exec sei-node-0 integration_test/contracts/deploy_timelocked_token_contract.sh",
              "python3 integration_test/scripts/runner.py integration_test/wasm_module/timelocked_token_emergency_withdraw_test.yaml"
            ]
          },
          {
            name: "Mint & Staking & Bank Module",
            scripts: [
              "python3 integration_test/scripts/runner.py integration_test/staking_module/staking_test.yaml",
              "python3 integration_test/scripts/runner.py integration_test/bank_module/send_funds_test.yaml",
              "python3 integration_test/scripts/runner.py integration_test/mint_module/mint_test.yaml"
            ]
          },
          {
            name: "Gov & Oracle & Authz Module",
            scripts: [
              "python3 integration_test/scripts/runner.py integration_test/gov_module/gov_proposal_test.yaml",
              "python3 integration_test/scripts/runner.py integration_test/gov_module/staking_proposal_test.yaml",
              "python3 integration_test/scripts/runner.py integration_test/oracle_module/verify_penalty_counts.yaml",
              "python3 integration_test/scripts/runner.py integration_test/oracle_module/set_feeder_test.yaml",
              "python3 integration_test/scripts/runner.py integration_test/authz_module/send_authorization_test.yaml",
              "python3 integration_test/scripts/runner.py integration_test/authz_module/staking_authorization_test.yaml",
              "python3 integration_test/scripts/runner.py integration_test/authz_module/generic_authorization_test.yaml"
            ]
          },
          {
            name: "Chain Operation Test",
            scripts: [
              "until [ $(cat build/generated/rpc-launch.complete |wc -l) = 1 ]; do sleep 10; done",
              "until [[ $(docker exec sei-rpc-node build/seid status |jq -M -r .SyncInfo.latest_block_height) -gt 10 ]]; do sleep 10; done",
              "echo rpc node started",
              "python3 integration_test/scripts/runner.py integration_test/chain_operation/snapshot_operation.yaml",
              "python3 integration_test/scripts/runner.py integration_test/chain_operation/statesync_operation.yaml"
            ]
          },
          {
            name: "Distribution Module",
            scripts: [
              "python3 integration_test/scripts/runner.py integration_test/distribution_module/community_pool.yaml",
              "python3 integration_test/scripts/runner.py integration_test/distribution_module/rewards.yaml",
            ]
          },
          {
            name: "Upgrade Module (Major)",
            env: "UPGRADE_VERSION_LIST=v1.0.0,v1.0.1,v1.0.2",
            scripts: [
              "python3 integration_test/scripts/runner.py integration_test/upgrade_module/major_upgrade_test.yaml"
            ]
          },
          {
            name: "Upgrade Module (Minor)",
            env: "UPGRADE_VERSION_LIST=v1.0.0,v1.0.1,v1.0.2",
            scripts: [
              "python3 integration_test/scripts/runner.py integration_test/upgrade_module/minor_upgrade_test.yaml"
            ]
          },
          {
            name: "SeiDB State Store",
            scripts: [
              "docker exec sei-node-0 integration_test/contracts/deploy_wasm_contracts.sh",
              "docker exec sei-node-0 integration_test/contracts/create_tokenfactory_denoms.sh",
              "python3 integration_test/scripts/runner.py integration_test/seidb/state_store_test.yaml",
<<<<<<< HEAD
            ]
=======
            ],
>>>>>>> 411bd938
          },
          {
            name: "EVM Module",
            scripts: [
              "./integration_test/evm_module/scripts/evm_tests.sh",
            ]
          },
          {
            name: "EVM Interoperability",
            scripts: [
              "./integration_test/evm_module/scripts/evm_interoperability_tests.sh"
            ]
          },
          {
            name: "dApp Tests",
            scripts: [
              "./integration_test/dapp_tests/dapp_tests.sh seilocal"
            ]
          },
        ]
    steps:
      - uses: actions/checkout@v3
      - uses: actions/setup-python@v4
        with:
          python-version: '3.10'
      - uses: actions/setup-node@v2
        with:
          node-version: '20'
      - name: Install dependencies
        run: |
          pip3 install pyyaml==6.0.1
          sudo apt-get update
          sudo apt-get install -y jq=1.6-2.1ubuntu3
      - name: Set up Go
        uses: actions/setup-go@v3
        with:
          go-version: 1.21
      - name: Start 4 node docker cluster
        run: make clean && INVARIANT_CHECK_INTERVAL=10 ${{matrix.test.env}} make docker-cluster-start &
      - name: Wait for docker cluster to start
        run: |
          until [ $(cat build/generated/launch.complete |wc -l) = 4 ]; do sleep 10; done
          sleep 10
      - name: Start rpc node
        run: make run-rpc-node-skipbuild &
      - name: Verify Sei Chain is running
        run: python3 integration_test/scripts/runner.py integration_test/startup/startup_test.yaml
      - name: ${{ matrix.test.name }}
        run: |
          scripts=$(echo '${{ toJson(matrix.test.scripts) }}' | jq -r '.[]')
          IFS=$'\n'
          for script in $scripts; do bash -c "${script}"; done
          unset IFS

  slinky-tests:
<<<<<<< HEAD
  runs-on: ubuntu-latest
  steps:
    - uses: actions/checkout@v3
    - id: filter
      uses: dorny/paths-filter@v2
      with:
        filters: |
          slinky:
            - 'scripts/modules/slinky_test/**'
            - 'x/slinky/**'
    - uses: actions/setup-go@v3
      if: steps.filter.outputs.slinky == 'true'
      with:
        go-version: 1.21
    - name: Run Slinky Integration Tests
      if: steps.filter.outputs.slinky == 'true'
      run: scripts/modules/slinky_test/run_slinky_test.sh

=======
>>>>>>> 411bd938
    needs: slinky-changes
    runs-on: ubuntu-latest
    steps:
      - uses: actions/checkout@v3
      - uses: actions/setup-go@v3
        with:
          go-version: 1.21
      - name: Run Slinky Integration Tests
        if: needs.slinky-changes.outputs.slinky == 'true'
        run: scripts/modules/slinky_test/run_slinky_test.sh
      - name: Skip Slinky tests
        if: needs.slinky-changes.outputs.slinky != 'true'
        run: echo 'No Slinky changes detected; skipping'

  integration-test-check:
    name: Integration Test Check
    runs-on: ubuntu-latest
    needs: [integration-tests, slinky-tests]
    if: always()
    steps:
      - name: Get workflow conclusion
        id: workflow_conclusion
        uses: nick-fields/retry@v2
        with:
          max_attempts: 2
          retry_on: error
          timeout_seconds: 30
          command: |
              jobs=$(curl https://api.github.com/repos/${{ github.repository }}/actions/runs/${{ github.run_id }}/jobs)
              job_statuses=$(echo "$jobs" | jq -r '.jobs[] | .conclusion')

              for status in $job_statuses
              do
                echo "Status: $status"
                if [[ "$status" == "failure" ]]; then
                  echo "Some or all tests have failed!"
                  exit 1
                fi
              done

              echo "All tests have passed!"<|MERGE_RESOLUTION|>--- conflicted
+++ resolved
@@ -110,11 +110,7 @@
               "docker exec sei-node-0 integration_test/contracts/deploy_wasm_contracts.sh",
               "docker exec sei-node-0 integration_test/contracts/create_tokenfactory_denoms.sh",
               "python3 integration_test/scripts/runner.py integration_test/seidb/state_store_test.yaml",
-<<<<<<< HEAD
-            ]
-=======
-            ],
->>>>>>> 411bd938
+            ]
           },
           {
             name: "EVM Module",
@@ -170,7 +166,6 @@
           unset IFS
 
   slinky-tests:
-<<<<<<< HEAD
   runs-on: ubuntu-latest
   steps:
     - uses: actions/checkout@v3
@@ -189,8 +184,6 @@
       if: steps.filter.outputs.slinky == 'true'
       run: scripts/modules/slinky_test/run_slinky_test.sh
 
-=======
->>>>>>> 411bd938
     needs: slinky-changes
     runs-on: ubuntu-latest
     steps:
