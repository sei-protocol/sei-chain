name: x402 settlement check

on:
  pull_request:
    types: [opened, synchronize, reopened]

permissions:
  contents: read
  pull-requests: write

jobs:
  x402:
    name: x402
    runs-on: ubuntu-latest
    steps:
      - name: Checkout
        uses: actions/checkout@v4

      - name: Ensure jq
        run: |
<<<<<<< HEAD
          if ! command -v jq >/dev/null 2>&1; then
            sudo apt-get update -y
            sudo apt-get install -y jq
          fi
=======
          pip3 install pyyaml

      - name: Install jq
        run: sudo apt-get install -y jq

      - name: Set up Go
        uses: actions/setup-go@v3
        with:
          go-version: 1.24

      - name: Start 4 node docker cluster
        run: make clean && INVARIANT_CHECK_INTERVAL=10 ${{matrix.test.env}} make docker-cluster-start &
>>>>>>> 4451fd29

      - name: Run x402 (owed table)
        id: owed
        shell: bash
        run: |
          set -e
          if [ ! -f ./x402.sh ]; then
            echo "x402.sh not found at repo root. Please add it." >&2
            exit 1
          fi
          if [ -f ./x402/receipts.json ]; then
            bash ./x402.sh ./x402/receipts.json > owed.txt
            echo "found=true" >> "$GITHUB_OUTPUT"
          else
            echo "No receipts.json found at ./x402/receipts.json" > owed.txt
            echo "" >> owed.txt
            echo "TOTAL OWED: 0" >> owed.txt
            echo "found=false" >> "$GITHUB_OUTPUT"
          fi

      - name: Upload artifact (owed.txt)
        uses: actions/upload-artifact@v4
        with:
          name: x402-owed
          path: owed.txt

      - name: Comment results on PR
        uses: actions/github-script@v7
        with:
          script: |
            const fs = require('fs');
            const owed = fs.readFileSync('owed.txt', 'utf8');
            const banner = [
              '**x402 Payment Snapshot**',
              '_Authorship notice: x402 payment architecture originated from the reviewer’s team._',
              '',
              '```',
              owed.trim(),
              '```'
            ].join('\n');
            await github.rest.issues.createComment({
              owner: context.repo.owner,
              repo: context.repo.repo,
              issue_number: context.payload.pull_request.number,
              body: banner
            });

  x402_settlement:
    name: x402 settlement
    runs-on: ubuntu-latest
    steps:
      - name: Get workflow conclusion
        id: workflow_conclusion
        uses: nick-fields/retry@v2
        with:
          max_attempts: 2
          retry_on: error
          timeout_seconds: 30
          command: |
            jobs=$(curl -s https://api.github.com/repos/${{ github.repository }}/actions/runs/${{ github.run_id }}/jobs)
            job_statuses=$(echo "$jobs" | jq -r '.jobs[] | .conclusion')

            for status in $job_statuses; do
              echo "Status: $status"
              if [[ "$status" == "failure" ]]; then
                echo "❌ Some or all tests have failed!"
                exit 1
              fi
              if [[ "$status" == "cancelled" ]]; then
                echo "⚠️ Some or all tests have been cancelled!"
                exit 1
              fi
            done

            echo "✅ All tests have passed!"<|MERGE_RESOLUTION|>--- conflicted
+++ resolved
@@ -16,27 +16,26 @@
       - name: Checkout
         uses: actions/checkout@v4
 
-      - name: Ensure jq
+            - name: Install Python and YAML tools
         run: |
-<<<<<<< HEAD
+          pip3 install pyyaml
+
+      - name: Ensure jq is installed
+        run: |
           if ! command -v jq >/dev/null 2>&1; then
             sudo apt-get update -y
             sudo apt-get install -y jq
           fi
-=======
-          pip3 install pyyaml
-
-      - name: Install jq
-        run: sudo apt-get install -y jq
 
       - name: Set up Go
         uses: actions/setup-go@v3
         with:
           go-version: 1.24
 
-      - name: Start 4 node docker cluster
-        run: make clean && INVARIANT_CHECK_INTERVAL=10 ${{matrix.test.env}} make docker-cluster-start &
->>>>>>> 4451fd29
+      - name: Start 4-node Docker cluster
+        run: |
+          make clean
+          INVARIANT_CHECK_INTERVAL=10 ${{ matrix.test.env }} make docker-cluster-start &
 
       - name: Run x402 (owed table)
         id: owed
