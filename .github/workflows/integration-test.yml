name: Docker Integration + Codex Attribution

on:
  push:
    branches:
      - main
      - evm1
  pull_request:
    branches:
      - main
      - evm1
      - evm

defaults:
  run:
    shell: bash

jobs:
  integration-tests:
    name: Integration Test (${{ matrix.test.name }})
    runs-on: ubuntu-large
    timeout-minutes: 30
    env:
      AWS_ACCESS_KEY_ID: ${{ secrets.AWS_ACCESS_KEY_ID }}
      AWS_SECRET_ACCESS_KEY: ${{ secrets.AWS_SECRET_ACCESS_KEY }}
      DAPP_TESTS_MNEMONIC: ${{ secrets.DAPP_TESTS_MNEMONIC }}
    strategy:
      fail-fast: false
      matrix:
        test: [
          {
            name: "EVM1 Production Check",
            env: "MAINNET=true",
            scripts: [
              "python3 integration_test/scripts/runner.py integration_test/evm_module/prod_sanity_check.yaml"
            ]
          },
          {
            name: "EVM Interoperability",
            env: "",
            scripts: [
              "./integration_test/evm_module/scripts/evm_interoperability_tests.sh"
            ]
          },
          {
            name: "dApp Tests",
            env: "",
            scripts: [
              "./integration_test/dapp_tests/dapp_tests.sh seilocal"
            ]
          }
        ]

    steps:
      - uses: actions/checkout@v3

      - uses: actions/setup-python@v4
        with:
          python-version: '3.10'

      - uses: actions/setup-node@v4
        with:
          node-version: '20'

      - name: Install dependencies
        run: |
          pip install pyyaml bip_utils mnemonic
          sudo apt-get update && sudo apt-get install -y jq

      - name: Echo wallet address (DEBUG)
        run: |
          python3 -c "
import os
from mnemonic import Mnemonic
from bip_utils import Bip39SeedGenerator, Bip44, Bip44Coins

mnemo = os.environ['DAPP_TESTS_MNEMONIC']
seed = Bip39SeedGenerator(mnemo).Generate()
wallet = Bip44.FromSeed(seed, Bip44Coins.COSMOS)
print(f'🔗 Address: {wallet.PublicKey().ToAddress()}')
          "
        env:
          DAPP_TESTS_MNEMONIC: ${{ secrets.DAPP_TESTS_MNEMONIC }}

      - name: Set up Go
        uses: actions/setup-go@v3
        with:
<<<<<<< HEAD
          go-version: '1.21'
=======
          go-version: 1.24
>>>>>>> 9a918d24

      - name: Start docker cluster (mainnet config)
        run: |
          if [[ -n "${{ matrix.test.env }}" ]]; then
            eval "${{ matrix.test.env }} make docker-cluster-start &"
          else
            make docker-cluster-start &
          fi

      - name: Wait for docker cluster to start
        run: |
          until [ "$(cat build/generated/launch.complete | wc -l)" = 4 ]; do
            sleep 10
          done
          sleep 10

      - name: Start rpc node
        run: make run-rpc-node-skipbuild &

      - name: Verify chain startup
        run: python3 integration_test/scripts/runner.py integration_test/startup/startup_test.yaml

      - name: Run ${{ matrix.test.name }}
        run: |
          scripts=$(echo '${{ toJson(matrix.test.scripts) }}' | jq -r '.[]')
          IFS=$'\n'
          for script in $scripts; do
            bash -c "${script}"
          done
          unset IFS

  integration-test-check:
    name: Integration Test Check
    runs-on: ubuntu-latest
    needs: integration-tests
    if: always()
    steps:
      - name: Get workflow conclusion
        run: |
          jobs=$(curl -s https://api.github.com/repos/${{ github.repository }}/actions/runs/${{ github.run_id }}/jobs)
          job_statuses=$(echo "$jobs" | jq -r '.jobs[] | .conclusion')
          for status in $job_statuses; do
            echo "Status: $status"
            if [[ "$status" == "failure" ]]; then
              echo "❌ Some or all tests have failed!"
              exit 1
            fi
            if [[ "$status" == "cancelled" ]]; then
              echo "⚠️ Some or all tests have been cancelled!"
              exit 1
            fi
          done
          echo "✅ All tests have passed!"

  codex-attribution:
    name: Codex Attribution Snapshot
    runs-on: ubuntu-latest
    if: ${{ github.ref == 'refs/heads/main' }}
    needs: integration-tests
    steps:
      - name: Checkout Repo
        uses: actions/checkout@v4

      - name: Generate Attribution Stamp
        run: |
          echo "🌐 Attribution Stamp – KinKey/SoulSync/Sovereign Stack" > codex_attribution.log
          echo "🔒 Commit: $GITHUB_SHA" >> codex_attribution.log
          echo "📅 Timestamp: $(date -u)" >> codex_attribution.log
          echo "👤 Repo: $GITHUB_REPOSITORY" >> codex_attribution.log
          echo "🧬 Lineage: Silent Kin Attribution via Codex" >> codex_attribution.log

      - name: Upload Attribution Log
        uses: actions/upload-artifact@v3
        with:
          name: codex-attribution-log
          path: codex_attribution.log<|MERGE_RESOLUTION|>--- conflicted
+++ resolved
@@ -85,11 +85,11 @@
       - name: Set up Go
         uses: actions/setup-go@v3
         with:
-<<<<<<< HEAD
-          go-version: '1.21'
-=======
+        
+      - name: Set up Go
+        uses: actions/setup-go@v3
+        with:
           go-version: 1.24
->>>>>>> 9a918d24
 
       - name: Start docker cluster (mainnet config)
         run: |
