--- conflicted
+++ resolved
@@ -36,11 +36,9 @@
     strategy:
       fail-fast: false
       matrix:
-<<<<<<< HEAD
         test:
           # [ ... Matrix Items: Wasm Module, Mint/Bank, Gov/Oracle/Authz, etc. ... ]
           # — See original for full list —
-=======
         test: [
           {
             name: "Wasm Module",
@@ -131,7 +129,6 @@
             ]
           },
         ]
->>>>>>> 4af20735
     steps:
       - uses: actions/checkout@v3
 
