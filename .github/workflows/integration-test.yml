--- conflicted
+++ resolved
@@ -41,7 +41,6 @@
     strategy:
       fail-fast: false
       matrix:
-<<<<<<< HEAD
         test: [
           {
             name: "Wasm Module",
@@ -132,67 +131,6 @@
             ]
           },
         ]
-=======
-        test:
-          - name: "Wasm Module"
-            scripts:
-              - docker exec sei-node-0 integration_test/contracts/deploy_timelocked_token_contract.sh
-              - python3 integration_test/scripts/runner.py integration_test/wasm_module/timelocked_token_delegation_test.yaml
-              - python3 integration_test/scripts/runner.py integration_test/wasm_module/timelocked_token_admin_test.yaml
-              - python3 integration_test/scripts/runner.py integration_test/wasm_module/timelocked_token_withdraw_test.yaml
-              - docker exec sei-node-0 integration_test/contracts/deploy_timelocked_token_contract.sh
-              - python3 integration_test/scripts/runner.py integration_test/wasm_module/timelocked_token_emergency_withdraw_test.yaml
-          - name: "Mint & Staking & Bank Module"
-            scripts:
-              - python3 integration_test/scripts/runner.py integration_test/staking_module/staking_test.yaml
-              - python3 integration_test/scripts/runner.py integration_test/bank_module/send_funds_test.yaml
-              - python3 integration_test/scripts/runner.py integration_test/mint_module/mint_test.yaml
-          - name: "Gov & Oracle & Authz Module"
-            scripts:
-              - python3 integration_test/scripts/runner.py integration_test/gov_module/gov_proposal_test.yaml
-              - python3 integration_test/scripts/runner.py integration_test/gov_module/staking_proposal_test.yaml
-              - python3 integration_test/scripts/runner.py integration_test/oracle_module/verify_penalty_counts.yaml
-              - python3 integration_test/scripts/runner.py integration_test/oracle_module/set_feeder_test.yaml
-              - python3 integration_test/scripts/runner.py integration_test/authz_module/send_authorization_test.yaml
-              - python3 integration_test/scripts/runner.py integration_test/authz_module/staking_authorization_test.yaml
-              - python3 integration_test/scripts/runner.py integration_test/authz_module/generic_authorization_test.yaml
-          - name: "Chain Operation Test"
-            scripts:
-              - until [ $(cat build/generated/rpc-launch.complete |wc -l) = 1 ]; do sleep 10; done
-              - until [[ $(docker exec sei-rpc-node build/seid status |jq -M -r .SyncInfo.latest_block_height) -gt 10 ]]; do sleep 10; done
-              - echo rpc node started
-              - python3 integration_test/scripts/runner.py integration_test/chain_operation/snapshot_operation.yaml
-              - python3 integration_test/scripts/runner.py integration_test/chain_operation/statesync_operation.yaml
-          - name: "Distribution Module"
-            scripts:
-              - python3 integration_test/scripts/runner.py integration_test/distribution_module/community_pool.yaml
-              - python3 integration_test/scripts/runner.py integration_test/distribution_module/rewards.yaml
-          - name: "Upgrade Module (Major)"
-            env:
-              UPGRADE_VERSION_LIST: v1.0.0,v1.0.1,v1.0.2
-            scripts:
-              - python3 integration_test/scripts/runner.py integration_test/upgrade_module/major_upgrade_test.yaml
-          - name: "Upgrade Module (Minor)"
-            env:
-              UPGRADE_VERSION_LIST: v1.0.0,v1.0.1,v1.0.2
-            scripts:
-              - python3 integration_test/scripts/runner.py integration_test/upgrade_module/minor_upgrade_test.yaml
-          - name: "SeiDB State Store"
-            scripts:
-              - docker exec sei-node-0 integration_test/contracts/deploy_wasm_contracts.sh
-              - docker exec sei-node-0 integration_test/contracts/create_tokenfactory_denoms.sh
-              - python3 integration_test/scripts/runner.py integration_test/seidb/state_store_test.yaml
-          - name: "EVM Module"
-            scripts:
-              - ./integration_test/evm_module/scripts/evm_tests.sh
-          - name: "EVM Interoperability"
-            scripts:
-              - ./integration_test/evm_module/scripts/evm_interoperability_tests.sh
-          - name: "dApp Tests"
-            scripts:
-              - ./integration_test/dapp_tests/dapp_tests.sh seilocal
-
->>>>>>> 47e9ef08
     steps:
       - uses: actions/checkout@v3
       - uses: actions/setup-python@v4
@@ -248,7 +186,6 @@
     needs: [integration-tests, slinky-tests]
     if: always()
     steps:
-<<<<<<< HEAD
       - name: Get workflow conclusion
         id: workflow_conclusion
         uses: nick-fields/retry@v2
@@ -269,18 +206,4 @@
                 fi
               done
 
-              echo "All tests have passed!"
-=======
-      - name: Verify all matrix jobs passed
-        run: |
-          jobs=$(curl https://api.github.com/repos/${{ github.repository }}/actions/runs/${{ github.run_id }}/jobs)
-          job_statuses=$(echo "$jobs" | jq -r '.jobs[] | .conclusion')
-          for status in $job_statuses; do
-            echo "Status: $status"
-            if [[ "$status" == "failure" ]]; then
-              echo "Some or all tests have failed!"
-              exit 1
-            fi
-          done
-          echo "All tests have passed!"
->>>>>>> 47e9ef08
+              echo "All tests have passed!"