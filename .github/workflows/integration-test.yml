--- conflicted
+++ resolved
@@ -92,18 +92,18 @@
             ]
           },
           {
-<<<<<<< HEAD
             name: "Hardhat tests",
             scripts: [
               "python3 integration_test/scripts/runner.py integration_test/evm_module/hardhat_test.yaml",
               "./scripts/hardhat.sh"
-=======
+            ]
+          },
+          {
             name: "SeiDB State Store",
             scripts: [
               "docker exec sei-node-0 integration_test/contracts/deploy_wasm_contracts.sh",
               "docker exec sei-node-0 integration_test/contracts/create_tokenfactory_denoms.sh",
               "python3 integration_test/scripts/runner.py integration_test/seidb/state_store_test.yaml",
->>>>>>> ea58ea9f
             ]
           },
         ]
