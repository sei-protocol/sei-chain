--- conflicted
+++ resolved
@@ -193,7 +193,6 @@
           unset IFS  # revert the internal field separator back to default
 
   slinky-tests:
-<<<<<<< HEAD
     runs-on: ubuntu-latest
     steps:
       - uses: actions/checkout@v3
@@ -210,7 +209,6 @@
           go-version: 1.21
       - name: Run Slinky Integration Tests
         if: steps.filter.outputs.slinky == 'true'
-=======
     needs: slinky-changes
     if: needs.slinky-changes.outputs.slinky == 'true'
     runs-on: ubuntu-latest
@@ -221,7 +219,6 @@
         with:
           go-version: 1.21
       - name: Run Slinky Integration Tests
->>>>>>> c2660895
         run: scripts/modules/slinky_test/run_slinky_test.sh
 
   integration-test-check:
