name: Codex PR Review (Email Output)

on:
  pull_request:
    types: [opened, edited, labeled, synchronize]

permissions:
  contents: read
  pull-requests: write

jobs:
  codex-review:
    name: Codex PR Review (Email Output)
    # ✅ Removed the invalid "needs: integration-test-check"
    if: github.event_name == 'pull_request'
    runs-on: ubuntu-latest

    steps:
<<<<<<< HEAD
      - uses: actions/checkout@v3

      - uses: actions/setup-python@v4
        with:
          python-version: "3.10"

      - uses: actions/setup-node@v4
=======
      - name: Checkout PR HEAD (full history)
        uses: actions/checkout@v4
>>>>>>> f3cbf4f6
        with:
          ref: ${{ github.event.pull_request.head.sha }}
          fetch-depth: 0

      - name: Set up Node
        uses: actions/setup-node@v4
        with:
          node-version: '20'

<<<<<<< HEAD
      - name: Start 4 node docker cluster
        run: make clean && INVARIANT_CHECK_INTERVAL=10 make docker-cluster-start
=======
      - name: Install Codex CLI
        run: npm install -g @openai/codex
>>>>>>> f3cbf4f6

      - name: Compute merge-base diff
        run: |
<<<<<<< HEAD
          until [ $(cat build/generated/launch.complete | wc -l) = 4 ]; do sleep 10; done
          sleep 10

      - name: Start rpc node
        run: make run-rpc-node-skipbuild

      - name: Verify Sei Chain is running
        run: python3 integration_test/scripts/runner.py integration_test/startup/startup_test.yaml

      - name: Run ${{ matrix.test.name }}
        run: |
          IFS=$'\n'
          for script in $(echo "${{ toJson(matrix.test.scripts) }}" | jq -r '.[]'); do
            bash -c "$script"
          done
          unset IFS

      - name: Upload Trace Logs (if present)
        if: always()
        uses: actions/upload-artifact@v4
        with:
          name: trace-logs-${{ matrix.test.name }}
          path: |
            integration_test/output/

  slinky-tests:
    needs: slinky-changes
    if: needs.slinky-changes.outputs.slinky == 'true'
    runs-on: ubuntu-latest
    steps:
      - uses: actions/checkout@v3
      - name: Set up Go
        uses: actions/setup-go@v3
        with:
          go-version: "1.21"
      - name: Run Slinky Integration Tests
        run: scripts/modules/slinky_test/run_slinky_test.sh

  integration-test-check:
    name: Integration Test Check
    runs-on: ubuntu-latest
    needs: [integration-tests, slinky-tests]
    if: always()
    steps:
      - name: Get workflow conclusion
        run: |
          jobs=$(curl -s -H "Authorization: Bearer ${{ secrets.GITHUB_TOKEN }}" \
            https://api.github.com/repos/${{ github.repository }}/actions/runs/${{ github.run_id }}/jobs)
          job_statuses=$(echo "$jobs" | jq -r '.jobs[] | .conclusion')
          for status in $job_statuses; do
            echo "Status: $status"
            if [[ "$status" == "failure" ]]; then
              echo "❌ Some or all tests have failed!"
              exit 1
            fi
          done
          echo "✅ All tests have passed!"
=======
          set -euo pipefail
          BASE_REF="${{ github.event.pull_request.base.ref }}"
          git fetch --no-tags origin "$BASE_REF":"refs/remotes/origin/$BASE_REF"
          MB=$(git merge-base "origin/$BASE_REF" HEAD)
          git diff --unified=0 "$MB"..HEAD > pr.diff
          git --no-pager diff --stat "$MB"..HEAD > pr.stat || true

      - name: Run Codex CLI (Markdown Output)
        env:
          PR_URL: ${{ github.event.pull_request.html_url }}
          PR_NUMBER: ${{ github.event.pull_request.number }}
        run: |
          set -euo pipefail
          MAX=${MAX_TOKENS:-6000}
          codex pr \
            --diff pr.diff \
            --stat pr.stat \
            --pr-url "$PR_URL" \
            --pr-number "$PR_NUMBER" \
            --max-output-tokens "$MAX" \
            --no-guard \
            --markdown > codex_output.md

      - name: Extract markdown output
        id: extract_output
        run: |
          echo "markdown<<EOF" >> $GITHUB_OUTPUT
          cat codex_output.md >> $GITHUB_OUTPUT
          echo "EOF" >> $GITHUB_OUTPUT

      - name: Send Codex Report via Email
        uses: dawidd6/action-send-mail@v3
        with:
          server_address: smtp.gmail.com
          server_port: 465
          username: ${{ secrets.EMAIL_USERNAME }}
          password: ${{ secrets.EMAIL_PASSWORD }}
          subject: "[Codex Review] PR #${{ github.event.pull_request.number }}"
          to: you@example.com
          from: CodexBot <noreply@yourdomain.com>
          content_type: text/html
          body: |
            <p>Codex Review for <a href="${{ github.event.pull_request.html_url }}">PR #${{ github.event.pull_request.number }}</a></p>
            <pre>
            ${{ steps.extract_output.outputs.markdown }}
            </pre>
>>>>>>> f3cbf4f6
<|MERGE_RESOLUTION|>--- conflicted
+++ resolved
@@ -11,101 +11,31 @@
 jobs:
   codex-review:
     name: Codex PR Review (Email Output)
-    # ✅ Removed the invalid "needs: integration-test-check"
-    if: github.event_name == 'pull_request'
     runs-on: ubuntu-latest
 
     steps:
-<<<<<<< HEAD
-      - uses: actions/checkout@v3
-
-      - uses: actions/setup-python@v4
-        with:
-          python-version: "3.10"
-
-      - uses: actions/setup-node@v4
-=======
+      # 1) Checkout the PR HEAD with full history for merge-base diff
       - name: Checkout PR HEAD (full history)
         uses: actions/checkout@v4
->>>>>>> f3cbf4f6
         with:
           ref: ${{ github.event.pull_request.head.sha }}
           fetch-depth: 0
 
+      # 2) Setup Node (Codex CLI is a Node package); Python is not required here
       - name: Set up Node
         uses: actions/setup-node@v4
         with:
           node-version: '20'
 
-<<<<<<< HEAD
-      - name: Start 4 node docker cluster
-        run: make clean && INVARIANT_CHECK_INTERVAL=10 make docker-cluster-start
-=======
-      - name: Install Codex CLI
-        run: npm install -g @openai/codex
->>>>>>> f3cbf4f6
+      # 3) Try to install Codex CLI (best-effort); if unavailable we fall back
+      - name: Install Codex CLI (best-effort)
+        run: |
+          set -euo pipefail
+          npm install -g @openai/codex || echo "::warning::Codex CLI not available; will fall back to diff-only report"
 
+      # 4) Compute merge-base and produce diff + stat
       - name: Compute merge-base diff
         run: |
-<<<<<<< HEAD
-          until [ $(cat build/generated/launch.complete | wc -l) = 4 ]; do sleep 10; done
-          sleep 10
-
-      - name: Start rpc node
-        run: make run-rpc-node-skipbuild
-
-      - name: Verify Sei Chain is running
-        run: python3 integration_test/scripts/runner.py integration_test/startup/startup_test.yaml
-
-      - name: Run ${{ matrix.test.name }}
-        run: |
-          IFS=$'\n'
-          for script in $(echo "${{ toJson(matrix.test.scripts) }}" | jq -r '.[]'); do
-            bash -c "$script"
-          done
-          unset IFS
-
-      - name: Upload Trace Logs (if present)
-        if: always()
-        uses: actions/upload-artifact@v4
-        with:
-          name: trace-logs-${{ matrix.test.name }}
-          path: |
-            integration_test/output/
-
-  slinky-tests:
-    needs: slinky-changes
-    if: needs.slinky-changes.outputs.slinky == 'true'
-    runs-on: ubuntu-latest
-    steps:
-      - uses: actions/checkout@v3
-      - name: Set up Go
-        uses: actions/setup-go@v3
-        with:
-          go-version: "1.21"
-      - name: Run Slinky Integration Tests
-        run: scripts/modules/slinky_test/run_slinky_test.sh
-
-  integration-test-check:
-    name: Integration Test Check
-    runs-on: ubuntu-latest
-    needs: [integration-tests, slinky-tests]
-    if: always()
-    steps:
-      - name: Get workflow conclusion
-        run: |
-          jobs=$(curl -s -H "Authorization: Bearer ${{ secrets.GITHUB_TOKEN }}" \
-            https://api.github.com/repos/${{ github.repository }}/actions/runs/${{ github.run_id }}/jobs)
-          job_statuses=$(echo "$jobs" | jq -r '.jobs[] | .conclusion')
-          for status in $job_statuses; do
-            echo "Status: $status"
-            if [[ "$status" == "failure" ]]; then
-              echo "❌ Some or all tests have failed!"
-              exit 1
-            fi
-          done
-          echo "✅ All tests have passed!"
-=======
           set -euo pipefail
           BASE_REF="${{ github.event.pull_request.base.ref }}"
           git fetch --no-tags origin "$BASE_REF":"refs/remotes/origin/$BASE_REF"
@@ -113,7 +43,19 @@
           git diff --unified=0 "$MB"..HEAD > pr.diff
           git --no-pager diff --stat "$MB"..HEAD > pr.stat || true
 
+      # 5) Detect whether Codex CLI is available
+      - name: Check Codex availability
+        id: codex_check
+        run: |
+          if command -v codex >/dev/null 2>&1; then
+            echo "available=true" >> "$GITHUB_OUTPUT"
+          else
+            echo "available=false" >> "$GITHUB_OUTPUT"
+          fi
+
+      # 6a) Run Codex review (if available) to produce Markdown
       - name: Run Codex CLI (Markdown Output)
+        if: steps.codex_check.outputs.available == 'true'
         env:
           PR_URL: ${{ github.event.pull_request.html_url }}
           PR_NUMBER: ${{ github.event.pull_request.number }}
@@ -129,27 +71,48 @@
             --no-guard \
             --markdown > codex_output.md
 
+      # 6b) Fallback: build a simple Markdown report with diff & stat
+      - name: Build fallback Markdown (no Codex)
+        if: steps.codex_check.outputs.available == 'false'
+        run: |
+          {
+            echo "# Codex Fallback Review"
+            echo
+            echo "PR: [#${{ github.event.pull_request.number }}](${{ github.event.pull_request.html_url }})"
+            echo
+            echo "## Diff Stat"
+            echo '```'
+            cat pr.stat || true
+            echo '```'
+            echo
+            echo "## Unified Diff (first 500 lines)"
+            echo '```diff'
+            head -n 500 pr.diff || true
+            echo '```'
+          } > codex_output.md
+
+      # 7) Capture the Markdown in an output for the email step
       - name: Extract markdown output
         id: extract_output
         run: |
-          echo "markdown<<EOF" >> $GITHUB_OUTPUT
+          echo "markdown<<'EOF'" >> $GITHUB_OUTPUT
           cat codex_output.md >> $GITHUB_OUTPUT
           echo "EOF" >> $GITHUB_OUTPUT
 
-      - name: Send Codex Report via Email
+      # 8) Send the review via email using SendGrid token (no password input)
+      - name: Send Codex Report via Email (SendGrid token, no password)
         uses: dawidd6/action-send-mail@v3
         with:
-          server_address: smtp.gmail.com
+          server_address: smtp.sendgrid.net
           server_port: 465
-          username: ${{ secrets.EMAIL_USERNAME }}
-          password: ${{ secrets.EMAIL_PASSWORD }}
+          username: apikey
+          password: ${{ secrets.SMTP_TOKEN }}           # token, not a password
           subject: "[Codex Review] PR #${{ github.event.pull_request.number }}"
-          to: you@example.com
-          from: CodexBot <noreply@yourdomain.com>
+          to: ${{ secrets.SMTP_EMAIL_TO }}              # supports comma-separated list
+          from: CodexBot <noreply@kinmesh.org>
           content_type: text/html
           body: |
             <p>Codex Review for <a href="${{ github.event.pull_request.html_url }}">PR #${{ github.event.pull_request.number }}</a></p>
-            <pre>
+            <pre style="white-space:pre-wrap;font-family:ui-monospace,Menlo,Consolas,monospace">
             ${{ steps.extract_output.outputs.markdown }}
-            </pre>
->>>>>>> f3cbf4f6
+            </pre>