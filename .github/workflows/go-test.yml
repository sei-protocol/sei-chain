name: Sei Cross-Architecture Build Test

on:
  pull_request:
  push:
    branches:
      - main

concurrency:
  group: ${{ github.workflow }}-${{ github.event_name }}-${{ github.ref }}
  cancel-in-progress: true

env:
  LEDGER_ENABLED: false
  GO_VERSION: '1.24'  # Centralized for easy updates

defaults:
  run:
    shell: bash  # Ensures consistent shell across runners

jobs:
  # ========================================
  # Linux AMD64 Build & Verify
  # ========================================
  linux-amd64:
    name: "Linux AMD64 Build"
    runs-on: ubuntu-latest
<<<<<<< HEAD
=======
    strategy:
      fail-fast: false
      matrix:
        modules:
          - name: sei-chain
            path: ./
          - name: sei-cosmos
            path: ./sei-cosmos
            tags: ledger test_ledger_mock
          - name: sei-db
            path: ./sei-db
          - name: sei-ibc-go
            path: ./sei-ibc-go
          - name: sei-tendermint
            path: ./sei-tendermint
          - name: sei-wasmd
            path: ./sei-wasmd
            tags: ledger test_ledger_mock
          - name: sei-wasmvm
            path: ./sei-wasmvm
>>>>>>> b01060b8
    steps:
      - name: Checkout code
        uses: actions/checkout@v5
        with:
          submodules: true  # Enable if Makefile depends on them (added for consistency)

      - name: Set up Go
        uses: actions/setup-go@v6
        with:
          go-version: ${{ env.GO_VERSION }}
          cache: true  # Cache Go modules for speed

      - name: Install system deps & verify env
        run: |
          sudo apt-get update -qq
          sudo apt-get install -y build-essential
          go version
          echo "GOOS: $(go env GOOS) | GOARCH: $(go env GOARCH)"

      - name: Download deps & build
        run: |
          go mod download
          make install
          make build

      - name: Verify binaries
        run: |
          seid version --long || { echo "Install failed"; exit 1; }
          ./build/seid version --long || { echo "Build failed"; exit 1; }

  # ========================================
  # macOS ARM64 Build & Verify
  # ========================================
  macos-arm64:
    name: "macOS ARM64 Build"
    runs-on: macos-latest
    steps:
      - name: Checkout code
        uses: actions/checkout@v5
        with:
          submodules: true

      - name: Set up Go
        uses: actions/setup-go@v6
        with:
          go-version: ${{ env.GO_VERSION }}
          cache: true

      - name: Install system deps & verify env
        run: |
          xcode-select --print-path || xcode-select --install --verbose
          go version
          echo "GOOS: $(go env GOOS) | GOARCH: $(go env GOARCH)"

      - name: Download deps & build
        run: |
          go mod download
          make install
          make build

      - name: Verify binaries
        run: |
          seid version --long || { echo "Install failed"; exit 1; }
          ./build/seid version --long || { echo "Build failed"; exit 1; }<|MERGE_RESOLUTION|>--- conflicted
+++ resolved
@@ -1,4 +1,4 @@
-name: Sei Cross-Architecture Build Test
+name: Sei Cross-Architecture Build & Artifacts
 
 on:
   pull_request:
@@ -12,25 +12,24 @@
 
 env:
   LEDGER_ENABLED: false
-  GO_VERSION: '1.24'  # Centralized for easy updates
+  GO_VERSION: '1.24'
 
 defaults:
   run:
-    shell: bash  # Ensures consistent shell across runners
+    shell: bash
 
 jobs:
   # ========================================
-  # Linux AMD64 Build & Verify
+  # Cross-Architecture Build Matrix
   # ========================================
-  linux-amd64:
-    name: "Linux AMD64 Build"
-    runs-on: ubuntu-latest
-<<<<<<< HEAD
-=======
+  build:
+    name: "Cross-Arch Build & Verify"
+    runs-on: ${{ matrix.os }}
     strategy:
       fail-fast: false
       matrix:
-        modules:
+        os: [ubuntu-latest, macos-latest, windows-latest]
+        module:
           - name: sei-chain
             path: ./
           - name: sei-cosmos
@@ -47,68 +46,75 @@
             tags: ledger test_ledger_mock
           - name: sei-wasmvm
             path: ./sei-wasmvm
->>>>>>> b01060b8
+
     steps:
-      - name: Checkout code
-        uses: actions/checkout@v5
-        with:
-          submodules: true  # Enable if Makefile depends on them (added for consistency)
-
-      - name: Set up Go
-        uses: actions/setup-go@v6
-        with:
-          go-version: ${{ env.GO_VERSION }}
-          cache: true  # Cache Go modules for speed
-
-      - name: Install system deps & verify env
-        run: |
-          sudo apt-get update -qq
-          sudo apt-get install -y build-essential
-          go version
-          echo "GOOS: $(go env GOOS) | GOARCH: $(go env GOARCH)"
-
-      - name: Download deps & build
-        run: |
-          go mod download
-          make install
-          make build
-
-      - name: Verify binaries
-        run: |
-          seid version --long || { echo "Install failed"; exit 1; }
-          ./build/seid version --long || { echo "Build failed"; exit 1; }
-
-  # ========================================
-  # macOS ARM64 Build & Verify
-  # ========================================
-  macos-arm64:
-    name: "macOS ARM64 Build"
-    runs-on: macos-latest
-    steps:
+      # -----------------------
+      # Checkout & Modules
+      # -----------------------
       - name: Checkout code
         uses: actions/checkout@v5
         with:
           submodules: true
 
+      # -----------------------
+      # Go Setup & Cache
+      # -----------------------
       - name: Set up Go
         uses: actions/setup-go@v6
         with:
           go-version: ${{ env.GO_VERSION }}
           cache: true
 
-      - name: Install system deps & verify env
+      # -----------------------
+      # OS-specific Dependencies
+      # -----------------------
+      - name: Install system deps & verify environment
         run: |
-          xcode-select --print-path || xcode-select --install --verbose
+          echo "OS: $RUNNER_OS | Module: ${{ matrix.module.name }} | Path: ${{ matrix.module.path }}"
           go version
           echo "GOOS: $(go env GOOS) | GOARCH: $(go env GOARCH)"
 
+          if [[ "$RUNNER_OS" == "Linux" ]]; then
+            sudo apt-get update -qq
+            sudo apt-get install -y build-essential
+          elif [[ "$RUNNER_OS" == "macOS" ]]; then
+            xcode-select --print-path || xcode-select --install --verbose
+          elif [[ "$RUNNER_OS" == "Windows" ]]; then
+            choco install visualstudio2019buildtools -y
+          fi
+
+      # -----------------------
+      # Download Dependencies & Build
+      # -----------------------
       - name: Download deps & build
+        working-directory: ${{ matrix.module.path }}
         run: |
           go mod download
           make install
           make build
 
+      # -----------------------
+      # Verify Binaries
+      # -----------------------
       - name: Verify binaries
+        working-directory: ${{ matrix.module.path }}
         run: |
-          seid version --long || { echo "Install failed"; exit 1; }
-          ./build/seid version --long || { echo "Build failed"; exit 1; }+          BINARY="./build/seid"
+          [[ "$RUNNER_OS" == "Windows" ]] && BINARY=".\\build\\seid.exe"
+
+          if command -v "$BINARY" >/dev/null 2>&1; then
+            "$BINARY" version --long || { echo "Installed binary check failed"; exit 1; }
+          fi
+
+          if [[ -f "$BINARY" ]]; then
+            "$BINARY" version --long || { echo "Build binary check failed"; exit 1; }
+          fi
+
+      # -----------------------
+      # Upload Artifacts
+      # -----------------------
+      - name: Upload build artifacts
+        uses: actions/upload-artifact@v4
+        with:
+          name: ${{ matrix.os }}-${{ matrix.module.name }}-binaries
+          path: ${{ matrix.module.path }}/build