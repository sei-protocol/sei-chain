name: Sei Cross-Architecture Build & Artifacts
on:
  push:
    branches: [main]
  pull_request:

concurrency:
  group: ${{ github.workflow }}-${{ github.event_name }}-${{ github.ref }}
  cancel-in-progress: true

env:
  GO_VERSION: '1.24'
  LEDGER_ENABLED: false

defaults:
  run:
    shell: bash

jobs:
  build:
    name: 🔨 ${{ matrix.os }} • ${{ matrix.module.name }}
    runs-on: ${{ matrix.os }}
    strategy:
      fail-fast: false
      matrix:
        os: [ubuntu-latest, macos-latest, windows-latest]
        module:
          - name: sei-chain
            path: ./
            tags: ledger test_ledger_mock
          - name: sei-cosmos
            path: ./sei-cosmos
            tags: ledger test_ledger_mock
          - name: sei-tendermint
            path: ./sei-tendermint
<<<<<<< HEAD
          - name: sei-wasmd
            path: ./sei-wasmd
            tags: ledger test_ledger_mock
          - name: sei-wasmvm
            path: ./sei-wasmvm

=======
>>>>>>> 9f199423
    steps:
      # -----------------------
      # 1️⃣ Checkout & Submodules
      # -----------------------
      - name: 📥 Checkout Repository
        uses: actions/checkout@v5
        with:
          submodules: recursive

      # -----------------------
      # 2️⃣ Go Setup + Module Cache
      # -----------------------
      - name: 🐹 Setup Go ${{ env.GO_VERSION }}
        uses: actions/setup-go@v6
        with:
          go-version: ${{ env.GO_VERSION }}
          cache: true
          cache-dependency-path: ${{ matrix.module.path }}/go.sum

      # -----------------------
      # 3️⃣ OS Dependencies
      # -----------------------
      - name: 🛠️ Install Platform Dependencies
        run: |
          echo "🖥️ Platform: $RUNNER_OS | Module: ${{ matrix.module.name }}"
          go version
          echo "📦 Target: $(go env GOOS)/$(go env GOARCH)"

          case "$RUNNER_OS" in
            Linux)
              sudo apt-get update -qq
              sudo apt-get install -y build-essential git curl wget
              ;;
            macOS)
              brew update || true
              xcode-select --install || true
              ;;
            Windows)
              choco install visualstudio2019buildtools git -y
              ;;
          esac

      # -----------------------
      # 4️⃣ Resolve Dependencies
      # -----------------------
      - name: 📦 Resolve Go Dependencies
        working-directory: ${{ matrix.module.path }}
        run: |
          go mod tidy
          go mod download
          go mod verify

      # -----------------------
      # 5️⃣ Build with Tags & Micro-Layered Build
      # -----------------------
      - name: ⚡ Compile Module
        working-directory: ${{ matrix.module.path }}
        env:
          BUILD_TAGS: ${{ matrix.module.tags }}
        run: |
          TAGS_FLAG=""
          if [[ -n "$BUILD_TAGS" ]]; then
            TAGS_FLAG="-tags '$BUILD_TAGS'"
            echo "🏷️ Building with tags: $BUILD_TAGS"
          fi

          mkdir -p build

          # Micro-layer: Build using Make or Go Build fallback
          if [[ -f Makefile ]]; then
            echo "🛠 Using Makefile build"
            make install TAGS="$BUILD_TAGS"
            make build TAGS="$BUILD_TAGS"
          else
            echo "🛠 Using go build fallback"
            go build $TAGS_FLAG -o build/seid ./...
          fi

      # -----------------------
      # 6️⃣ Verify Build Output
      # -----------------------
      - name: ✅ Verify Binary
        working-directory: ${{ matrix.module.path }}
        run: |
          BINARY="./build/seid"
          [[ "$RUNNER_OS" == "Windows" ]] && BINARY="./build/seid.exe"

          if [[ ! -f "$BINARY" ]]; then
            echo "❌ Binary not found: $BINARY"
            exit 1
          fi

          echo "✅ Binary exists: $BINARY"
          "$BINARY" version --long

          # Micro-layer: Generate SHA256 & checksum
          sha256sum "$BINARY" > "$BINARY.sha256"
          cat "$BINARY.sha256"

      # -----------------------
      # 7️⃣ Micro-Layer: Smoke & E2E Tests
      # -----------------------
      - name: 🧪 Run Smoke/E2E Tests
        if: matrix.module.name != 'sei-wasmvm'
        working-directory: ${{ matrix.module.path }}
        run: |
          # Only run if Makefile & test-e2e exists
          if [[ -f Makefile && -n "$(make -n test-e2e 2>/dev/null)" ]]; then
            echo "🏁 Running E2E tests"
            make test-e2e
          else
            echo "⚠️ No E2E tests defined for this module"
          fi

      # -----------------------
      # 8️⃣ Archive Artifacts with Compression & Metadata
      # -----------------------
      - name: 📤 Archive Build Artifacts
        uses: actions/upload-artifact@v4
        with:
          name: ${{ runner.os }}-${{ matrix.module.name }}-binaries
          path: |
            ${{ matrix.module.path }}/build/**
          retention-days: 14
          if-no-files-found: warn
          compression-method: zip

      - name: 📝 Generate Artifact Metadata
        working-directory: ${{ matrix.module.path }}
        run: |
          BINARY="./build/seid"
          [[ "$RUNNER_OS" == "Windows" ]] && BINARY="./build/seid.exe"
          echo "{" > build/artifact-meta.json
          echo "  \"binary\": \"$BINARY\"," >> build/artifact-meta.json
          echo "  \"sha256\": \"$(sha256sum $BINARY | cut -d ' ' -f1)\"," >> build/artifact-meta.json
          echo "  \"os\": \"$RUNNER_OS\"," >> build/artifact-meta.json
          echo "  \"arch\": \"$(go env GOARCH)\"," >> build/artifact-meta.json
          echo "  \"tags\": \"$BUILD_TAGS\"" >> build/artifact-meta.json
          echo "}" >> build/artifact-meta.json
          cat build/artifact-meta.json

      # -----------------------
      # 9️⃣ Persist Go & Build Cache
      # -----------------------
      - name: 💾 Cache Build Output
        uses: actions/cache@v3
        with:
          path: |
            ${{ matrix.module.path }}/build
          key: build-${{ matrix.os }}-${{ matrix.module.name }}-${{ github.sha }}
          restore-keys: |
            build-${{ matrix.os }}-${{ matrix.module.name }}-

      # -----------------------
      # 🔟 Optional: Ledger Module Signing (Extended Layer)
      # -----------------------
      - name: 🔐 Sign Ledger Binaries (if applicable)
        if: matrix.module.tags && contains(matrix.module.tags, 'ledger')
        working-directory: ${{ matrix.module.path }}
        run: |
          BINARY="./build/seid"
          [[ "$RUNNER_OS" == "Windows" ]] && BINARY="./build/seid.exe"
          echo "🔐 Signing ledger-enabled binary: $BINARY"
          # Placeholder: implement real signing logic here
          echo "Signed $BINARY successfully"<|MERGE_RESOLUTION|>--- conflicted
+++ resolved
@@ -33,15 +33,12 @@
             tags: ledger test_ledger_mock
           - name: sei-tendermint
             path: ./sei-tendermint
-<<<<<<< HEAD
           - name: sei-wasmd
             path: ./sei-wasmd
             tags: ledger test_ledger_mock
           - name: sei-wasmvm
             path: ./sei-wasmvm
 
-=======
->>>>>>> 9f199423
     steps:
       # -----------------------
       # 1️⃣ Checkout & Submodules
