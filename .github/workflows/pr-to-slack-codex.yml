--- conflicted
+++ resolved
@@ -30,11 +30,7 @@
           fetch-depth: 0
       - uses: actions/setup-node@v4
         with:
-<<<<<<< HEAD
-          node-version: '20'
-=======
           node-version: '22'
->>>>>>> 4fa3aa43
       - name: Install Codex CLI
         run: npm i -g @openai/codex
       - name: Compute merge-base diff (compact)
