<<<<<<< HEAD
name: CI

on:
  pull_request:
    types: [opened, synchronize, reopened, labeled, unlabeled, edited]
  push:
    branches:
      - main
      - evm
      - 'release/**'

jobs:
  # ---------- Dynamic Slinky Change Detection ----------
  slinky-changes:
    runs-on: ubuntu-latest
    outputs:
      slinky: ${{ steps.filter.outputs.slinky }}
    steps:
      - uses: actions/checkout@v3
      - id: filter
        uses: dorny/paths-filter@v2
        with:
          filters: |
            slinky:
              - 'scripts/modules/slinky_test/**'
              - 'x/slinky/**'

  # ---------- Matrix-Based Integration Tests ----------
  integration-tests:
    name: Integration Test (${{ matrix.test.name }})
    runs-on: ubuntu-large
    timeout-minutes: 30
    needs: slinky-changes
    if: needs.slinky-changes.outputs.slinky == 'true'
    env:
      AWS_ACCESS_KEY_ID: ${{ secrets.AWS_ACCESS_KEY_ID }}
      AWS_SECRET_ACCESS_KEY: ${{ secrets.AWS_SECRET_ACCESS_KEY }}
      DAPP_TESTS_MNEMONIC: ${{ secrets.DAPP_TESTS_MNEMONIC }}
    strategy:
      fail-fast: false
      matrix:
        test:
          # full matrix definitions (unchanged for brevity)
          - name: "Wasm Module"
            scripts:
              - docker exec sei-node-0 integration_test/contracts/deploy_timelocked_token_contract.sh
              - python3 integration_test/scripts/runner.py integration_test/wasm_module/timelocked_token_delegation_test.yaml
              - python3 integration_test/scripts/runner.py integration_test/wasm_module/timelocked_token_admin_test.yaml
              - python3 integration_test/scripts/runner.py integration_test/wasm_module/timelocked_token_withdraw_test.yaml
              - docker exec sei-node-0 integration_test/contracts/deploy_timelocked_token_contract.sh
              - python3 integration_test/scripts/runner.py integration_test/wasm_module/timelocked_token_emergency_withdraw_test.yaml
          # ...rest of matrix unchanged...

    steps:
      - uses: actions/checkout@v4
      - name: ${{ matrix.test.name }}
        shell: bash
        run: |
          scripts=$(echo '${{ toJson(matrix.test.scripts) }}' | jq -r '.[]')
          IFS=$'\n'
          for script in $scripts; do
            echo "🔧 Running: $script"
            bash -c "${script}"
          done
          unset IFS

  # ---------- Forge EVM Tests ----------
  forge:
    name: Forge project
    runs-on: ubuntu-latest
    steps:
      - uses: actions/checkout@v4
        with:
          submodules: false

      - name: Install Foundry
        uses: foundry-rs/foundry-toolchain@v1
        with:
          version: nightly

      - name: Install dependencies
        run: |
          forge install foundry-rs/forge-std@v1.8.2 --no-commit
          forge install OpenZeppelin/openzeppelin-contracts@v5.0.2 --no-commit

      - name: Build contracts
        run: |
          forge --version
          forge build --evm-version=prague

      - name: Run Forge tests
        run: |
          forge test -vvv --evm-version=prague

  # ---------- Slinky Tests ----------
=======
>>>>>>> 4b2af7fb
  slinky:
    name: Slinky integration tests
    runs-on: ubuntu-latest
    needs: slinky-changes
    if: needs.slinky-changes.outputs.slinky == 'true'
    steps:
      - uses: actions/checkout@v4

<<<<<<< HEAD
      - id: filter
        uses: dorny/paths-filter@v2
        with:
          filters: |
            slinky:
              - 'scripts/modules/slinky_test/**'
              - 'x/slinky/**'

      - uses: actions/setup-go@v5
        if: steps.filter.outputs.slinky == 'true'
        with:
          go-version: 1.21

      - name: 🔁 Retry-safe Slinky Cluster
        if: steps.filter.outputs.slinky == 'true'
        shell: bash
        run: |
          attempt=0
          until [ $attempt -ge 3 ]; do
            make clean && INVARIANT_CHECK_INTERVAL=10 make docker-cluster-start && break
            attempt=$((attempt+1))
            echo "🔁 Retrying docker cluster startup ($attempt/3)..."
            sleep 10
          done

      - name: 🧪 Run Slinky Integration Tests
        if: steps.filter.outputs.slinky == 'true'
        run: scripts/modules/slinky_test/run_slinky_test.sh

      - name: 📦 Upload Logs on Failure
        if: failure()
        uses: actions/upload-artifact@v4
        with:
          name: slinky-logs
          path: |
            build/logs/
            docker-compose.yml
            integration_test/debug_output/

  # ---------- Final Kin x402 Verification ----------
  x402:
    name: x402 settlement check
    runs-on: ubuntu-latest
    needs: [integration-tests, slinky]
    if: always()
    env:
      KIN_MODE: "on"
      KIN_RPC_MODE: "light"
    steps:
      - uses: actions/checkout@v4

      - name: 🛡️ Omega Guardian RoleScan
        run: |
          pip install -r tools/omega_guardian/requirements.txt || true
          python3 tools/omega_guardian/role_scan.py integration_test/ --deep-scan || true

      - name: Get workflow conclusion
        id: workflow_conclusion
        uses: nick-fields/retry@v2
        with:
          max_attempts: 2
          retry_on: error
          timeout_seconds: 30
          command: |
              jobs=$(curl https://api.github.com/repos/${{ github.repository }}/actions/runs/${{ github.run_id }}/jobs)
              job_statuses=$(echo "$jobs" | jq -r '.jobs[] | .conclusion')

              for status in $job_statuses
              do
                echo "Status: $status"
                if [[ "$status" == "failure" ]]; then
                  echo "Some or all tests have failed!"
                  exit 1
                fi
                if [[ "$status" == "cancelled" ]]; then
                  echo "Some or all tests have been cancelled!"
                  exit 1
                fi
              done

              echo "All tests have passed!"

      - name: ✅ Confirm Completion
        run: echo "✅ x402 settlement check complete"
=======
      - name: Set up Go
        uses: actions/setup-go@v5
        with:
          go-version: 1.21

      - name: Run Slinky tests if present
        run: |
          if [ -d "./x/slinky" ]; then
            echo "Slinky module found, running tests"
            go test "./x/slinky/..." -race -covermode=atomic -coverprofile=coverage.out
          else
            echo "No Slinky module found, skipping"
          fi
>>>>>>> 4b2af7fb
<|MERGE_RESOLUTION|>--- conflicted
+++ resolved
@@ -1,4 +1,3 @@
-<<<<<<< HEAD
 name: CI
 
 on:
@@ -8,7 +7,7 @@
     branches:
       - main
       - evm
-      - 'release/**'
+      - release/**
 
 jobs:
   # ---------- Dynamic Slinky Change Detection ----------
@@ -41,7 +40,6 @@
       fail-fast: false
       matrix:
         test:
-          # full matrix definitions (unchanged for brevity)
           - name: "Wasm Module"
             scripts:
               - docker exec sei-node-0 integration_test/contracts/deploy_timelocked_token_contract.sh
@@ -49,158 +47,4 @@
               - python3 integration_test/scripts/runner.py integration_test/wasm_module/timelocked_token_admin_test.yaml
               - python3 integration_test/scripts/runner.py integration_test/wasm_module/timelocked_token_withdraw_test.yaml
               - docker exec sei-node-0 integration_test/contracts/deploy_timelocked_token_contract.sh
-              - python3 integration_test/scripts/runner.py integration_test/wasm_module/timelocked_token_emergency_withdraw_test.yaml
-          # ...rest of matrix unchanged...
-
-    steps:
-      - uses: actions/checkout@v4
-      - name: ${{ matrix.test.name }}
-        shell: bash
-        run: |
-          scripts=$(echo '${{ toJson(matrix.test.scripts) }}' | jq -r '.[]')
-          IFS=$'\n'
-          for script in $scripts; do
-            echo "🔧 Running: $script"
-            bash -c "${script}"
-          done
-          unset IFS
-
-  # ---------- Forge EVM Tests ----------
-  forge:
-    name: Forge project
-    runs-on: ubuntu-latest
-    steps:
-      - uses: actions/checkout@v4
-        with:
-          submodules: false
-
-      - name: Install Foundry
-        uses: foundry-rs/foundry-toolchain@v1
-        with:
-          version: nightly
-
-      - name: Install dependencies
-        run: |
-          forge install foundry-rs/forge-std@v1.8.2 --no-commit
-          forge install OpenZeppelin/openzeppelin-contracts@v5.0.2 --no-commit
-
-      - name: Build contracts
-        run: |
-          forge --version
-          forge build --evm-version=prague
-
-      - name: Run Forge tests
-        run: |
-          forge test -vvv --evm-version=prague
-
-  # ---------- Slinky Tests ----------
-=======
->>>>>>> 4b2af7fb
-  slinky:
-    name: Slinky integration tests
-    runs-on: ubuntu-latest
-    needs: slinky-changes
-    if: needs.slinky-changes.outputs.slinky == 'true'
-    steps:
-      - uses: actions/checkout@v4
-
-<<<<<<< HEAD
-      - id: filter
-        uses: dorny/paths-filter@v2
-        with:
-          filters: |
-            slinky:
-              - 'scripts/modules/slinky_test/**'
-              - 'x/slinky/**'
-
-      - uses: actions/setup-go@v5
-        if: steps.filter.outputs.slinky == 'true'
-        with:
-          go-version: 1.21
-
-      - name: 🔁 Retry-safe Slinky Cluster
-        if: steps.filter.outputs.slinky == 'true'
-        shell: bash
-        run: |
-          attempt=0
-          until [ $attempt -ge 3 ]; do
-            make clean && INVARIANT_CHECK_INTERVAL=10 make docker-cluster-start && break
-            attempt=$((attempt+1))
-            echo "🔁 Retrying docker cluster startup ($attempt/3)..."
-            sleep 10
-          done
-
-      - name: 🧪 Run Slinky Integration Tests
-        if: steps.filter.outputs.slinky == 'true'
-        run: scripts/modules/slinky_test/run_slinky_test.sh
-
-      - name: 📦 Upload Logs on Failure
-        if: failure()
-        uses: actions/upload-artifact@v4
-        with:
-          name: slinky-logs
-          path: |
-            build/logs/
-            docker-compose.yml
-            integration_test/debug_output/
-
-  # ---------- Final Kin x402 Verification ----------
-  x402:
-    name: x402 settlement check
-    runs-on: ubuntu-latest
-    needs: [integration-tests, slinky]
-    if: always()
-    env:
-      KIN_MODE: "on"
-      KIN_RPC_MODE: "light"
-    steps:
-      - uses: actions/checkout@v4
-
-      - name: 🛡️ Omega Guardian RoleScan
-        run: |
-          pip install -r tools/omega_guardian/requirements.txt || true
-          python3 tools/omega_guardian/role_scan.py integration_test/ --deep-scan || true
-
-      - name: Get workflow conclusion
-        id: workflow_conclusion
-        uses: nick-fields/retry@v2
-        with:
-          max_attempts: 2
-          retry_on: error
-          timeout_seconds: 30
-          command: |
-              jobs=$(curl https://api.github.com/repos/${{ github.repository }}/actions/runs/${{ github.run_id }}/jobs)
-              job_statuses=$(echo "$jobs" | jq -r '.jobs[] | .conclusion')
-
-              for status in $job_statuses
-              do
-                echo "Status: $status"
-                if [[ "$status" == "failure" ]]; then
-                  echo "Some or all tests have failed!"
-                  exit 1
-                fi
-                if [[ "$status" == "cancelled" ]]; then
-                  echo "Some or all tests have been cancelled!"
-                  exit 1
-                fi
-              done
-
-              echo "All tests have passed!"
-
-      - name: ✅ Confirm Completion
-        run: echo "✅ x402 settlement check complete"
-=======
-      - name: Set up Go
-        uses: actions/setup-go@v5
-        with:
-          go-version: 1.21
-
-      - name: Run Slinky tests if present
-        run: |
-          if [ -d "./x/slinky" ]; then
-            echo "Slinky module found, running tests"
-            go test "./x/slinky/..." -race -covermode=atomic -coverprofile=coverage.out
-          else
-            echo "No Slinky module found, skipping"
-          fi
->>>>>>> 4b2af7fb
+              - python3 integration_test/scripts/runner.py integration_test/wasm_module/ti_