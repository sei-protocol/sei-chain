--- conflicted
+++ resolved
@@ -61,11 +61,7 @@
       - name: Download coverage reports
         uses: actions/download-artifact@v4
 
-<<<<<<< HEAD
       - name: Add GOPATH/bin to PATH
-=======
-      - name: Set Go bin PATH
->>>>>>> 8b9783f1
         run: echo "$(go env GOPATH)/bin" >> $GITHUB_PATH
 
       - name: Install gocovmerge
