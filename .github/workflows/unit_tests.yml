--- conflicted
+++ resolved
@@ -24,13 +24,8 @@
       - name: Setup Go
         uses: actions/setup-go@v3
         with:
-<<<<<<< HEAD
-          go-version: "1.21"
-
-=======
           go-version: "1.24"
       - uses: actions/checkout@v3
->>>>>>> 4451fd29
       - uses: technote-space/get-diff-action@v6
         with:
           PATTERNS: |
