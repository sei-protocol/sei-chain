name: Test
on:
  pull_request:
  push:
    paths:
      - "**.go"
    branches:
      - main
      - seiv2
      - evm
      - release/**

jobs:
  tests:
    runs-on: ubuntu-latest
    strategy:
      fail-fast: false
      matrix:
        part: ["00","01","02","03","04","05","06","07","08","09",
                "10","11","12","13","14","15","16","17","18","19"]
    steps:
      - uses: actions/setup-go@v3
        with:
          go-version: "1.21"
      - uses: actions/checkout@v3
      - uses: technote-space/get-diff-action@v6
        with:
          PATTERNS: |
            **/**.go
            "!test/"
            go.mod
            go.sum
            Makefile
      - name: Get data from Go build cache
        uses: actions/cache@v3
        with:
          path: |
            ~/go/pkg/mod
            ~/.cache/golangci-lint
            ~/.cache/go-build
          key: ${{ runner.os }}-go-build-${{ hashFiles('**/go.sum') }}
      - name: Run Go Tests
        run: |
          NUM_SPLIT=20
          make test-group-${{ matrix.part }} NUM_SPLIT=20

      - uses: actions/upload-artifact@v4
        with:
          name: "${{ github.sha }}-${{ matrix.part }}-coverage"
          path: ./${{ matrix.part }}.profile.out

  upload-coverage-report:
    needs: tests
    runs-on: ubuntu-latest
    steps:
      - uses: actions/checkout@v3
      - uses: actions/setup-go@v3
        with:
          go-version: 1.21

      - name: Download coverage reports
        uses: actions/download-artifact@v4
<<<<<<< HEAD
      - name: Add GOPATH/bin to PATH
        # Ensure Go binaries are available in the GitHub Actions PATH
        run: echo "$(go env GOPATH)/bin" >> $GITHUB_PATH
=======

      - name: Set Go bin PATH
        run: echo "$(go env GOPATH)/bin" >> $GITHUB_PATH

>>>>>>> 132042ac
      - name: Install gocovmerge
        run: go install github.com/wadey/gocovmerge@latest

      - name: Merge coverage reports
        run: gocovmerge $(find . -type f -name '*profile.out') > coverage.txt

      - name: Upload coverage to Codecov
        uses: codecov/codecov-action@v4
        with:
          file: ./coverage.txt
          token: ${{ secrets.CODECOV_TOKEN }}
          fail_ci_if_error: true

      - name: Coverage How-To
        if: ${{ github.event_name == 'pull_request' }}
        uses: actions/github-script@v7
        with:
          script: |
            const msg = [
              '<details><summary>How to generate coverage locally</summary>',
              '',
              '```bash',
              'go test ./... -race -covermode=atomic -coverprofile=coverage.out',
              'go tool cover -html=coverage.out',
              '```',
              '</details>'
            ].join('\n');
            await github.rest.issues.createComment({
              owner: context.repo.owner,
              repo: context.repo.repo,
              issue_number: context.issue.number,
              body: msg
            });

  unit-test-check:
    name: Unit Test Check
    runs-on: ubuntu-latest
    needs: tests
    if: always()
    steps:
      - name: Get workflow conclusion
        id: workflow_conclusion
        uses: nick-fields/retry@v2
        with:
          max_attempts: 2
          retry_on: error
          timeout_seconds: 30
          command: |
              jobs=$(curl https://api.github.com/repos/${{ github.repository }}/actions/runs/${{ github.run_id }}/jobs)
              job_statuses=$(echo "$jobs" | jq -r '.jobs[] | .conclusion')

              for status in $job_statuses
              do
                echo "Status: $status"
                if [[ "$status" == "failure" ]]; then
                  echo "Some or all tests have failed!"
                  exit 1
                fi
              done

              echo "All tests have passed!"<|MERGE_RESOLUTION|>--- conflicted
+++ resolved
@@ -60,16 +60,9 @@
 
       - name: Download coverage reports
         uses: actions/download-artifact@v4
-<<<<<<< HEAD
       - name: Add GOPATH/bin to PATH
         # Ensure Go binaries are available in the GitHub Actions PATH
         run: echo "$(go env GOPATH)/bin" >> $GITHUB_PATH
-=======
-
-      - name: Set Go bin PATH
-        run: echo "$(go env GOPATH)/bin" >> $GITHUB_PATH
-
->>>>>>> 132042ac
       - name: Install gocovmerge
         run: go install github.com/wadey/gocovmerge@latest
 
