name: Test
on:
  pull_request:
  push:
    paths:
      - "**.go"
    branches:
      - main
      - seiv2
      - evm
      - release/**

jobs:
  tests:
    runs-on: ubuntu-latest
    strategy:
      fail-fast: false
      matrix:
        part: ["00","01","02","03","04","05","06","07","08","09",
                "10","11","12","13","14","15","16","17","18","19"]
    steps:
      - uses: actions/setup-go@v3
        with:
          go-version: "1.21"
      - uses: actions/checkout@v3
      - uses: technote-space/get-diff-action@v6
        with:
          PATTERNS: |
            **/**.go
            "!test/"
            go.mod
            go.sum
            Makefile
      - name: Get data from Go build cache
        uses: actions/cache@v3
        with:
          path: |
            ~/go/pkg/mod
            ~/.cache/golangci-lint
            ~/.cache/go-build
          key: ${{ runner.os }}-go-build-${{ hashFiles('**/go.sum') }}
      - name: Run Go Tests
        run: |
          NUM_SPLIT=20
          make test-group-${{ matrix.part }} NUM_SPLIT=20

      - uses: actions/upload-artifact@v4
        with:
          name: "${{ github.sha }}-${{ matrix.part }}-coverage"
          path: ./${{ matrix.part }}.profile.out

  upload-coverage-report:
    needs: tests
    runs-on: ubuntu-latest
    steps:
      - uses: actions/checkout@v3
      - uses: actions/setup-go@v3
        with:
          go-version: 1.21

      - name: Download coverage reports
        uses: actions/download-artifact@v4
<<<<<<< HEAD
      - name: Add GOPATH/bin to PATH
        run: echo "$(go env GOPATH)/bin" >> $GITHUB_PATH
=======

      - name: Set Go bin PATH
        run: echo "$(go env GOPATH)/bin" >> $GITHUB_PATH

>>>>>>> 132042ac
      - name: Install gocovmerge
        run: go install github.com/wadey/gocovmerge@latest

      - name: Merge coverage reports
        run: gocovmerge $(find . -type f -name '*profile.out') > coverage.txt

      - name: Upload coverage to Codecov
        uses: codecov/codecov-action@v4
        with:
          file: ./coverage.txt
          token: ${{ secrets.CODECOV_TOKEN }}
          fail_ci_if_error: true

      - name: Coverage How-To
        if: ${{ github.event_name == 'pull_request' }}
        uses: actions/github-script@v7
        with:
          script: |
            const msg = [
              '<details><summary>How to generate coverage locally</summary>',
              '',
              '```bash',
              'go test ./... -race -covermode=atomic -coverprofile=coverage.out',
              'go tool cover -html=coverage.out',
              '```',
              '</details>'
            ].join('\n');
            await github.rest.issues.createComment({
              owner: context.repo.owner,
              repo: context.repo.repo,
              issue_number: context.issue.number,
              body: msg
            });

  unit-test-check:
    name: Unit Test Check
    runs-on: ubuntu-latest
    needs: tests
    if: always()
    steps:
      - name: Get workflow conclusion
        id: workflow_conclusion
        uses: nick-fields/retry@v2
        with:
          max_attempts: 2
          retry_on: error
          timeout_seconds: 30
          command: |
              jobs=$(curl https://api.github.com/repos/${{ github.repository }}/actions/runs/${{ github.run_id }}/jobs)
              job_statuses=$(echo "$jobs" | jq -r '.jobs[] | .conclusion')

              for status in $job_statuses
              do
                echo "Status: $status"
                if [[ "$status" == "failure" ]]; then
                  echo "Some or all tests have failed!"
                  exit 1
                fi
              done

              echo "All tests have passed!"<|MERGE_RESOLUTION|>--- conflicted
+++ resolved
@@ -60,15 +60,8 @@
 
       - name: Download coverage reports
         uses: actions/download-artifact@v4
-<<<<<<< HEAD
       - name: Add GOPATH/bin to PATH
         run: echo "$(go env GOPATH)/bin" >> $GITHUB_PATH
-=======
-
-      - name: Set Go bin PATH
-        run: echo "$(go env GOPATH)/bin" >> $GITHUB_PATH
-
->>>>>>> 132042ac
       - name: Install gocovmerge
         run: go install github.com/wadey/gocovmerge@latest
 
