--- conflicted
+++ resolved
@@ -61,11 +61,7 @@
       - name: Download coverage reports
         uses: actions/download-artifact@v4
 
-<<<<<<< HEAD
       - name: Set Go bin PATH
-=======
-      - name: Add GOPATH/bin to PATH
->>>>>>> cb97072d
         run: echo "$(go env GOPATH)/bin" >> $GITHUB_PATH
 
       - name: Install gocovmerge
@@ -80,31 +76,6 @@
           file: ./coverage.txt
           token: ${{ secrets.CODECOV_TOKEN }}
           fail_ci_if_error: true
-<<<<<<< HEAD
-=======
-
-      - name: Coverage How-To
-        if: ${{ github.event_name == 'pull_request' }}
-        uses: actions/github-script@v7
-        with:
-          script: |
-            const msg = [
-              '<details><summary>How to generate coverage locally</summary>',
-              '',
-              '```bash',
-              'go test ./... -race -covermode=atomic -coverprofile=coverage.out',
-              'go tool cover -html=coverage.out',
-              '```',
-              '</details>'
-            ].join('\n');
-            await github.rest.issues.createComment({
-              owner: context.repo.owner,
-              repo: context.repo.repo,
-              issue_number: context.issue.number,
-              body: msg
-            });
->>>>>>> cb97072d
-
   unit-test-check:
     name: Unit Test Check
     runs-on: ubuntu-latest
