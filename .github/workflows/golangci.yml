--- conflicted
+++ resolved
@@ -1,17 +1,5 @@
-<<<<<<< HEAD
-- name: Run golangci-lint
-  run: |
-    golangci-lint run ./... --out-format tab > golangci-lint-report.txt
-  continue-on-error: true
+name: golangci-lint
 
-- name: Save golangci-lint report
-  if: failure()
-  uses: actions/upload-artifact@v3
-  with:
-    name: golangci-lint-report
-    path: ./golangci-lint-report.txt
-=======
-name: golangci-lint
 on:
   push:
     tags:
@@ -21,10 +9,12 @@
       - main
       - seiv2
   pull_request:
+
 permissions:
   contents: read
   # Optional: allow read access to pull request. Use with `only-new-issues` option.
   # pull-requests: read
+
 jobs:
   golangci:
     name: lint
@@ -33,10 +23,17 @@
       - uses: actions/setup-go@v3
         with:
           go-version: 1.24
+
       - uses: actions/checkout@v3
-      - name: golangci-lint
-        uses: golangci/golangci-lint-action@v8
+
+      - name: Run golangci-lint
+        run: |
+          golangci-lint run ./... --out-format tab > golangci-lint-report.txt
+        continue-on-error: true
+
+      - name: Save golangci-lint report
+        if: failure()
+        uses: actions/upload-artifact@v3
         with:
-          version: v2.4.0
-          args: --timeout 10m0s
->>>>>>> 54a14c26
+          name: golangci-lint-report
+          path: ./golangci-lint-report.txt