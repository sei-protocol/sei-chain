name: golangci-lint

on:
  push:
    tags:
      - v*
    branches:
      - master
      - main
      - seiv2
  pull_request:

permissions:
  contents: read

jobs:
  golangci:
    name: lint
    runs-on: ubuntu-latest

    steps:
      - uses: actions/checkout@v3

      - uses: actions/setup-go@v3
        with:
<<<<<<< HEAD
          go-version: 1.21

      - name: Cache Go modules
        uses: actions/cache@v3
        with:
          path: |
            ~/go/pkg/mod
            ~/.cache/go-build
          key: ${{ runner.os }}-go-${{ hashFiles('**/go.sum') }}
          restore-keys: |
            ${{ runner.os }}-go-

      - name: Cache golangci-lint
        uses: actions/cache@v3
        with:
          path: ~/.cache/golangci-lint
          key: ${{ runner.os }}-golangci-${{ hashFiles('.golangci.yml') }}

=======
          go-version: 1.24
      - uses: actions/checkout@v3
>>>>>>> 9a918d24
      - name: golangci-lint
        uses: golangci/golangci-lint-action@v8
        with:
<<<<<<< HEAD
          version: v1.60.1
          args: --timeout 10m0s

      - name: Post failure message
        if: failure()
        run: echo "❌ Linting failed. Please fix issues before merging."
=======
          version: v2.4.0
          args: --timeout 10m0s
>>>>>>> 9a918d24
<|MERGE_RESOLUTION|>--- conflicted
+++ resolved
@@ -23,8 +23,7 @@
 
       - uses: actions/setup-go@v3
         with:
-<<<<<<< HEAD
-          go-version: 1.21
+          go-version: 1.24  # ✅ Latest version wins
 
       - name: Cache Go modules
         uses: actions/cache@v3
@@ -42,21 +41,12 @@
           path: ~/.cache/golangci-lint
           key: ${{ runner.os }}-golangci-${{ hashFiles('.golangci.yml') }}
 
-=======
-          go-version: 1.24
-      - uses: actions/checkout@v3
->>>>>>> 9a918d24
       - name: golangci-lint
         uses: golangci/golangci-lint-action@v8
         with:
-<<<<<<< HEAD
-          version: v1.60.1
+          version: v2.4.0  # ✅ Latest version wins
           args: --timeout 10m0s
 
       - name: Post failure message
         if: failure()
-        run: echo "❌ Linting failed. Please fix issues before merging."
-=======
-          version: v2.4.0
-          args: --timeout 10m0s
->>>>>>> 9a918d24
+        run: echo "❌ Linting failed. Please fix issues before merging."