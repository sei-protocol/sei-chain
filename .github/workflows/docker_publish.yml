--- conflicted
+++ resolved
@@ -2,14 +2,8 @@
 
 on:
   push:
-    branches:
-      - release/firehose
     tags:
-      - '*'
-
-env:
-  REGISTRY: ghcr.io
-  IMAGE_NAME: ${{ github.repository }}
+    - 'v[0-9]+.[0-9]+.[0-9]+' # ignore rc
 
 jobs:
   sei-images:
@@ -18,44 +12,6 @@
       packages: write
       contents: read
     steps:
-<<<<<<< HEAD
-      - name: Check out the repo
-        uses: actions/checkout@v4
-
-      - name: Set up Go
-        uses: actions/setup-go@v5
-        with:
-          go-version: 1.21
-
-      - name: Display the version of go that we have installed
-        run: go version
-
-      - name: Restore cached Go build & dependencies
-        id: cache-restore
-        uses: actions/cache/restore@v4
-        with:
-          path: |
-            ~/.cache/go-build
-            ~/go/pkg/mod
-          key: ${{ runner.os }}-go-${{ hashFiles('**/go.sum') }}
-          restore-keys: |
-            ${{ runner.os }}-go-
-
-      - name: Compile the binary
-        run: |
-          make install
-
-          cp "`go env GOPATH`/bin/seid" ./
-
-      - name: Set up QEMU
-        uses: docker/setup-qemu-action@v3
-
-      - name: Set up Docker Buildx
-        uses: docker/setup-buildx-action@v3
-
-      - name: Login to GitHub Container Registry
-        uses: docker/login-action@v3
-=======
       -
         name: Check out the repo
         uses: actions/checkout@v3
@@ -68,44 +24,30 @@
       -
         name: Login Container Registry
         uses: docker/login-action@v2
->>>>>>> 134a2277
         with:
           registry: ghcr.io
           username: ${{ github.repository_owner }}
           password: ${{ secrets.GITHUB_TOKEN }}
-
-      - name: Generate docker tags/labels from github build context
-        id: meta
-        uses: docker/metadata-action@v4
-        with:
-          images: ${{ env.REGISTRY }}/${{ env.IMAGE_NAME }}
-          tags: |
-            type=ref,event=tag
-            type=sha,prefix=,enable=true
-            type=raw,enable=${{ github.ref == 'refs/heads/release/firehose' }},value=develop
-          flavor: |
-            latest=${{ startsWith(github.ref, 'refs/tags/') }}
-
-      - name: Build and push Docker image
+      -
+        name: Parse tag
+        id: tag
+        run: |
+          VERSION=$(echo ${{ github.ref_name }} | sed "s/v//")
+          MAJOR_VERSION=$(echo $VERSION | cut -d '.' -f 1)
+          MINOR_VERSION=$(echo $VERSION | cut -d '.' -f 2)
+          PATCH_VERSION=$(echo $VERSION | cut -d '.' -f 3)
+          echo "VERSION=$VERSION" >> $GITHUB_ENV
+          echo "MAJOR_VERSION=$MAJOR_VERSION" >> $GITHUB_ENV
+          echo "MINOR_VERSION=$MINOR_VERSION" >> $GITHUB_ENV
+          echo "PATCH_VERSION=$PATCH_VERSION" >> $GITHUB_ENV
+      -
+        name: Build and push
+        id: build_push_image
         uses: docker/build-push-action@v4
         with:
-          file: Dockerfile.sf
+          file: Dockerfile
           context: .
           push: true
-<<<<<<< HEAD
-          tags: ${{ steps.meta.outputs.tags }}
-          labels: ${{ steps.meta.outputs.labels }}
-
-      - name: Always Save Go build & dependencies
-        id: cache-save
-        if: always() && steps.cache-restore.outputs.cache-hit != 'true'
-        uses: actions/cache/save@v4
-        with:
-          path: |
-            ~/.cache/go-build
-            ~/go/pkg/mod
-          key: ${{ runner.os }}-go-${{ hashFiles('**/go.sum') }}
-=======
           platforms: linux/amd64,linux/arm64
           tags: |
             ghcr.io/sei-protocol/sei:${{ env.MAJOR_VERSION }}
@@ -116,5 +58,4 @@
         name: Make Image Public
         run: |
           gh auth login --with-token <<< "${{ secrets.GITHUB_TOKEN }}"
-          gh api -X PATCH https://api.github.com/orgs/sei-protocol/packages/container/sei --field visibility=public
->>>>>>> 134a2277
+          gh api -X PATCH https://api.github.com/orgs/sei-protocol/packages/container/sei --field visibility=public