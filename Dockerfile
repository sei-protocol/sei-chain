# docker build . -t sei-protocol/sei:latest
# docker run --rm -it sei-protocol/sei:latest /bin/sh
FROM golang:1.21.4-alpine AS go-builder

# this comes from standard alpine nightly file
#  https://github.com/rust-lang/docker-rust-nightly/blob/master/alpine3.12/Dockerfile
# with some changes to support our toolchain, etc
SHELL ["/bin/sh", "-ecuxo", "pipefail"]
# we probably want to default to latest and error
# since this is predominantly for dev use
# hadolint ignore=DL3018
RUN apk add --no-cache ca-certificates build-base git
# NOTE: add these to run with LEDGER_ENABLED=true
# RUN apk add libusb-dev linux-headers

WORKDIR /code

# Download dependencies and CosmWasm libwasmvm if found.
ADD go.mod go.sum ./
RUN set -eux; \
    export ARCH=$(uname -m); \
    # Currently github.com/CosmWasm/wasmvm is being overriden by github.com/sei-protocol/sei-wasmvm
    # (see go.mod). However the rust precompiles are still fetched from the upstream repository.
    # Here we assume that the sei-wasm release version is prefixed with the wasmvm release version
    # with the matching precompiles. Therefore, to compute the download url, we just strip the suffix
    # of the sei-wasm release version.
    WASM_VERSION=$(go list -f {{.Replace.Version}} -m github.com/CosmWasm/wasmvm | sed s/-.*//); \
    if [ ! -z "${WASM_VERSION}" ]; then \
      wget -O /lib/libwasmvm_muslc.a https://github.com/CosmWasm/wasmvm/releases/download/${WASM_VERSION}/libwasmvm_muslc.${ARCH}.a; \
    fi; \
<<<<<<< HEAD
    wget -O /lib/libwasmvm152_muslc.a https://github.com/sei-protocol/sei-wasmd/releases/download/v0.3.0-hotfix-4/libwasmvm152_muslc.${ARCH}.a; \
=======
    wget -O /lib/libwasmvm152_muslc.a https://github.com/sei-protocol/sei-wasmd/releases/download/v0.3.6/libwasmvm152_muslc.${ARCH}.a; \
    wget -O /lib/libwasmvm155_muslc.a https://github.com/sei-protocol/sei-wasmd/releases/download/v0.3.6/libwasmvm155_muslc.${ARCH}.a; \
>>>>>>> 4b14b5b3
    go mod download;

# Copy over code
COPY . /code/

# force it to use static lib (from above) not standard libgo_cosmwasm.so file
# then log output of file /code/build/seid
# then ensure static linking
RUN LEDGER_ENABLED=false BUILD_TAGS=muslc LINK_STATICALLY=true make build -B \
  && file /code/build/seid \
  && echo "Ensuring binary is statically linked ..." \
  && (file /code/build/seid | grep "statically linked")

# --------------------------------------------------------
FROM alpine:3.18

COPY --from=go-builder /code/build/seid /usr/bin/seid


# rest server, tendermint p2p, tendermint rpc
EXPOSE 1317 26656 26657

CMD ["/usr/bin/seid", "version"]<|MERGE_RESOLUTION|>--- conflicted
+++ resolved
@@ -28,12 +28,8 @@
     if [ ! -z "${WASM_VERSION}" ]; then \
       wget -O /lib/libwasmvm_muslc.a https://github.com/CosmWasm/wasmvm/releases/download/${WASM_VERSION}/libwasmvm_muslc.${ARCH}.a; \
     fi; \
-<<<<<<< HEAD
-    wget -O /lib/libwasmvm152_muslc.a https://github.com/sei-protocol/sei-wasmd/releases/download/v0.3.0-hotfix-4/libwasmvm152_muslc.${ARCH}.a; \
-=======
     wget -O /lib/libwasmvm152_muslc.a https://github.com/sei-protocol/sei-wasmd/releases/download/v0.3.6/libwasmvm152_muslc.${ARCH}.a; \
     wget -O /lib/libwasmvm155_muslc.a https://github.com/sei-protocol/sei-wasmd/releases/download/v0.3.6/libwasmvm155_muslc.${ARCH}.a; \
->>>>>>> 4b14b5b3
     go mod download;
 
 # Copy over code
