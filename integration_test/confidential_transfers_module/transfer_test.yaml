# Tests for transferring from confidential token accounts. These tests depend on tests for initialize, deposit and apply_pending_balances running and passing.
- name: Test transferring from confidential token account
  inputs:
    # Setup test accounts
    - cmd: printf "12345678\n" | seid keys add ctsender
    - cmd: printf "12345678\n" | seid keys add ctrecipient
    - cmd: printf "12345678\n" | seid keys show -a admin
      env: ADMIN_ADDR
    - cmd: printf "12345678\n" | seid keys show -a ctsender
      env: SENDER_ADDR
    - cmd: printf "12345678\n" | seid keys show -a ctrecipient
      env: RECIPIENT_ADDR
    - cmd: printf "12345678\n" | seid tx bank send $ADMIN_ADDR $SENDER_ADDR 1sei -b block --fees 2000usei --chain-id sei -y --output json | jq -r ".code"
    - cmd: printf "12345678\n" | seid tx bank send $ADMIN_ADDR $SENDER_ADDR 100000000uatom -b block --fees 2000usei --chain-id sei -y --output json | jq -r ".code"
    - cmd: printf "12345678\n" | seid tx bank send $ADMIN_ADDR $RECIPIENT_ADDR 1sei -b block --fees 2000usei --chain-id sei -y --output json | jq -r ".code"
    - cmd: printf "12345678\n" | seid tx bank send $ADMIN_ADDR $RECIPIENT_ADDR 100000000uatom -b block --fees 2000usei --chain-id sei -y --output json | jq -r ".code"

    # Set the transfer amount
    - cmd: echo 500000
      env: TRANSFER_AMOUNT

    # Initialize confidential token accounts for denom uatom
    - cmd: printf "12345678\n" | seid tx ct init-account uatom --from ctsender --fees 4000usei --chain-id sei -b block -y --output json | jq -r ".code"
      env: INIT_SENDER_ACCOUNT_CODE
    - cmd: printf "12345678\n" | seid tx ct init-account uatom --from ctrecipient --fees 4000usei --chain-id sei -b block -y --output json | jq -r ".code"
      env: INIT_RECIPIENT_ACCOUNT_CODE

    # Deposit to the sender confidential token account and apply the pending balance
    - cmd: printf "12345678\n" | seid tx ct deposit uatom $TRANSFER_AMOUNT --from ctsender --fees 4000usei --chain-id sei -b block -y --output json | jq -r ".code"
      env: DEPOSIT_CODE
    - cmd: printf "12345678\n" | seid tx ct apply-pending-balance uatom --from ctsender --fees 4000usei --chain-id sei -b block -y --output json | jq -r ".code"
      env: APPLY_PENDING_BALANCE_CODE

    # Query the sender initial account state
    - cmd: printf "12345678\n" | seid q ct account uatom $SENDER_ADDR --decryptor ctsender --output json
      env: INITIAL_SENDER_ACCOUNT_STATE
    - cmd: echo $INITIAL_SENDER_ACCOUNT_STATE | jq -r ".combined_pending_balance"
      env: INITIAL_SENDER_PENDING_BALANCE
    - cmd: echo $(( $(echo $INITIAL_SENDER_ACCOUNT_STATE | jq -r ".decryptable_available_balance") )) # Convert to integer
      env: INITIAL_SENDER_AVAILABLE_BALANCE

    # Query the recipient initial account state
    - cmd: printf "12345678\n" | seid q ct account uatom $RECIPIENT_ADDR --decryptor ctrecipient --output json
      env: INITIAL_RECIPIENT_ACCOUNT_STATE
    - cmd: echo $INITIAL_RECIPIENT_ACCOUNT_STATE | jq -r ".combined_pending_balance"
      env: INITIAL_RECIPIENT_PENDING_BALANCE
    - cmd: echo $INITIAL_RECIPIENT_ACCOUNT_STATE | jq -r ".pending_balance_credit_counter"
      env: INITIAL_RECIPIENT_PENDING_COUNTER
    - cmd: echo $(( $(echo $INITIAL_RECIPIENT_ACCOUNT_STATE | jq -r ".decryptable_available_balance") )) # Convert to integer
      env: INITIAL_RECIPIENT_AVAILABLE_BALANCE

    # Transfer from the confidential token account
<<<<<<< HEAD
    - cmd: printf "12345678\n" | seid tx ct transfer $RECIPIENT_ADDR ${TRANSFER_AMOUNT}uatom --from ctsender --fees 4000usei --chain-id sei -b block -y --output json | jq -r ".code"
=======
    - cmd: printf "12345678\n" | seid tx ct transfer uatom $RECIPIENT_ADDR $TRANSFER_AMOUNT --from ctsender --fees 40000usei --gas 1500000 --chain-id sei -b block -y --output json | jq -r ".code"
>>>>>>> 330b9fc3
      env: TRANSFER_CODE

    # Query the sender account to verify the new account state
    - cmd: printf "12345678\n" | seid q ct account uatom $SENDER_ADDR --decryptor ctsender --output json
      env: FINAL_SENDER_ACCOUNT_STATE
    - cmd: echo $FINAL_SENDER_ACCOUNT_STATE | jq -r ".combined_pending_balance"
      env: FINAL_SENDER_PENDING_BALANCE
    - cmd: echo $(( $(echo $FINAL_SENDER_ACCOUNT_STATE | jq -r ".decryptable_available_balance") )) # Convert to integer
      env: FINAL_SENDER_AVAILABLE_BALANCE

    # Query the recipient account to verify the new account state
    - cmd: printf "12345678\n" | seid q ct account uatom $RECIPIENT_ADDR --decryptor ctrecipient --output json
      env: FINAL_RECIPIENT_ACCOUNT_STATE
    - cmd: echo $FINAL_RECIPIENT_ACCOUNT_STATE | jq -r ".combined_pending_balance"
      env: FINAL_RECIPIENT_PENDING_BALANCE
    - cmd: echo $FINAL_RECIPIENT_ACCOUNT_STATE | jq -r ".pending_balance_credit_counter"
      env: FINAL_RECIPIENT_PENDING_COUNTER
    - cmd: echo $(( $(echo $FINAL_RECIPIENT_ACCOUNT_STATE | jq -r ".decryptable_available_balance") )) # Convert to integer
      env: FINAL_RECIPIENT_AVAILABLE_BALANCE

  verifiers:
    # Verify that the account exists after the instruction is executed.
    - type: eval
      expr: INIT_SENDER_ACCOUNT_CODE == 0 or INIT_SENDER_ACCOUNT_CODE == 38
    - type: eval
      expr: INIT_RECIPIENT_ACCOUNT_CODE == 0 or INIT_RECIPIENT_ACCOUNT_CODE == 38

    # Verify that the deposit was successful
    - type: eval
      expr: DEPOSIT_CODE == 0

    # Verify that the apply pending balance was successful
    - type: eval
      expr: APPLY_PENDING_BALANCE_CODE == 0

    # Verify that the transfer was successful
    - type: eval
      expr: TRANSFER_CODE == 0

    # Verify that the sender available balance decreased by the transfer amount
    - type: eval
      expr: INITIAL_SENDER_AVAILABLE_BALANCE - FINAL_SENDER_AVAILABLE_BALANCE == TRANSFER_AMOUNT

    # Verify that the sender pending balance was left untouched
    - type: eval
      expr: INITIAL_SENDER_PENDING_BALANCE == FINAL_SENDER_PENDING_BALANCE

    # Verify that the recipient available balance was untouched by the transfer
    - type: eval
      expr: FINAL_RECIPIENT_AVAILABLE_BALANCE - INITIAL_RECIPIENT_AVAILABLE_BALANCE == 0

    # Verify that the recipients pending balance was increased by the transfer amount
    - type: eval
      expr: INITIAL_RECIPIENT_PENDING_BALANCE + TRANSFER_AMOUNT == FINAL_RECIPIENT_PENDING_BALANCE
    - type: eval
      expr: INITIAL_RECIPIENT_PENDING_COUNTER + 1 == FINAL_RECIPIENT_PENDING_COUNTER

- name: Test transferring more than available balance fails
  inputs:
    # Setup test account
    - cmd: printf "12345678\n" | seid keys show -a admin
      env: ADMIN_ADDR
    - cmd: printf "12345678\n" | seid keys show -a ctsender
      env: SENDER_ADDR
    - cmd: printf "12345678\n" | seid keys show -a ctrecipient
      env: RECIPIENT_ADDR
    - cmd: printf "12345678\n" | seid tx bank send $ADMIN_ADDR $SENDER_ADDR 100000000uatom -b block --fees 2000usei --chain-id sei -y | jq -r ".code"

    # Query the initial account state
    - cmd: printf "12345678\n" | seid q ct account uatom $SENDER_ADDR --decryptor ctsender --output json
      env: INITIAL_ACCOUNT_STATE
    - cmd: echo $INITIAL_ACCOUNT_STATE | jq -r ".decryptable_available_balance"
      env: INITIAL_AVAILABLE_BALANCE

    # Attempt to transfer more than the available balance
<<<<<<< HEAD
    - cmd: printf "12345678\n" | seid tx ct transfer $RECIPIENT_ADDR $((INITIAL_AVAILABLE_BALANCE + 1))uatom --from ctsender --fees 4000usei --chain-id sei -b block -y --output json | jq -r ".code"
=======
    - cmd: printf "12345678\n" | seid tx ct transfer uatom $RECIPIENT_ADDR $((INITIAL_AVAILABLE_BALANCE + 1)) --from ctsender --fees 40000usei --gas 1500000 --chain-id sei -b block -y --output json | jq -r ".code"
>>>>>>> 330b9fc3
      env: TRANSFER_CODE

  verifiers:
    # Verify that the transfer was unsuccessful due to insufficient funds
    - type: eval
      expr: TRANSFER_CODE != 0

- name: Test transferring from uninitialized account fails
  inputs:
    # Setup test account
    - cmd: printf "12345678\n" | seid keys show -a admin
      env: ADMIN_ADDR
    - cmd: printf "12345678\n" | seid keys show -a ctsender
      env: SENDER_ADDR
    - cmd: printf "12345678\n" | seid keys show -a ctrecipient
      env: RECIPIENT_ADDR

    # Attempt to transfer from an uninitialized account
<<<<<<< HEAD
    - cmd: printf "12345678\n" | seid tx ct transfer $RECIPIENT_ADDR 50000notexists --from ctsender --fees 4000usei --chain-id sei -b block -y --output json | jq -r ".code"
=======
    - cmd: printf "12345678\n" | seid tx ct transfer notexists $RECIPIENT_ADDR 50000 --from ctsender --fees 40000usei --gas 1500000 --chain-id sei -b block -y --output json | jq -r ".code"
>>>>>>> 330b9fc3
      env: TRANSFER_CODE

  verifiers:
    # Verify that the transfer was unsuccessful due to uninitialized account
    - type: eval
      expr: TRANSFER_CODE != 0

- name: Test transferring to uninitialized account fails
  inputs:
    # Setup test account
    - cmd: printf "12345678\n" | seid keys show -a admin
      env: ADMIN_ADDR
    - cmd: printf "12345678\n" | seid keys show -a ctsender
      env: SENDER_ADDR
    - cmd: printf "12345678\n" | seid keys show -a ctrecipient
      env: RECIPIENT_ADDR

    # Initialize confidential token accounts for denom uusdc
    - cmd: printf "12345678\n" | seid tx ct init-account uusdc --from ctsender --fees 4000usei --chain-id sei -b block -y --output json | jq -r ".code"
      env: INIT_SENDER_ACCOUNT_CODE

    # Send the test account sufficient funds to make the transfer
    - cmd: printf "12345678\n" | seid tx bank send $ADMIN_ADDR $SENDER_ADDR 100000uusdc -b block --fees 2000usei --chain-id sei -y --output json | jq -r ".code"

    # Deposit to the sender confidential token account and apply the pending balance
    - cmd: printf "12345678\n" | seid tx ct deposit uusdc 50000 --from ctsender --fees 4000usei --chain-id sei -b block -y --output json | jq -r ".code"
      env: DEPOSIT_CODE
    - cmd: printf "12345678\n" | seid tx ct apply-pending-balance uusdc --from ctsender --fees 4000usei --chain-id sei -b block -y --output json | jq -r ".code"
      env: APPLY_PENDING_BALANCE_CODE

    # Attempt to transfer from an uninitialized account
<<<<<<< HEAD
    - cmd: printf "12345678\n" | seid tx ct transfer $RECIPIENT_ADDR 50000uusdc --from ctsender --fees 4000usei --chain-id sei -b block -y --output json | jq -r ".code"
=======
    - cmd: printf "12345678\n" | seid tx ct transfer uusdc $RECIPIENT_ADDR 50000 --from ctsender --fees 40000usei --gas 1500000 --chain-id sei -b block -y --output json | jq -r ".code"
>>>>>>> 330b9fc3
      env: TRANSFER_CODE

  verifiers:
    # Verify that the account exists after the instruction is executed.
    - type: eval
      expr: INIT_SENDER_ACCOUNT_CODE == 0 or INIT_SENDER_ACCOUNT_CODE == 38

    # Verify that the deposit was successful
    - type: eval
      expr: DEPOSIT_CODE == 0

    # Verify that the apply pending balance was successful
    - type: eval
      expr: APPLY_PENDING_BALANCE_CODE == 0

    # Verify that the transfer was unsuccessful due to uninitialized account
    - type: eval
      expr: TRANSFER_CODE != 0<|MERGE_RESOLUTION|>--- conflicted
+++ resolved
@@ -50,11 +50,7 @@
       env: INITIAL_RECIPIENT_AVAILABLE_BALANCE
 
     # Transfer from the confidential token account
-<<<<<<< HEAD
-    - cmd: printf "12345678\n" | seid tx ct transfer $RECIPIENT_ADDR ${TRANSFER_AMOUNT}uatom --from ctsender --fees 4000usei --chain-id sei -b block -y --output json | jq -r ".code"
-=======
-    - cmd: printf "12345678\n" | seid tx ct transfer uatom $RECIPIENT_ADDR $TRANSFER_AMOUNT --from ctsender --fees 40000usei --gas 1500000 --chain-id sei -b block -y --output json | jq -r ".code"
->>>>>>> 330b9fc3
+    - cmd: printf "12345678\n" | seid tx ct transfer $RECIPIENT_ADDR ${TRANSFER_AMOUNT}uatom --from ctsender --fees 40000usei --gas 1500000 --chain-id sei -b block -y --output json | jq -r ".code"
       env: TRANSFER_CODE
 
     # Query the sender account to verify the new account state
@@ -130,11 +126,7 @@
       env: INITIAL_AVAILABLE_BALANCE
 
     # Attempt to transfer more than the available balance
-<<<<<<< HEAD
-    - cmd: printf "12345678\n" | seid tx ct transfer $RECIPIENT_ADDR $((INITIAL_AVAILABLE_BALANCE + 1))uatom --from ctsender --fees 4000usei --chain-id sei -b block -y --output json | jq -r ".code"
-=======
-    - cmd: printf "12345678\n" | seid tx ct transfer uatom $RECIPIENT_ADDR $((INITIAL_AVAILABLE_BALANCE + 1)) --from ctsender --fees 40000usei --gas 1500000 --chain-id sei -b block -y --output json | jq -r ".code"
->>>>>>> 330b9fc3
+    - cmd: printf "12345678\n" | seid tx ct transfer $RECIPIENT_ADDR $((INITIAL_AVAILABLE_BALANCE + 1))uatom --from ctsender --fees 40000usei --gas 1500000 --chain-id sei -b block -y --output json | jq -r ".code"
       env: TRANSFER_CODE
 
   verifiers:
@@ -153,11 +145,7 @@
       env: RECIPIENT_ADDR
 
     # Attempt to transfer from an uninitialized account
-<<<<<<< HEAD
-    - cmd: printf "12345678\n" | seid tx ct transfer $RECIPIENT_ADDR 50000notexists --from ctsender --fees 4000usei --chain-id sei -b block -y --output json | jq -r ".code"
-=======
-    - cmd: printf "12345678\n" | seid tx ct transfer notexists $RECIPIENT_ADDR 50000 --from ctsender --fees 40000usei --gas 1500000 --chain-id sei -b block -y --output json | jq -r ".code"
->>>>>>> 330b9fc3
+    - cmd: printf "12345678\n" | seid tx ct transfer $RECIPIENT_ADDR 50000notexists --from ctsender --fees 40000usei --gas 1500000 --chain-id sei -b block -y --output json | jq -r ".code"
       env: TRANSFER_CODE
 
   verifiers:
@@ -189,11 +177,7 @@
       env: APPLY_PENDING_BALANCE_CODE
 
     # Attempt to transfer from an uninitialized account
-<<<<<<< HEAD
-    - cmd: printf "12345678\n" | seid tx ct transfer $RECIPIENT_ADDR 50000uusdc --from ctsender --fees 4000usei --chain-id sei -b block -y --output json | jq -r ".code"
-=======
-    - cmd: printf "12345678\n" | seid tx ct transfer uusdc $RECIPIENT_ADDR 50000 --from ctsender --fees 40000usei --gas 1500000 --chain-id sei -b block -y --output json | jq -r ".code"
->>>>>>> 330b9fc3
+    - cmd: printf "12345678\n" | seid tx ct transfer $RECIPIENT_ADDR 50000uusdc --from ctsender --fees 40000usei --gas 1500000 --chain-id sei -b block -y --output json | jq -r ".code"
       env: TRANSFER_CODE
 
   verifiers:
