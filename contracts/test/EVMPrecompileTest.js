--- conflicted
+++ resolved
@@ -7,305 +7,254 @@
 const {deployWasm, storeWasm, setupSigners, getAdmin, execute, isDocker, ABI} = require("./lib");
 
 
-    describe("EVM Precompile Tester", function () {
-
-        let accounts;
-        let admin;
-
-        before(async function () {
-            accounts = await setupSigners(await hre.ethers.getSigners());
-            admin = await getAdmin();
-        })
-
-<<<<<<< HEAD
-        describe("EVM Gov Precompile Tester", function () {
-            const GovPrecompileContract = '0x0000000000000000000000000000000000001006';
-            let gov;
-            let govProposal;
-
-            before(async function () {
-                const govProposalResponse = JSON.parse(await execute(`seid tx gov submit-proposal param-change ../contracts/test/param_change_proposal.json --from admin --fees 20000usei -b block -y -o json`))
-                govProposal = govProposalResponse.logs[0].events[3].attributes[1].value;
-
-                const signer = accounts[0].signer
-                const contractABIPath = '../../precompiles/gov/abi.json';
-                const contractABI = require(contractABIPath);
-                // Get a contract instance
-                gov = new ethers.Contract(GovPrecompileContract, contractABI, signer);
+describe("EVM Precompile Tester", function () {
+
+    let accounts;
+    let admin;
+
+    before(async function () {
+        accounts = await setupSigners(await hre.ethers.getSigners());
+        admin = await getAdmin();
+    })
+
+    describe("EVM Gov Precompile Tester", function () {
+        const GovPrecompileContract = '0x0000000000000000000000000000000000001006';
+        let gov;
+        let govProposal;
+
+        before(async function () {
+            const govProposalResponse = JSON.parse(await execute(`seid tx gov submit-proposal param-change ../contracts/test/param_change_proposal.json --from admin --fees 20000usei -b block -y -o json`))
+            govProposal = govProposalResponse.logs[0].events[3].attributes[1].value;
+
+            const signer = accounts[0].signer
+            const contractABIPath = '../../precompiles/gov/abi.json';
+            const contractABI = require(contractABIPath);
+            // Get a contract instance
+            gov = new ethers.Contract(GovPrecompileContract, contractABI, signer);
+        });
+
+        it("Gov deposit", async function () {
+            const depositAmount = ethers.parseEther('0.01');
+            const deposit = await gov.deposit(govProposal, {
+                value: depositAmount,
+            })
+            const receipt = await deposit.wait();
+            expect(receipt.status).to.equal(1);
+        });
+    });
+
+    // TODO: Update when we add distribution query precompiles
+    describe("EVM Distribution Precompile Tester", function () {
+        const DistributionPrecompileContract = '0x0000000000000000000000000000000000001007';
+        let distribution;
+        before(async function () {
+            const signer = accounts[0].signer;
+            const contractABIPath = '../../precompiles/distribution/abi.json';
+            const contractABI = require(contractABIPath);
+            // Get a contract instance
+            distribution = new ethers.Contract(DistributionPrecompileContract, contractABI, signer);
+        });
+
+        it("Distribution set withdraw address", async function () {
+            const setWithdraw = await distribution.setWithdrawAddress(accounts[0].evmAddress)
+            const receipt = await setWithdraw.wait();
+            expect(receipt.status).to.equal(1);
+        });
+    });
+
+    // TODO: Update when we add staking query precompiles
+    describe("EVM Staking Precompile Tester", function () {
+        const StakingPrecompileContract = '0x0000000000000000000000000000000000001005';
+        let validatorAddr;
+        let signer;
+        let staking;
+
+        before(async function () {
+            validatorAddr = JSON.parse(await execute("seid q staking validators -o json")).validators[0].operator_address
+            signer = accounts[0].signer;
+
+            const contractABIPath = '../../precompiles/staking/abi.json';
+            const contractABI = require(contractABIPath);
+
+            staking = new ethers.Contract(StakingPrecompileContract, contractABI, signer);
+        });
+
+        it("Staking delegate", async function () {
+            const delegateAmount = ethers.parseEther('0.01');
+            const delegate = await staking.delegate(validatorAddr, {
+                value: delegateAmount,
             });
-
-            it("Gov deposit", async function () {
-                const depositAmount = ethers.parseEther('0.01');
-                const deposit = await gov.deposit(govProposal, {
-                    value: depositAmount,
-                })
-                const receipt = await deposit.wait();
-                expect(receipt.status).to.equal(1);
-            });
-        });
-=======
-        // // TODO: Update when we add gov query precompiles
-        // describe("EVM Gov Precompile Tester", function () {
-        //     let govProposal;
-        //     // TODO: Import this
-        //     const GovPrecompileContract = '0x0000000000000000000000000000000000001006';
-        //     before(async function() {
-        //         govProposal = readDeploymentOutput('gov_proposal_output.txt');
-        //         await sleep(1000);
-
-        //         // Create a proposal
-        //         const [signer, _] = await ethers.getSigners();
-        //         owner = await signer.getAddress();
-
-        //         const contractABIPath = path.join(__dirname, '../../precompiles/gov/abi.json');
-        //         const contractABI = require(contractABIPath);
-        //         // Get a contract instance
-        //         gov = new ethers.Contract(GovPrecompileContract, contractABI, signer);
-        //     });
-
-        //     it("Gov deposit", async function () {
-        //         const depositAmount = ethers.parseEther('0.01');
-        //         const deposit = await gov.deposit(govProposal, {
-        //             value: depositAmount,
-        //         })
-        //         const receipt = await deposit.wait();
-        //         expect(receipt.status).to.equal(1);
-        //         // TODO: Add gov query precompile here
-        //     });
-        // });
->>>>>>> afaf7854
-
-        // TODO: Update when we add distribution query precompiles
-        describe("EVM Distribution Precompile Tester", function () {
-            const DistributionPrecompileContract = '0x0000000000000000000000000000000000001007';
-            let distribution;
-            before(async function () {
-               const signer = accounts[0].signer;
-                const contractABIPath = '../../precompiles/distribution/abi.json';
-                const contractABI = require(contractABIPath);
-                // Get a contract instance
-                distribution = new ethers.Contract(DistributionPrecompileContract, contractABI, signer);
-            });
-
-            it("Distribution set withdraw address", async function () {
-                const setWithdraw = await distribution.setWithdrawAddress(accounts[0].evmAddress)
-                const receipt = await setWithdraw.wait();
-                expect(receipt.status).to.equal(1);
-            });
-        });
-
-        // TODO: Update when we add staking query precompiles
-        describe("EVM Staking Precompile Tester", function () {
-            const StakingPrecompileContract = '0x0000000000000000000000000000000000001005';
-            let validatorAddr;
-            let signer;
-            let staking;
-
-            before(async function () {
-                validatorAddr = JSON.parse(await execute("seid q staking validators -o json")).validators[0].operator_address
-                signer = accounts[0].signer;
-
-                const contractABIPath = '../../precompiles/staking/abi.json';
-                const contractABI = require(contractABIPath);
-
-                staking = new ethers.Contract(StakingPrecompileContract, contractABI, signer);
-            });
-
-            it("Staking delegate", async function () {
-                const delegateAmount = ethers.parseEther('0.01');
-                const delegate = await staking.delegate(validatorAddr, {
-                    value: delegateAmount,
-                });
-                const receipt = await delegate.wait();
-                expect(receipt.status).to.equal(1);
-                // TODO: Add staking query precompile here
-            });
-        });
-
-        describe("EVM Oracle Precompile Tester", function () {
-            const OraclePrecompileContract = '0x0000000000000000000000000000000000001008';
-            let oracle;
-            let twapsJSON;
-            let exchangeRatesJSON;
-
-            before(async function() {
-                // this requires an oracle to run which does not happen outside of an integration test
-                if(!await isDocker()) {
-                    this.skip()
-                    return;
-                }
-                const exchangeRatesContent = await execute("seid q oracle exchange-rates -o json")
-                const twapsContent = await execute("seid q oracle twaps 3600 -o json")
-
-                exchangeRatesJSON = JSON.parse(exchangeRatesContent).denom_oracle_exchange_rate_pairs;
-                twapsJSON = JSON.parse(twapsContent).oracle_twaps;
-
-                const contractABIPath = '../../precompiles/oracle/abi.json';
-                const contractABI = require(contractABIPath);
-                // Get a contract instance
-                oracle = new ethers.Contract(OraclePrecompileContract, contractABI, accounts[0].signer);
-            });
-
-            it("Oracle Exchange Rates", async function () {
-                const exchangeRates = await oracle.getExchangeRates();
-                const exchangeRatesLen = exchangeRatesJSON.length;
-                expect(exchangeRates.length).to.equal(exchangeRatesLen);
-
-                for (let i = 0; i < exchangeRatesLen; i++) {
-                    expect(exchangeRates[i].denom).to.equal(exchangeRatesJSON[i].denom);
-                    expect(exchangeRates[i].oracleExchangeRateVal.exchangeRate).to.be.a('string').and.to.not.be.empty;
-                    expect(exchangeRates[i].oracleExchangeRateVal.exchangeRate).to.be.a('string').and.to.not.be.empty;
-                    expect(exchangeRates[i].oracleExchangeRateVal.lastUpdateTimestamp).to.exist.and.to.be.gt(0);
-                }
-            });
-
-            it("Oracle Twaps", async function () {
-                const twaps = await oracle.getOracleTwaps(3600);
-                const twapsLen = twapsJSON.length
-                expect(twaps.length).to.equal(twapsLen);
-
-                for (let i = 0; i < twapsLen; i++) {
-                    expect(twaps[i].denom).to.equal(twapsJSON[i].denom);
-                    expect(twaps[i].twap).to.be.a('string').and.to.not.be.empty;
-                    expect(twaps[i].lookbackSeconds).to.exist.and.to.be.gt(0);
-                }
-            });
-        });
-
-        describe("EVM Wasm Precompile Tester", function () {
-            const WasmPrecompileContract = '0x0000000000000000000000000000000000001002';
-            let wasmCodeID;
-            let wasmContractAddress;
-            let wasmd;
-            let owner;
-
-            before(async function () {
-                const counterWasm = '../integration_test/contracts/counter_parallel.wasm';
-                wasmCodeID = await storeWasm(counterWasm);
-
-                const counterParallelWasm = '../integration_test/contracts/counter_parallel.wasm'
-                wasmContractAddress = await deployWasm(counterParallelWasm, accounts[0].seiAddress, "counter", {count: 0});
-                owner = accounts[0].signer;
-
-                const contractABIPath = '../../precompiles/wasmd/abi.json';
-                const contractABI = require(contractABIPath);
-                // Get a contract instance
-                wasmd = new ethers.Contract(WasmPrecompileContract, contractABI, owner);
-            });
-
-            it("Wasm Precompile Instantiate", async function () {
-                const encoder = new TextEncoder();
-
-                const instantiateMsg = {count: 2};
-                const instantiateStr = JSON.stringify(instantiateMsg);
-                const instantiateBz = encoder.encode(instantiateStr);
-
-                const coins = [];
-                const coinsStr = JSON.stringify(coins);
-                const coinsBz = encoder.encode(coinsStr);
-
-                const instantiate = await wasmd.instantiate(wasmCodeID, "", instantiateBz, "counter-contract", coinsBz);
-                const receipt = await instantiate.wait();
-                expect(receipt.status).to.equal(1);
-            });
-
-            it("Wasm Precompile Execute", async function () {
-                const encoder = new TextEncoder();
-
-                const queryCountMsg = {get_count: {}};
-                const queryStr = JSON.stringify(queryCountMsg);
-                const queryBz = encoder.encode(queryStr);
-                const initialCountBz = await wasmd.query(wasmContractAddress, queryBz);
-                const initialCount = parseHexToJSON(initialCountBz)
-
-                const incrementMsg = {increment: {}};
-                const incrementStr = JSON.stringify(incrementMsg);
-                const incrementBz = encoder.encode(incrementStr);
-
-                const coins = [];
-                const coinsStr = JSON.stringify(coins);
-                const coinsBz = encoder.encode(coinsStr);
-
-                const response = await wasmd.execute(wasmContractAddress, incrementBz, coinsBz);
-                const receipt = await response.wait();
-                expect(receipt.status).to.equal(1);
-
-                const finalCountBz = await wasmd.query(wasmContractAddress, queryBz);
-                const finalCount = parseHexToJSON(finalCountBz)
-                expect(finalCount.count).to.equal(initialCount.count + 1);
-            });
-
-            it("Wasm Precompile Batch Execute", async function () {
-                const encoder = new TextEncoder();
-
-                const queryCountMsg = {get_count: {}};
-                const queryStr = JSON.stringify(queryCountMsg);
-                const queryBz = encoder.encode(queryStr);
-                const initialCountBz = await wasmd.query(wasmContractAddress, queryBz);
-                const initialCount = parseHexToJSON(initialCountBz)
-
-                const incrementMsg = {increment: {}};
-                const incrementStr = JSON.stringify(incrementMsg);
-                const incrementBz = encoder.encode(incrementStr);
-
-                const coins = [];
-                const coinsStr = JSON.stringify(coins);
-                const coinsBz = encoder.encode(coinsStr);
-
-                const executeBatch = [
-                    {
-                        contractAddress: wasmContractAddress,
-                        msg: incrementBz,
-                        coins: coinsBz,
-                    },
-                    {
-                        contractAddress: wasmContractAddress,
-                        msg: incrementBz,
-                        coins: coinsBz,
-                    },
-                    {
-                        contractAddress: wasmContractAddress,
-                        msg: incrementBz,
-                        coins: coinsBz,
-                    },
-                    {
-                        contractAddress: wasmContractAddress,
-                        msg: incrementBz,
-                        coins: coinsBz,
-                    },
-                ];
-
-                const response = await wasmd.execute_batch(executeBatch);
-                const receipt = await response.wait();
-                expect(receipt.status).to.equal(1);
-
-                const finalCountBz = await wasmd.query(wasmContractAddress, queryBz);
-                const finalCount = parseHexToJSON(finalCountBz)
-                expect(finalCount.count).to.equal(initialCount.count + 4);
-            });
-
-        });
-
-    });
-
-
-function sleep(ms) {
-  return new Promise(resolve => setTimeout(resolve, ms));
-}
-
-function readDeploymentOutput(fileName) {
-    let fileContent;
-    try {
-        if (fs.existsSync(fileName)) {
-            fileContent = fs.readFileSync(fileName, 'utf8').trim();
-        } else {
-            console.error("File not found:", fileName);
-        }
-    } catch (error) {
-        console.error(`Error reading file: ${error}`);
-    }
-    return fileContent;
-}
+            const receipt = await delegate.wait();
+            expect(receipt.status).to.equal(1);
+            // TODO: Add staking query precompile here
+        });
+    });
+
+    describe("EVM Oracle Precompile Tester", function () {
+        const OraclePrecompileContract = '0x0000000000000000000000000000000000001008';
+        let oracle;
+        let twapsJSON;
+        let exchangeRatesJSON;
+
+        before(async function() {
+            // this requires an oracle to run which does not happen outside of an integration test
+            if(!await isDocker()) {
+                this.skip()
+                return;
+            }
+            const exchangeRatesContent = await execute("seid q oracle exchange-rates -o json")
+            const twapsContent = await execute("seid q oracle twaps 3600 -o json")
+
+            exchangeRatesJSON = JSON.parse(exchangeRatesContent).denom_oracle_exchange_rate_pairs;
+            twapsJSON = JSON.parse(twapsContent).oracle_twaps;
+
+            const contractABIPath = '../../precompiles/oracle/abi.json';
+            const contractABI = require(contractABIPath);
+            // Get a contract instance
+            oracle = new ethers.Contract(OraclePrecompileContract, contractABI, accounts[0].signer);
+        });
+
+        it("Oracle Exchange Rates", async function () {
+            const exchangeRates = await oracle.getExchangeRates();
+            const exchangeRatesLen = exchangeRatesJSON.length;
+            expect(exchangeRates.length).to.equal(exchangeRatesLen);
+
+            for (let i = 0; i < exchangeRatesLen; i++) {
+                expect(exchangeRates[i].denom).to.equal(exchangeRatesJSON[i].denom);
+                expect(exchangeRates[i].oracleExchangeRateVal.exchangeRate).to.be.a('string').and.to.not.be.empty;
+                expect(exchangeRates[i].oracleExchangeRateVal.exchangeRate).to.be.a('string').and.to.not.be.empty;
+                expect(exchangeRates[i].oracleExchangeRateVal.lastUpdateTimestamp).to.exist.and.to.be.gt(0);
+            }
+        });
+
+        it("Oracle Twaps", async function () {
+            const twaps = await oracle.getOracleTwaps(3600);
+            const twapsLen = twapsJSON.length
+            expect(twaps.length).to.equal(twapsLen);
+
+            for (let i = 0; i < twapsLen; i++) {
+                expect(twaps[i].denom).to.equal(twapsJSON[i].denom);
+                expect(twaps[i].twap).to.be.a('string').and.to.not.be.empty;
+                expect(twaps[i].lookbackSeconds).to.exist.and.to.be.gt(0);
+            }
+        });
+    });
+
+    describe("EVM Wasm Precompile Tester", function () {
+        const WasmPrecompileContract = '0x0000000000000000000000000000000000001002';
+        let wasmCodeID;
+        let wasmContractAddress;
+        let wasmd;
+        let owner;
+
+        before(async function () {
+            const counterWasm = '../integration_test/contracts/counter_parallel.wasm';
+            wasmCodeID = await storeWasm(counterWasm);
+
+            const counterParallelWasm = '../integration_test/contracts/counter_parallel.wasm'
+            wasmContractAddress = await deployWasm(counterParallelWasm, accounts[0].seiAddress, "counter", {count: 0});
+            owner = accounts[0].signer;
+
+            const contractABIPath = '../../precompiles/wasmd/abi.json';
+            const contractABI = require(contractABIPath);
+            // Get a contract instance
+            wasmd = new ethers.Contract(WasmPrecompileContract, contractABI, owner);
+        });
+
+        it("Wasm Precompile Instantiate", async function () {
+            const encoder = new TextEncoder();
+
+            const instantiateMsg = {count: 2};
+            const instantiateStr = JSON.stringify(instantiateMsg);
+            const instantiateBz = encoder.encode(instantiateStr);
+
+            const coins = [];
+            const coinsStr = JSON.stringify(coins);
+            const coinsBz = encoder.encode(coinsStr);
+
+            const instantiate = await wasmd.instantiate(wasmCodeID, "", instantiateBz, "counter-contract", coinsBz);
+            const receipt = await instantiate.wait();
+            expect(receipt.status).to.equal(1);
+        });
+
+        it("Wasm Precompile Execute", async function () {
+            const encoder = new TextEncoder();
+
+            const queryCountMsg = {get_count: {}};
+            const queryStr = JSON.stringify(queryCountMsg);
+            const queryBz = encoder.encode(queryStr);
+            const initialCountBz = await wasmd.query(wasmContractAddress, queryBz);
+            const initialCount = parseHexToJSON(initialCountBz)
+
+            const incrementMsg = {increment: {}};
+            const incrementStr = JSON.stringify(incrementMsg);
+            const incrementBz = encoder.encode(incrementStr);
+
+            const coins = [];
+            const coinsStr = JSON.stringify(coins);
+            const coinsBz = encoder.encode(coinsStr);
+
+            const response = await wasmd.execute(wasmContractAddress, incrementBz, coinsBz);
+            const receipt = await response.wait();
+            expect(receipt.status).to.equal(1);
+
+            const finalCountBz = await wasmd.query(wasmContractAddress, queryBz);
+            const finalCount = parseHexToJSON(finalCountBz)
+            expect(finalCount.count).to.equal(initialCount.count + 1);
+        });
+
+        it("Wasm Precompile Batch Execute", async function () {
+            const encoder = new TextEncoder();
+
+            const queryCountMsg = {get_count: {}};
+            const queryStr = JSON.stringify(queryCountMsg);
+            const queryBz = encoder.encode(queryStr);
+            const initialCountBz = await wasmd.query(wasmContractAddress, queryBz);
+            const initialCount = parseHexToJSON(initialCountBz)
+
+            const incrementMsg = {increment: {}};
+            const incrementStr = JSON.stringify(incrementMsg);
+            const incrementBz = encoder.encode(incrementStr);
+
+            const coins = [];
+            const coinsStr = JSON.stringify(coins);
+            const coinsBz = encoder.encode(coinsStr);
+
+            const executeBatch = [
+                {
+                    contractAddress: wasmContractAddress,
+                    msg: incrementBz,
+                    coins: coinsBz,
+                },
+                {
+                    contractAddress: wasmContractAddress,
+                    msg: incrementBz,
+                    coins: coinsBz,
+                },
+                {
+                    contractAddress: wasmContractAddress,
+                    msg: incrementBz,
+                    coins: coinsBz,
+                },
+                {
+                    contractAddress: wasmContractAddress,
+                    msg: incrementBz,
+                    coins: coinsBz,
+                },
+            ];
+
+            const response = await wasmd.execute_batch(executeBatch);
+            const receipt = await response.wait();
+            expect(receipt.status).to.equal(1);
+
+            const finalCountBz = await wasmd.query(wasmContractAddress, queryBz);
+            const finalCount = parseHexToJSON(finalCountBz)
+            expect(finalCount.count).to.equal(initialCount.count + 4);
+        });
+
+    });
+
+});
 
 function parseHexToJSON(hexStr) {
     // Remove the 0x prefix
