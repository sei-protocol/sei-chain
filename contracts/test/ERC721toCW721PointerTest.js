const {setupSigners, deployErc721PointerForCw721, getAdmin, deployWasm,  executeWasm, ABI, registerPointerForERC20,
    registerPointerForERC721
} = require("./lib");
const {expect} = require("chai");

const CW721_BASE_WASM_LOCATION = "../contracts/wasm/cw721_base.wasm";

describe("ERC721 to CW721 Pointer", function () {
    let accounts;
    let pointerAcc0;
    let pointerAcc1;
    let cw721Address;
    let admin;

    before(async function () {
        accounts = await setupSigners(await hre.ethers.getSigners())
        admin = await getAdmin()

        cw721Address = await deployWasm(CW721_BASE_WASM_LOCATION, admin.seiAddress, "cw721", {
            name: "Test",
            symbol: "TEST",
            minter: admin.seiAddress
        })

        await executeWasm(cw721Address,  { mint : { token_id : "1", owner : admin.seiAddress, token_uri: "token uri 1"}});
        await executeWasm(cw721Address,  { mint : { token_id : "2", owner : accounts[0].seiAddress, token_uri: "token uri 2"}});
        await executeWasm(cw721Address,  { mint : { token_id : "3", owner : accounts[1].seiAddress, token_uri: "token uri 3"}});

        const pointerAddr = await deployErc721PointerForCw721(hre.ethers.provider, cw721Address)
        const contract = new hre.ethers.Contract(pointerAddr, ABI.ERC721, hre.ethers.provider);
        pointerAcc0 = contract.connect(accounts[0].signer)
        pointerAcc1 = contract.connect(accounts[1].signer) 
    })

    describe("validation", function(){
        it("should not allow a pointer to the pointer", async function(){
            try {
                await registerPointerForERC721(await pointerAcc0.getAddress())
                expect.fail(`Expected to be prevented from creating a pointer`);
            } catch(e){
                expect(e.message).to.include("contract deployment failed");
            }
        })
    })

    describe("read", function(){
        it("get name", async function () {
            const name = await pointerAcc0.name();
            expect(name).to.equal("Test");
        });

        it("get symbol", async function () {
            const symbol = await pointerAcc0.symbol();
            expect(symbol).to.equal("TEST");
        });

        it("owner of", async function () {
            const owner = await pointerAcc0.ownerOf(1);
            expect(owner).to.equal(admin.evmAddress);
        });

        it("token uri", async function () {
            const uri = await pointerAcc0.tokenURI(1);
            expect(uri).to.equal("token uri 1");
        });

        it("balance of", async function () {
            const balance = await pointerAcc0.balanceOf(admin.evmAddress);
            expect(balance).to.equal(1);
        });

        it("get approved", async function () {
            const approved = await pointerAcc0.getApproved(1);
            expect(approved).to.equal("0x0000000000000000000000000000000000000000");
        });

        it("is approved for all", async function () {
            const approved = await pointerAcc0.isApprovedForAll(admin.evmAddress, admin.evmAddress);
            expect(approved).to.equal(false);
        });
    })

    describe("write", function(){
        it("approve", async function () {
            const blockNumber = await ethers.provider.getBlockNumber();
            const approvedTxResp = await pointerAcc0.approve(accounts[1].evmAddress, 2, { gasPrice: ethers.parseUnits('100', 'gwei') })
            await approvedTxResp.wait()
            const approved = await pointerAcc0.getApproved(2); 
            expect(approved).to.equal(accounts[1].evmAddress);

            const filter = {
                fromBlock: '0x' + blockNumber.toString(16),
                toBlock: 'latest',
                address: await pointerAcc1.getAddress(),
                topics: [ethers.id("Approval(address,address,uint256)")]
            };
            // send via eth_ endpoint - synthetic event should show up because we are using the
            // synthetic event in place of a real EVM event
            const ethlogs = await ethers.provider.send('eth_getLogs', [filter]);
            expect(ethlogs.length).to.equal(1);

            // send via sei_ endpoint - synthetic event shows up
            const seilogs = await ethers.provider.send('sei_getLogs', [filter]);
            expect(seilogs.length).to.equal(1);

            const logs = [...ethlogs, ...seilogs];
            logs.forEach(async (log) => {
                expect(log["address"].toLowerCase()).to.equal((await pointer.getAddress()).toLowerCase());
                expect(log["topics"][0]).to.equal(ethers.id("Transfer(address,address,uint256)"));
                expect(log["topics"][1].substring(26)).to.equal(accounts[0].evmAddress.substring(2).toLowerCase());
                expect(log["topics"][2].substring(26)).to.equal(accounts[1].evmAddress.substring(2).toLowerCase());
            });
        });

        it("cannot approve token you don't own", async function () {
            await expect(pointerAcc0.approve(accounts[1].evmAddress, 1, { gasPrice: ethers.parseUnits('100', 'gwei') })).to.be.reverted;
        });

        it("transfer from", async function () {
            // accounts[0] should transfer token id 2 to accounts[1]
            await mine(pointerAcc0.approve(accounts[1].evmAddress, 2));
            const blockNumber = await ethers.provider.getBlockNumber();
<<<<<<< HEAD
            transferTxResp = await pointerAcc1.transferFrom(accounts[0].evmAddress, accounts[1].evmAddress, 2);
=======
            transferTxResp = await pointerAcc1.transferFrom(accounts[0].evmAddress, accounts[1].evmAddress, 2, { gasPrice: ethers.parseUnits('100', 'gwei') });
>>>>>>> 04bd71cf
            const receipt = await transferTxResp.wait();
            const filter = {
                fromBlock: '0x' + blockNumber.toString(16),
                toBlock: 'latest',
                address: await pointerAcc1.getAddress(),
                topics: [ethers.id("Transfer(address,address,uint256)")]
            };
            // send via eth_ endpoint - synthetic event doesn't show up
            const ethlogs = await ethers.provider.send('eth_getLogs', [filter]);
            expect(ethlogs.length).to.equal(1);
            const seilogs = await ethers.provider.send('sei_getLogs', [filter]);
            expect(seilogs.length).to.equal(1);
            const logs = [...ethlogs, ...seilogs];
            logs.forEach(async (log) => {
                expect(log["address"].toLowerCase()).to.equal((await pointerAcc1.getAddress()).toLowerCase());
                expect(log["topics"][0]).to.equal(ethers.id("Transfer(address,address,uint256)"));
                expect(log["topics"][1].substring(26)).to.equal(accounts[1].evmAddress.substring(2).toLowerCase());
                expect(log["topics"][2].substring(26)).to.equal(accounts[1].evmAddress.substring(2).toLowerCase());
            });

            const balance0 = await pointerAcc0.balanceOf(accounts[0].evmAddress);
            expect(balance0).to.equal(0);
            const balance1 = await pointerAcc0.balanceOf(accounts[1].evmAddress);
            expect(balance1).to.equal(2);

            // do same for eth_getBlockReceipts and sei_getBlockReceipts
<<<<<<< HEAD
            const ethBlockReceipts = await ethers.provider.send('eth_getBlockReceipts', ['0x' + blockNumber.toString(16)]);
            expect(ethBlockReceipts.length).to.equal(1);
            const seiBlockReceipts = await ethers.provider.send('sei_getBlockReceipts', ['0x' + blockNumber.toString(16)]);
=======
            const ethBlockReceipts = await ethers.provider.send('eth_getBlockReceipts', ['0x' + receipt.blockNumber.toString(16)]);
            expect(ethBlockReceipts.length).to.equal(1);
            const seiBlockReceipts = await ethers.provider.send('sei_getBlockReceipts', ['0x' + receipt.blockNumber.toString(16)]);
>>>>>>> 04bd71cf
            expect(seiBlockReceipts.length).to.equal(1);

            const ethTx = await ethers.provider.send('eth_getTransactionReceipt', [receipt.hash]);
            expect(ethTx.logs.length).to.equal(1);
            const ethTxByHash = await ethers.provider.send('eth_getTransactionByHash', [receipt.hash]);
            expect(ethTxByHash).to.not.be.null;

            // return token id 2 back to accounts[0] using safe transfer from
            await mine(pointerAcc1.approve(accounts[0].evmAddress, 2));
            await mine(pointerAcc1.safeTransferFrom(accounts[1].evmAddress, accounts[0].evmAddress, 2));
            const balance0After = await pointerAcc0.balanceOf(accounts[0].evmAddress);
            expect(balance0After).to.equal(1);
        });

        it("cannot transfer token you don't own", async function () {
            await expect(pointerAcc0.transferFrom(accounts[0].evmAddress, accounts[1].evmAddress, 3, { gasPrice: ethers.parseUnits('100', 'gwei') })).to.be.reverted;
        });

        it("set approval for all", async function () {
            const setApprovalForAllTxResp = await pointerAcc0.setApprovalForAll(accounts[1].evmAddress, true, { gasPrice: ethers.parseUnits('100', 'gwei') });
            await setApprovalForAllTxResp.wait();
            await expect(setApprovalForAllTxResp)
                .to.emit(pointerAcc0, 'ApprovalForAll')
                .withArgs(accounts[0].evmAddress, accounts[1].evmAddress, true);
            const approved = await pointerAcc0.isApprovedForAll(accounts[0].evmAddress, accounts[1].evmAddress);
            expect(approved).to.equal(true);

            // test revoking approval
            await mine(pointerAcc0.setApprovalForAll(accounts[1].evmAddress, false));
            const approvedAfter = await pointerAcc0.isApprovedForAll(accounts[0].evmAddress, accounts[1].evmAddress);
            expect(approvedAfter).to.equal(false);
        });
    })
})

async function mine(action) {
    await (await action).wait()
}<|MERGE_RESOLUTION|>--- conflicted
+++ resolved
@@ -29,7 +29,7 @@
         const pointerAddr = await deployErc721PointerForCw721(hre.ethers.provider, cw721Address)
         const contract = new hre.ethers.Contract(pointerAddr, ABI.ERC721, hre.ethers.provider);
         pointerAcc0 = contract.connect(accounts[0].signer)
-        pointerAcc1 = contract.connect(accounts[1].signer) 
+        pointerAcc1 = contract.connect(accounts[1].signer)
     })
 
     describe("validation", function(){
@@ -85,7 +85,7 @@
             const blockNumber = await ethers.provider.getBlockNumber();
             const approvedTxResp = await pointerAcc0.approve(accounts[1].evmAddress, 2, { gasPrice: ethers.parseUnits('100', 'gwei') })
             await approvedTxResp.wait()
-            const approved = await pointerAcc0.getApproved(2); 
+            const approved = await pointerAcc0.getApproved(2);
             expect(approved).to.equal(accounts[1].evmAddress);
 
             const filter = {
@@ -120,11 +120,7 @@
             // accounts[0] should transfer token id 2 to accounts[1]
             await mine(pointerAcc0.approve(accounts[1].evmAddress, 2));
             const blockNumber = await ethers.provider.getBlockNumber();
-<<<<<<< HEAD
-            transferTxResp = await pointerAcc1.transferFrom(accounts[0].evmAddress, accounts[1].evmAddress, 2);
-=======
             transferTxResp = await pointerAcc1.transferFrom(accounts[0].evmAddress, accounts[1].evmAddress, 2, { gasPrice: ethers.parseUnits('100', 'gwei') });
->>>>>>> 04bd71cf
             const receipt = await transferTxResp.wait();
             const filter = {
                 fromBlock: '0x' + blockNumber.toString(16),
@@ -151,15 +147,9 @@
             expect(balance1).to.equal(2);
 
             // do same for eth_getBlockReceipts and sei_getBlockReceipts
-<<<<<<< HEAD
-            const ethBlockReceipts = await ethers.provider.send('eth_getBlockReceipts', ['0x' + blockNumber.toString(16)]);
-            expect(ethBlockReceipts.length).to.equal(1);
-            const seiBlockReceipts = await ethers.provider.send('sei_getBlockReceipts', ['0x' + blockNumber.toString(16)]);
-=======
             const ethBlockReceipts = await ethers.provider.send('eth_getBlockReceipts', ['0x' + receipt.blockNumber.toString(16)]);
             expect(ethBlockReceipts.length).to.equal(1);
             const seiBlockReceipts = await ethers.provider.send('sei_getBlockReceipts', ['0x' + receipt.blockNumber.toString(16)]);
->>>>>>> 04bd71cf
             expect(seiBlockReceipts.length).to.equal(1);
 
             const ethTx = await ethers.provider.send('eth_getTransactionReceipt', [receipt.hash]);
