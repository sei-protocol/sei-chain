--- conflicted
+++ resolved
@@ -641,7 +641,6 @@
         expect(isContract).to.be.true;
       });
     });
-<<<<<<< HEAD
 
     describe("Usei/Wei testing", function() {
       it("Send 1 usei to contract", async function() {
@@ -676,7 +675,5 @@
         expect(contractBalance3).to.equal(usei + wei);
       });
     });
-=======
->>>>>>> 7241f2c8
   });
 });