--- conflicted
+++ resolved
@@ -1,11 +1,8 @@
 const { expect } = require("chai");
 const {isBigNumber} = require("hardhat/common");
-<<<<<<< HEAD
 const { ethers } = require("hardhat");
-
-=======
 const {uniq, shuffle} = require("lodash");
->>>>>>> 131624bb
+
 function sleep(ms) {
   return new Promise(resolve => setTimeout(resolve, ms));
 }
@@ -19,7 +16,6 @@
   //console.log(msg)
 }
 
-<<<<<<< HEAD
 async function sendTransactionAndCheckGas(sender, recipient, amount) {
   // Get the balance of the sender before the transaction
   const balanceBefore = await ethers.provider.getBalance(sender.address);
@@ -44,7 +40,7 @@
   // Check that the sender's balance decreased by the total cost
   return balanceBefore - balanceAfter === totalCost
 }
-=======
+
 function generateWallet() {
   const wallet = ethers.Wallet.createRandom();
   return wallet.connect(ethers.provider);
@@ -120,7 +116,6 @@
     }
   })
 })
->>>>>>> 131624bb
 
 describe("EVM Test", function () {
 
