--- conflicted
+++ resolved
@@ -277,7 +277,6 @@
         await expect(signer.sendTransaction(tx)).to.be.rejectedWith("unsupported transaction type");
       })
 
-<<<<<<< HEAD
       it("trace balance diff matches up with actual balance change", async function() {
         // send a tx with a gas to elevate the base fee
         const heavyTxResponse = await evmTester.useGas(9500000, { 
@@ -403,7 +402,7 @@
         // expect(blockGasPrice).to.equal(effectiveGasPrice)
         // check that in cast block vs cast receipt the effective gas price is the same
       });
-=======
+
       it("Simple debug_call should work", async function () {
         const trace = await hre.network.provider.request({
           method: "debug_traceCall",
@@ -421,7 +420,6 @@
         expect(trace.returnValue).to.equal('');
         expect(trace.structLogs).to.deep.equal([]);
       })
->>>>>>> 1b65e136
 
       it("Should trace a call with timestamp", async function () {
         await delay()
